/* eslint-disable @typescript-eslint/no-non-null-assertion */
import "@polkadot/api-augment";

import { ApiPromise, Keyring } from "@polkadot/api";
import { encodeAddress } from "@polkadot/util-crypto";
import { assert } from "tsafe";

import type {
  Api,
  LastBlock,
  NetworkSubnetConfig,
  SS58Address,
  StakeOutData,
  SubspaceModule,
  VoteWithStake,
} from "@commune-ts/types";
import type {
  ChainEntry,
  SubspacePalletName,
  SubspaceStorageName,
} from "@commune-ts/utils";
import {
  checkSS58,
<<<<<<< HEAD
  STAKE_OUT_DATA_SCHEMA,
  GOVERNANCE_CONFIG_SCHEMA,
  isSS58,
  STAKE_FROM_SCHEMA,
  MODULE_BURN_CONFIG_SCHEMA,
  NetworkSubnetConfigSchema,
=======
  GOVERNANCE_CONFIG_SCHEMA,
  isSS58,
  MODULE_BURN_CONFIG_SCHEMA,
  NetworkSubnetConfigSchema,
  STAKE_FROM_SCHEMA,
  STAKE_OUT_DATA_SCHEMA,
>>>>>>> bd2e1814
  SUBSPACE_MODULE_SCHEMA,
} from "@commune-ts/types";
import {
  getPropsToMap,
  handleDaos,
  handleProposals,
  standardizeUidToSS58address,
} from "@commune-ts/utils";


export { ApiPromise };

// == chain ==

export async function queryLastBlock(api: ApiPromise): Promise<LastBlock> {
  const blockHeader = await api.rpc.chain.getHeader();
  const blockNumber = blockHeader.number.toNumber();
  const blockHash = blockHeader.hash;
  const blockHashHex = blockHash.toHex();
  const apiAtBlock = await api.at(blockHeader.hash);
  return {
    blockHeader,
    blockNumber,
    blockHash,
    blockHashHex,
    apiAtBlock,
  };
}

// == system ==
export async function queryBalance(api: Api, address: SS58Address | string) {
  if (!isSS58(address)) {
    throw new Error("Invalid address format, expected SS58");
  }
  const {
    data: { free: freeBalance },
  } = await api.query.system.account(address);
  return BigInt(freeBalance.toString());
}

// == governanceModule ==

export async function queryProposalsEntries(api: Api) {
  const proposalsQuery = await api.query.governanceModule?.proposals?.entries();

  const [proposals, proposalsErrs] = handleProposals(proposalsQuery);
  for (const err of proposalsErrs) {
    console.error(err);
  }

  return proposals;
}

export async function queryDaosEntries(api: Api) {
  const daosQuery =
    await api.query.governanceModule?.curatorApplications?.entries();

  const [daos, daosErrs] = handleDaos(daosQuery);
  for (const err of daosErrs) {
    console.error(err);
  }

  return daos;
}

export async function pushToWhitelist(
  api: ApiPromise,
  moduleKey: SS58Address,
  mnemonic: string | undefined,
) {
  if (!api.tx.governanceModule?.addToWhitelist) return false;

  const keyring = new Keyring({ type: "sr25519" });

  if (!mnemonic) {
    throw new Error("No sudo mnemonic provided");
  }
  const sudoKeypair = keyring.addFromUri(mnemonic);
  const accountId = encodeAddress(moduleKey, 42);

  const tx = api.tx.governanceModule.addToWhitelist(accountId);

  const extrinsic = await tx
    .signAndSend(sudoKeypair)
    .catch((err) => {
      console.error(err);
      return false;
    })
    .then(() => {
      console.log(`Extrinsic: ${extrinsic}`);
      return true;
    });
}

export async function queryWhitelist(api: Api): Promise<SS58Address[]> {
  assert(api.query.governanceModule?.legitWhitelist != undefined);

  const whitelist = [];

  const entries = await api.query.governanceModule.legitWhitelist.entries();
  for (const [keys, _value] of entries) {
    assert(keys.args[0]);
    const key = keys.args[0].toPrimitive();
    assert(typeof key === "string");
    const address = checkSS58(key);
    whitelist.push(address);
  }

  return whitelist;
}

export async function removeFromWhitelist(
  api: ApiPromise,
  moduleKey: SS58Address,
  mnemonic: string | undefined,
) {
  if (!api.tx.governanceModule?.removeFromWhitelist) return false;
  if (!mnemonic) {
    throw new Error("No sudo mnemonic provided");
  }

  const accountId = encodeAddress(moduleKey, 42);
  const tx = api.tx.governanceModule.removeFromWhitelist(accountId);

  const keyring = new Keyring({ type: "sr25519" });
  const sudoKeypair = keyring.addFromUri(mnemonic);
  const extrinsic = await tx
    .signAndSend(sudoKeypair)
    .catch((err) => {
      console.error(err);
      return false;
    })
    .then(() => {
      console.log(`Extrinsic: ${extrinsic}`);
      return true;
    });
}

export async function refuseDaoApplication(
  api: ApiPromise,
  proposalId: number,
  mnemonic: string | undefined,
) {
  if (!api.tx.governanceModule?.refuseDaoApplication) return false;
  if (!mnemonic) {
    throw new Error("No sudo mnemonic provided");
  }

  const tx = api.tx.governanceModule.refuseDaoApplication(proposalId);

  const keyring = new Keyring({ type: "sr25519" });
  const sudoKeypair = keyring.addFromUri(mnemonic);
  const extrinsic = await tx
    .signAndSend(sudoKeypair)
    .catch((err) => {
      console.error(err);
      return false;
    })
    .then(() => {
      console.log(`Extrinsic: ${extrinsic}`);
      return true;
    });

  return true;
}

export async function queryDaoTreasuryAddress(api: Api) {
  return api.query.governanceModule
    ?.daoTreasuryAddress?.()
    .then((address) => address.toHuman() as SS58Address);
}

export async function queryUnrewardedProposals(api: Api): Promise<number[]> {
  const unrewardedProposals =
    await api.query.governanceModule?.unrewardedProposals?.entries();

  if (!unrewardedProposals) {
    throw new Error("unrewardedProposals is falsey");
  }

  return unrewardedProposals
    .map(([key]) => {
      // The key is a StorageKey, which contains the proposal ID
      // We need to extract the proposal ID from this key and convert it to a number
      const proposalId = key.args[0]?.toString();
      return proposalId ? parseInt(proposalId, 10) : NaN;
    })
    .filter((id): id is number => !isNaN(id));
}

enum VoteMode {
  Vote,
}

interface GovernanceConfiguration {
  proposalCost?: bigint;
  proposalExpiration?: number;
  voteMode?: VoteMode;
  proposalRewardTreasuryAllocation?: number;
  maxProposalRewardTreasuryAllocation?: bigint;
  proposalRewardInterval?: bigint;
}

export async function queryGlobalGovernanceConfig(
  api: Api,
): Promise<GovernanceConfiguration> {
  const globalGovernanceConfig =
    api.query.governanceModule?.globalGovernanceConfig;

  if (!globalGovernanceConfig) {
    throw new Error("globalGovernanceConfig is falsey");
  }

  const config = (await globalGovernanceConfig()) as GovernanceConfiguration;

  // eslint-disable-next-line @typescript-eslint/no-unnecessary-condition
  if (!config) {
    throw new Error("Failed to fetch global governance config");
  }

  const parsedConfig: GovernanceConfiguration = {};

  // Safely parse each field
  if ("proposalCost" in config) {
    parsedConfig.proposalCost = BigInt(config.proposalCost?.toString() ?? "0");
  }
  if ("proposalExpiration" in config) {
    parsedConfig.proposalExpiration = config.proposalExpiration;
  }
  if ("voteMode" in config) {
    parsedConfig.voteMode = config.voteMode;
  }
  if ("proposalRewardTreasuryAllocation" in config) {
    parsedConfig.proposalRewardTreasuryAllocation =
      config.proposalRewardTreasuryAllocation;
  }
  if ("maxProposalRewardTreasuryAllocation" in config) {
    parsedConfig.maxProposalRewardTreasuryAllocation = BigInt(
      config.maxProposalRewardTreasuryAllocation?.toString() ?? "0",
    );
  }
  if ("proposalRewardInterval" in config) {
    parsedConfig.proposalRewardInterval = BigInt(
      config.proposalRewardInterval?.toString() ?? "0",
    );
  }

  return parsedConfig;
}

export function getRewardAllocation(
  treasuryBalance: bigint,
  governanceConfig: GovernanceConfiguration,
) {
  if (governanceConfig.proposalRewardTreasuryAllocation == null) return null;
  if (governanceConfig.maxProposalRewardTreasuryAllocation == null) return null;

  const allocationPercentage = BigInt(
    governanceConfig.proposalRewardTreasuryAllocation,
  );
  const maxAllocation = BigInt(
    governanceConfig.maxProposalRewardTreasuryAllocation,
  );

  let allocation = (treasuryBalance * allocationPercentage) / 100n;

  if (allocation > maxAllocation) allocation = maxAllocation;

  // Here there is a "decay" calculation for the n-th proposal reward that
  // we are ignoring, as we want only the first.

  return allocation;
}

export async function queryRewardAllocation(api: Api) {
  const balance = await queryDaoTreasuryAddress(api).then((result) =>
    queryBalance(api, result!),
  );

  const governanceConfig = await queryGlobalGovernanceConfig(api);

  return getRewardAllocation(balance, governanceConfig);
}

export async function queryNotDelegatingVotingPower(api: Api) {
  return api.query.governanceModule
    ?.notDelegatingVotingPower?.()
    .then((power) => power.toHuman() as SS58Address[]);
}

// == subspaceModule ==

export async function queryStakeOut(
  communeCacheUrl: string,
): Promise<StakeOutData> {
  const response = await fetch(`${communeCacheUrl}/api/stake-out`, {
    method: "GET",
    headers: {
      "Content-Type": "application/json",
    },
  });
  if (!response.ok) {
    throw new Error("Failed to fetch data");
  }
  const stakeOutData = response.json() as unknown as StakeOutData;
  return stakeOutData;
}

//TODO: solve the duplication
export async function queryStakeOutCORRECT(
  communeCacheUrl: string,
): Promise<StakeOutData> {
  const response = await fetch(`${communeCacheUrl}/api/stake-out`, {
    method: "GET",
    headers: {
      "Content-Type": "application/json",
    },
  });
  if (!response.ok) {
    throw new Error("Failed to fetch data");
  }
<<<<<<< HEAD
  const stakeOutData = STAKE_OUT_DATA_SCHEMA.parse(await response.json())
=======
  const stakeOutData = STAKE_OUT_DATA_SCHEMA.parse(await response.json());
>>>>>>> bd2e1814
  return stakeOutData;
}

export async function queryCalculateStakeOut(api: Api) {
  // StakeTo is the list of keys that have staked to that key.
  const stakeToQuery = await api.query.subspaceModule?.stakeTo?.entries();

  if (!stakeToQuery) {
    throw new Error("stakeTo is probably undefined");
  }

  let total = 0n;
  const perAddr = new Map<string, bigint>();

  for (const [keyRaw, valueRaw] of stakeToQuery) {
    const [fromAddrRaw] = keyRaw.args;
    const fromAddr = fromAddrRaw!.toString();

    const staked = BigInt(valueRaw.toString());

    total += staked;
    perAddr.set(fromAddr, (perAddr.get(fromAddr) ?? 0n) + staked);
  }

  return {
    total,
    perAddr,
  };
}

export async function queryStakeFrom(
  communeCacheUrl: string,
): Promise<StakeOutData> {
  const response = await fetch(`${communeCacheUrl}/api/stake-from`, {
    method: "GET",
    headers: {
      "Content-Type": "application/json",
    },
  });
  if (!response.ok) {
    throw new Error("Failed to fetch data");
  }
  const stakeOutData = response.json() as unknown as StakeOutData;
  return stakeOutData;
}

/**
 * NOTE: This function might be wrong.
 */
export async function queryCalculateStakeFrom(api: Api) {
  // Stake From is the list of keys that the key has staked to.

  const stakeFromQuery = await api.query.subspaceModule?.stakeFrom?.entries();

  if (!stakeFromQuery) {
    throw new Error("stakeFrom is probably undefined");
  }

  let total = 0n;
  const perAddr = new Map<string, bigint>();

  for (const [storageKey, value] of stakeFromQuery) {
    const addr = storageKey.toString(); // NOTE: this key should have two values like in `queryCalculateStakeOut`

    const staked = BigInt(value.toString());

    total += staked;
    perAddr.set(addr, staked);
  }

  return {
    total,
    perAddr,
  };
}

export async function processVotesAndStakes(
  api: Api,
  communeCacheUrl: string,
  votesFor: SS58Address[],
  votesAgainst: SS58Address[],
): Promise<VoteWithStake[]> {
  // Get addresses not delegating voting power and get stake information
  const [notDelegatingAddresses, stakeFrom, stakeOut] = await Promise.all([
    queryNotDelegatingVotingPower(api),
    queryStakeFrom(communeCacheUrl),
    queryStakeOut(communeCacheUrl),
  ]);

  const notDelegatingSet = new Set(notDelegatingAddresses);

  const stakeOutMap = new Map(
    Object.entries(stakeOut.perAddr).map(([key, value]) => [
      key,
      BigInt(value),
    ]),
  );

  const stakeFromMap = new Map(
    Object.entries(stakeFrom.perAddr).map(([key, value]) => [
      key,
      BigInt(value),
    ]),
  );

  // Pre-calculate total stake for each address
  const totalStakeMap = new Map<SS58Address, bigint>();
  const allAddresses = new Set([...votesFor, ...votesAgainst]);

  for (const address of allAddresses) {
    const stakeFrom = stakeFromMap.get(address) ?? 0n;
    const stakeOut = stakeOutMap.get(address) ?? 0n;

    const totalStake =
      stakeOut > 0n && !notDelegatingSet.has(address)
        ? 0n
        : stakeFrom + stakeOut;
    totalStakeMap.set(address, totalStake);
  }

  // Process all votes and push it to an array to avoid spread
  const processedVotes: VoteWithStake[] = [];
  votesFor.map((address) => {
    processedVotes.push({
      address,
      stake: totalStakeMap.get(address) ?? 0n,
      vote: "In Favor" as const,
    });
  });

  votesAgainst.map((address) => {
    processedVotes.push({
      address,
      stake: totalStakeMap.get(address) ?? 0n,
      vote: "Against" as const,
    });
  });

  // Sort the processed votes
  const sortedVotes = processedVotes.sort((a, b) => Number(b.stake - a.stake));
  return sortedVotes;
}

export async function queryUserTotalStaked(
  api: Api,
  address: SS58Address | string,
) {
  const stakeEntries =
    await api.query.subspaceModule?.stakeTo?.entries(address);

  const stakes = stakeEntries?.map(([key, value]) => {
    const [, stakeToAddress] = key.args;
    const stake = value.toString();

    return {
      address: stakeToAddress!.toString(),
      stake,
    };
  });

  // Filter out any entries with zero stake
  return stakes?.filter((stake) => stake.stake !== "0");
}

// === modules ===

/**
 * @param api
 * @param extraProps if empty, only the required properties are returned (netuid, uid, key)
 * @param netuidWhitelist if empty, modules from all subnets are returned
 */

<<<<<<< HEAD

export async function querySubnetParams(api: Api): Promise<NetworkSubnetConfig[]> {
=======
export async function querySubnetParams(
  api: Api,
): Promise<NetworkSubnetConfig[]> {
>>>>>>> bd2e1814
  const subnetProps: SubspaceStorageName[] = [
    "subnetNames",
    "immunityPeriod",
    "minAllowedWeights",
    "maxAllowedWeights",
    "tempo",
    "maxAllowedUids",
    "founder",
    "founderShare",
    "incentiveRatio",
    "trustRatio",
    "maxWeightAge",
    "bondsMovingAverage",
    "maximumSetWeightCallsPerEpoch",
    "minValidatorStake",
    "maxAllowedValidators",
    "moduleBurnConfig",
    "subnetMetadata",
  ];
  const props: Record<SubspacePalletName, SubspaceStorageName[]> = {
    subspaceModule: subnetProps,
    subnetEmissionModule: ["subnetEmission"],
    governanceModule: ["subnetGovernanceConfig"],
  } as Record<SubspacePalletName, SubspaceStorageName[]>;
  const subnetInfo = await queryChain(api, props);
  const subnetNames = subnetInfo.subnetNames;
<<<<<<< HEAD

=======
>>>>>>> bd2e1814

  const subnets: NetworkSubnetConfig[] = [];
  for (const [netuid, _] of Object.entries(subnetNames)) {
    const subnet: NetworkSubnetConfig = NetworkSubnetConfigSchema.parse({
      subnetNames: subnetInfo.subnetNames[netuid]!,
      immunityPeriod: subnetInfo.immunityPeriod[netuid]!,
      minAllowedWeights: subnetInfo.minAllowedWeights[netuid]!,
      maxAllowedWeights: subnetInfo.maxAllowedWeights[netuid]!,
      tempo: subnetInfo.tempo[netuid]!,
      maxAllowedUids: subnetInfo.maxAllowedUids[netuid]!,
      founder: subnetInfo.founder[netuid]!,
      founderShare: subnetInfo.founderShare[netuid]!,
      incentiveRatio: subnetInfo.incentiveRatio[netuid]!,
      trustRatio: subnetInfo.trustRatio[netuid]!,
      maxWeightAge: subnetInfo.maxWeightAge[netuid]!,
      bondsMovingAverage: subnetInfo.bondsMovingAverage[netuid],
<<<<<<< HEAD
      maximumSetWeightCallsPerEpoch: subnetInfo.maximumSetWeightCallsPerEpoch[netuid],
      minValidatorStake: subnetInfo.minValidatorStake[netuid]!,
      maxAllowedValidators: subnetInfo.maxAllowedValidators[netuid],
      moduleBurnConfig: MODULE_BURN_CONFIG_SCHEMA.parse(subnetInfo.moduleBurnConfig[netuid]),
      subnetMetadata: subnetInfo.subnetMetadata[netuid],
      netuid: netuid,
      subnetGovernanceConfig: GOVERNANCE_CONFIG_SCHEMA.parse(subnetInfo.subnetGovernanceConfig[netuid]),
=======
      maximumSetWeightCallsPerEpoch:
        subnetInfo.maximumSetWeightCallsPerEpoch[netuid],
      minValidatorStake: subnetInfo.minValidatorStake[netuid]!,
      maxAllowedValidators: subnetInfo.maxAllowedValidators[netuid],
      moduleBurnConfig: MODULE_BURN_CONFIG_SCHEMA.parse(
        subnetInfo.moduleBurnConfig[netuid],
      ),
      subnetMetadata: subnetInfo.subnetMetadata[netuid],
      netuid: netuid,
      subnetGovernanceConfig: GOVERNANCE_CONFIG_SCHEMA.parse(
        subnetInfo.subnetGovernanceConfig[netuid],
      ),
>>>>>>> bd2e1814
      subnetEmission: subnetInfo.subnetEmission[netuid],
    });
    subnets.push(subnet);
  }
  return subnets;
}

export function keyStakeFrom(
  targetKey: SS58Address,
<<<<<<< HEAD
  stakeFromStorage: Map<SS58Address, Map<SS58Address, bigint>>
=======
  stakeFromStorage: Map<SS58Address, Map<SS58Address, bigint>>,
>>>>>>> bd2e1814
) {
  const stakerMap = stakeFromStorage.get(targetKey);
  let totalStake = 0n;
  if (stakerMap === undefined) {
    console.log("could not find map for key: ", targetKey);
    return totalStake;
  }
  for (const stake of stakerMap.values()) {
    totalStake += stake;
  }
  return totalStake;
}

export async function queryRegisteredModulesInfo(
  api: Api,
  netuid: number,
  blockNumber: number,
): Promise<SubspaceModule[]> {
  console.log("Fetching module keys from the chain...");
  const keyQuery: { subspaceModule: SubspaceStorageName[] } = {
    subspaceModule: ["keys"],
  };
  const uidToSS58Query = await queryChain(api, keyQuery, netuid);
  const uidToSS58 = uidToSS58Query.keys as Record<string, SS58Address>;
  const moduleProps: SubspaceStorageName[] = [
    "name",
    "address",
    "registrationBlock",
    "metadata",
    "lastUpdate",
    "emission",
    "incentive",
    "dividends",
    "delegationFee",
    "stakeFrom",
<<<<<<< HEAD
  ]

  const extraPropsQuery: { subspaceModule: SubspaceStorageName[] } = { subspaceModule: moduleProps }
  const modulesInfo = await queryChain(api, extraPropsQuery, netuid);
  const processedModules = standardizeUidToSS58address(modulesInfo, uidToSS58);
  const moduleMap: SubspaceModule[] = [];
  const parsedStakeFromStorage = STAKE_FROM_SCHEMA.parse({ stakeFromStorage: processedModules.stakeFrom });
=======
  ];

  const extraPropsQuery: { subspaceModule: SubspaceStorageName[] } = {
    subspaceModule: moduleProps,
  };
  const modulesInfo = await queryChain(api, extraPropsQuery, netuid);
  const processedModules = standardizeUidToSS58address(modulesInfo, uidToSS58);
  const moduleMap: SubspaceModule[] = [];
  const parsedStakeFromStorage = STAKE_FROM_SCHEMA.parse({
    stakeFromStorage: processedModules.stakeFrom,
  });
>>>>>>> bd2e1814

  for (const uid of Object.keys(uidToSS58)) {
    const moduleKey = uidToSS58[uid];
    if (moduleKey === undefined) {
      console.error(`Module key not found for uid ${uid}`);
      continue;
    }
    const module = SUBSPACE_MODULE_SCHEMA.parse({
      uid: uid,
      key: moduleKey,
      netuid: netuid,
      name: processedModules.name[moduleKey],
      address: processedModules.address[moduleKey],
      registrationBlock: processedModules.registrationBlock[moduleKey],
      metadata: processedModules.metadata[moduleKey],
      lastUpdate: processedModules.lastUpdate[moduleKey],
      atBlock: blockNumber,
      emission: processedModules.emission[moduleKey],
      incentive: processedModules.incentive[moduleKey],
      dividends: processedModules.dividends[moduleKey],
      delegationFee: processedModules.delegationFee[moduleKey],
<<<<<<< HEAD
      totalStaked: keyStakeFrom(moduleKey, parsedStakeFromStorage.stakeFromStorage),
      totalStakers: parsedStakeFromStorage.stakeFromStorage.get(moduleKey)?.size ?? 0,

    })
=======
      totalStaked: keyStakeFrom(
        moduleKey,
        parsedStakeFromStorage.stakeFromStorage,
      ),
      totalStakers:
        parsedStakeFromStorage.stakeFromStorage.get(moduleKey)?.size ?? 0,
    });
>>>>>>> bd2e1814
    moduleMap.push(module);
  }
  return moduleMap;
}

/**
 * enriches the modules fetching the properties in `props`
 *
 * @returns the same moduleMap passed as argument
 */
export async function queryChain<T extends SubspaceStorageName>(
  api: Api,
  props: Partial<Record<SubspacePalletName, T[]>>,
  netuidWhitelist?: number,
  // eslint-disable-next-line @typescript-eslint/no-explicit-any
): Promise<Record<T, Record<string, string | Record<string, any>>>> {
  if (Object.keys(props).length === 0) {
    return {} as Record<T, Record<string, string>>;
  }
  // TODO: accept multiple netuids
  const modulePropMap: Record<T, Record<string, string>> = {} as Record<
    T,
    Record<string, string>
  >;
  const moduletas = await getPropsToMap(props, api, netuidWhitelist);
  const entries = Object.entries(moduletas) as [T, ChainEntry][];
  entries.map(([prop, entry]) => {
    modulePropMap[prop] = entry.queryStorage(netuidWhitelist);
  });
  return modulePropMap;
}

export async function getSubnetList(api: Api): Promise<Record<string, string>> {
  const result = await queryChain(api, { subspaceModule: ["subnetNames"] });
  const subnetNames = result.subnetNames;
  return subnetNames as Record<string, string>;
}

export async function getModuleBurn(api: Api): Promise<Record<string, string>> {
  const result = await queryChain(api, { subspaceModule: ["burn"] });
  const burn = result.burn;
  return burn as Record<string, string>;
}<|MERGE_RESOLUTION|>--- conflicted
+++ resolved
@@ -21,21 +21,12 @@
 } from "@commune-ts/utils";
 import {
   checkSS58,
-<<<<<<< HEAD
   STAKE_OUT_DATA_SCHEMA,
   GOVERNANCE_CONFIG_SCHEMA,
   isSS58,
   STAKE_FROM_SCHEMA,
   MODULE_BURN_CONFIG_SCHEMA,
   NetworkSubnetConfigSchema,
-=======
-  GOVERNANCE_CONFIG_SCHEMA,
-  isSS58,
-  MODULE_BURN_CONFIG_SCHEMA,
-  NetworkSubnetConfigSchema,
-  STAKE_FROM_SCHEMA,
-  STAKE_OUT_DATA_SCHEMA,
->>>>>>> bd2e1814
   SUBSPACE_MODULE_SCHEMA,
 } from "@commune-ts/types";
 import {
@@ -357,11 +348,7 @@
   if (!response.ok) {
     throw new Error("Failed to fetch data");
   }
-<<<<<<< HEAD
-  const stakeOutData = STAKE_OUT_DATA_SCHEMA.parse(await response.json())
-=======
   const stakeOutData = STAKE_OUT_DATA_SCHEMA.parse(await response.json());
->>>>>>> bd2e1814
   return stakeOutData;
 }
 
@@ -534,14 +521,9 @@
  * @param netuidWhitelist if empty, modules from all subnets are returned
  */
 
-<<<<<<< HEAD
-
-export async function querySubnetParams(api: Api): Promise<NetworkSubnetConfig[]> {
-=======
 export async function querySubnetParams(
   api: Api,
 ): Promise<NetworkSubnetConfig[]> {
->>>>>>> bd2e1814
   const subnetProps: SubspaceStorageName[] = [
     "subnetNames",
     "immunityPeriod",
@@ -568,10 +550,6 @@
   } as Record<SubspacePalletName, SubspaceStorageName[]>;
   const subnetInfo = await queryChain(api, props);
   const subnetNames = subnetInfo.subnetNames;
-<<<<<<< HEAD
-
-=======
->>>>>>> bd2e1814
 
   const subnets: NetworkSubnetConfig[] = [];
   for (const [netuid, _] of Object.entries(subnetNames)) {
@@ -588,15 +566,6 @@
       trustRatio: subnetInfo.trustRatio[netuid]!,
       maxWeightAge: subnetInfo.maxWeightAge[netuid]!,
       bondsMovingAverage: subnetInfo.bondsMovingAverage[netuid],
-<<<<<<< HEAD
-      maximumSetWeightCallsPerEpoch: subnetInfo.maximumSetWeightCallsPerEpoch[netuid],
-      minValidatorStake: subnetInfo.minValidatorStake[netuid]!,
-      maxAllowedValidators: subnetInfo.maxAllowedValidators[netuid],
-      moduleBurnConfig: MODULE_BURN_CONFIG_SCHEMA.parse(subnetInfo.moduleBurnConfig[netuid]),
-      subnetMetadata: subnetInfo.subnetMetadata[netuid],
-      netuid: netuid,
-      subnetGovernanceConfig: GOVERNANCE_CONFIG_SCHEMA.parse(subnetInfo.subnetGovernanceConfig[netuid]),
-=======
       maximumSetWeightCallsPerEpoch:
         subnetInfo.maximumSetWeightCallsPerEpoch[netuid],
       minValidatorStake: subnetInfo.minValidatorStake[netuid]!,
@@ -609,7 +578,6 @@
       subnetGovernanceConfig: GOVERNANCE_CONFIG_SCHEMA.parse(
         subnetInfo.subnetGovernanceConfig[netuid],
       ),
->>>>>>> bd2e1814
       subnetEmission: subnetInfo.subnetEmission[netuid],
     });
     subnets.push(subnet);
@@ -619,11 +587,7 @@
 
 export function keyStakeFrom(
   targetKey: SS58Address,
-<<<<<<< HEAD
-  stakeFromStorage: Map<SS58Address, Map<SS58Address, bigint>>
-=======
   stakeFromStorage: Map<SS58Address, Map<SS58Address, bigint>>,
->>>>>>> bd2e1814
 ) {
   const stakerMap = stakeFromStorage.get(targetKey);
   let totalStake = 0n;
@@ -659,15 +623,6 @@
     "dividends",
     "delegationFee",
     "stakeFrom",
-<<<<<<< HEAD
-  ]
-
-  const extraPropsQuery: { subspaceModule: SubspaceStorageName[] } = { subspaceModule: moduleProps }
-  const modulesInfo = await queryChain(api, extraPropsQuery, netuid);
-  const processedModules = standardizeUidToSS58address(modulesInfo, uidToSS58);
-  const moduleMap: SubspaceModule[] = [];
-  const parsedStakeFromStorage = STAKE_FROM_SCHEMA.parse({ stakeFromStorage: processedModules.stakeFrom });
-=======
   ];
 
   const extraPropsQuery: { subspaceModule: SubspaceStorageName[] } = {
@@ -679,7 +634,6 @@
   const parsedStakeFromStorage = STAKE_FROM_SCHEMA.parse({
     stakeFromStorage: processedModules.stakeFrom,
   });
->>>>>>> bd2e1814
 
   for (const uid of Object.keys(uidToSS58)) {
     const moduleKey = uidToSS58[uid];
@@ -701,12 +655,6 @@
       incentive: processedModules.incentive[moduleKey],
       dividends: processedModules.dividends[moduleKey],
       delegationFee: processedModules.delegationFee[moduleKey],
-<<<<<<< HEAD
-      totalStaked: keyStakeFrom(moduleKey, parsedStakeFromStorage.stakeFromStorage),
-      totalStakers: parsedStakeFromStorage.stakeFromStorage.get(moduleKey)?.size ?? 0,
-
-    })
-=======
       totalStaked: keyStakeFrom(
         moduleKey,
         parsedStakeFromStorage.stakeFromStorage,
@@ -714,7 +662,6 @@
       totalStakers:
         parsedStakeFromStorage.stakeFromStorage.get(moduleKey)?.size ?? 0,
     });
->>>>>>> bd2e1814
     moduleMap.push(module);
   }
   return moduleMap;
