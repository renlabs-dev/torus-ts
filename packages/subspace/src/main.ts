/* eslint-disable no-debugger */

import { ApiPromise, WsProvider } from "@polkadot/api";
import "@polkadot/api/augment";

import { queryFreeBalance } from "./modules/subspace";
import { ApiPromise, WsProvider } from "@polkadot/api";
import { checkSS58 } from "./address";

// $ pnpm exec tsx src/main.ts

<<<<<<< HEAD
// const NODE_URL = "wss://testnet-commune-api-node-1.communeai.net";
const NODE_URL = "wss://api.communeai.net";
=======
const NODE_URL = "wss://api.testnet.torus.network";
>>>>>>> 6af698e7

const wsProvider = new WsProvider(NODE_URL);
const api = await ApiPromise.create({ provider: wsProvider });
if (!api.isConnected) {
  throw new Error("API not connected");
}
console.log("API connected");

<<<<<<< HEAD
const tokens = fromRen(1_000_000_000_000_000_000n);
const x = tokens.div(3);
console.log("x:", x);
const back = toRen(x);
console.log("back:", back);
const tokens_2 = fromRen(back);
console.log("tokens_2:", tokens_2);
const txt = formatTorusToken(x);
console.log("formated:", `${txt} TOR`);
const parsed = parseTorusTokens(txt);
console.log(parsed);

// console.log("State out:");
// console.log(await queryStakeOut(api));

// console.log("Stake in:");
// console.log(await queryStakeIn(api));

// console.log("Cached state out:");
// console.log(await queryCachedStakeFrom("https://cache.torus.network"));
=======
console.log("Free Balance:");
console.log(
  await queryFreeBalance(
    api,
    checkSS58("5Dw5xxnpgVAbBgXtxT1DEWKv3YJJxHGELZKHNCEWzRNKbXdL"),
  ),
);

// console.log("Staking To:");
// console.log(
//   await queryKeyStakingTo(
//     api,
//     checkSS58("5Dw5xxnpgVAbBgXtxT1DEWKv3YJJxHGELZKHNCEWzRNKbXdL"),
//   ),
// );

console.log(api.tx.balances.transferKeepAlive);
>>>>>>> 6af698e7

debugger;

process.exit(0);<|MERGE_RESOLUTION|>--- conflicted
+++ resolved
@@ -9,12 +9,7 @@
 
 // $ pnpm exec tsx src/main.ts
 
-<<<<<<< HEAD
-// const NODE_URL = "wss://testnet-commune-api-node-1.communeai.net";
-const NODE_URL = "wss://api.communeai.net";
-=======
 const NODE_URL = "wss://api.testnet.torus.network";
->>>>>>> 6af698e7
 
 const wsProvider = new WsProvider(NODE_URL);
 const api = await ApiPromise.create({ provider: wsProvider });
@@ -23,28 +18,6 @@
 }
 console.log("API connected");
 
-<<<<<<< HEAD
-const tokens = fromRen(1_000_000_000_000_000_000n);
-const x = tokens.div(3);
-console.log("x:", x);
-const back = toRen(x);
-console.log("back:", back);
-const tokens_2 = fromRen(back);
-console.log("tokens_2:", tokens_2);
-const txt = formatTorusToken(x);
-console.log("formated:", `${txt} TOR`);
-const parsed = parseTorusTokens(txt);
-console.log(parsed);
-
-// console.log("State out:");
-// console.log(await queryStakeOut(api));
-
-// console.log("Stake in:");
-// console.log(await queryStakeIn(api));
-
-// console.log("Cached state out:");
-// console.log(await queryCachedStakeFrom("https://cache.torus.network"));
-=======
 console.log("Free Balance:");
 console.log(
   await queryFreeBalance(
@@ -62,7 +35,6 @@
 // );
 
 console.log(api.tx.balances.transferKeepAlive);
->>>>>>> 6af698e7
 
 debugger;
 
