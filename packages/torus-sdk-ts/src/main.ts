--- conflicted
+++ resolved
@@ -1,9 +1,6 @@
-<<<<<<< HEAD
 // /* eslint-disable @typescript-eslint/no-unused-vars */
 // /* eslint-disable @typescript-eslint/consistent-type-imports */
-=======
 /* eslint-disable @typescript-eslint/no-unused-vars */
->>>>>>> d4ca2ebd
 
 import "@polkadot/api/augment";
 
@@ -51,7 +48,6 @@
   console.error("Query failed:", e0);
   process.exit(1);
 }
-<<<<<<< HEAD
 // console.log("Permissions: ", r0);
 
 // // r0.forEach((value, key) => {
@@ -271,39 +267,6 @@
 
 log.info("Calculating streams for all agents...")
 await calculateStreamsForAllAgents(api)
-=======
-console.log("Permissions:", permissions);
-
-// ----
-
-// Get ids of permission by a specific grantor
-const [e1, permsFromFooIds] = await queryPermissionsByGrantor(
-  api,
-  "5Dw5xxnpgVAbBgXtxT1DEWKv3YJJxHGELZKHNCEWzRNKbXdL",
-);
-if (e1 !== undefined) {
-  console.error("Query failed:", e1);
-  process.exit(1);
-}
-
-console.log("Permissions by grantor:", permsFromFooIds);
-console.log();
-console.log();
-
-// ----
-
-// Get data of permissions by a specific grantor
-const permsFromFoo = extractFromMap(permissions, permsFromFooIds);
-
-for (const [id, perm] of permsFromFoo) {
-  console.log("Permissions with id:", id);
-  console.log(perm);
-  // debugger;
-  console.log();
-}
-
-// ----
->>>>>>> d4ca2ebd
 
 await api.disconnect();
 
