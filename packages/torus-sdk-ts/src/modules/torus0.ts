--- conflicted
+++ resolved
@@ -150,11 +150,7 @@
  * ```
  */
 export async function queryNamespacePathCreationCost(
-<<<<<<< HEAD
-  _api: Api,
-=======
   api: Api,
->>>>>>> 6472671b
   accountId: SS58Address,
   namespacePath: string,
 ): Promise<Result<{ fee: bigint; deposit: bigint }, Error>> {
@@ -165,13 +161,8 @@
     return makeErr(new Error(`Invalid namespace path: ${pathError.message}`));
   }
 
-<<<<<<< HEAD
-  // GAMBIARRA: connect to hardcoded node with image that exposes RPC method
-  const api = await connectToNsCreationCostNode();
-=======
   // // GAMBIARRA: connect to hardcoded node with image that exposes RPC method
   // const api = await connectToNsCreationCostNode();
->>>>>>> 6472671b
 
   // Call the RPC method manually since it's not auto-generated
   // Note: Using provider send method because this RPC method is not auto-decorated
