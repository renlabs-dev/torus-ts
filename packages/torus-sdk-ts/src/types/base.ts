import { z } from "zod";
<<<<<<< HEAD
import { sb_bigint, sb_number } from "./zod";
import type { Param0 } from "tsafe/Param0";
=======
import { sb_bigint, sb_number } from "./zod.js";
import type { H256 } from "@polkadot/types/interfaces";
import { U8aFixed } from "@polkadot/types";

export type ZError<T = unknown> = z.ZodError<T>;
>>>>>>> 22405230

export const uint = (p?: Param0<typeof z.number>, message?: string) =>
  z.number(p).int(message).nonnegative(message);

export const sb_id = sb_number.pipe(uint());
export type Id = z.infer<typeof sb_id>;

export const sb_blocks = sb_number.pipe(uint());
export type Blocks = z.infer<typeof sb_blocks>;

export const sb_balance = sb_bigint.pipe(z.bigint().nonnegative());
export type Balance = z.infer<typeof sb_balance>;

export const sb_amount = sb_bigint.pipe(z.bigint());
export type Amount = z.infer<typeof sb_amount>;

// TODO: refactor, move to ./zod.ts

export const sb_h256 = z
  .custom<H256>((value) => {
    if (!(value instanceof U8aFixed)) {
      return false;
    }
    if (value.length !== 32) {
      return false;
    }
    return true;
  })
  .transform((value) => value.toHex());

export const H256_HEX = z.string().regex(/^0x[a-fA-F0-9]{64}$/);<|MERGE_RESOLUTION|>--- conflicted
+++ resolved
@@ -1,14 +1,9 @@
 import { z } from "zod";
-<<<<<<< HEAD
-import { sb_bigint, sb_number } from "./zod";
-import type { Param0 } from "tsafe/Param0";
-=======
 import { sb_bigint, sb_number } from "./zod.js";
 import type { H256 } from "@polkadot/types/interfaces";
 import { U8aFixed } from "@polkadot/types";
 
 export type ZError<T = unknown> = z.ZodError<T>;
->>>>>>> 22405230
 
 export const uint = (p?: Param0<typeof z.number>, message?: string) =>
   z.number(p).int(message).nonnegative(message);
