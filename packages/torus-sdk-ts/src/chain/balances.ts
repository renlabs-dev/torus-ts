--- conflicted
+++ resolved
@@ -46,31 +46,6 @@
 export async function queryBalance(api: Api, address: SS58Address) {
   const [queryError, q] = await tryAsync(api.query.system.account(address));
   if (queryError !== undefined) {
-<<<<<<< HEAD
-    console.error("Error querying balance:", queryError);
-    throw queryError;
-  }
-
-  const [parseError, freeBalance] = trySync(() =>
-    sb_balance.parse(q.data.free),
-  );
-  if (parseError !== undefined) {
-    console.error("Error parsing free balance:", parseError);
-    throw parseError;
-  }
-
-  const [reservedError, reservedBalance] = trySync(() =>
-    sb_balance.parse(q.data.reserved),
-  );
-  if (reservedError !== undefined) {
-    console.error("Error parsing reserved balance:", reservedError);
-    throw reservedError;
-  }
-
-  return {
-    free: freeBalance,
-    staked: reservedBalance,
-=======
     console.error("Error querying free balance:", queryError);
     throw queryError;
   }
@@ -92,7 +67,6 @@
   return {
     free: free,
     staked: reserved,
->>>>>>> 7f0e02b3
   };
 }
 
