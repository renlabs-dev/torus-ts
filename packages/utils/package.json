{
  "name": "@torus-network/torus-utils",
  "version": "0.1.7",
  "private": false,
  "type": "module",
  "scripts": {
    "test": "vitest run",
    "test:verbose": "vitest run --reporter verbose",
    "test:watch": "vitest",
    "format": "prettier --check . --ignore-path ../../.gitignore --cache --cache-location .cache/.prettiercache",
    "format-fix": "prettier --write . --ignore-path ../../.gitignore --cache --cache-location .cache/.prettiercache",
    "lint": "eslint --cache --cache-location .cache/.eslintcache",
    "lint-fix": "eslint --cache --cache-location .cache/.eslintcache --fix",
    "typecheck": "tsc --noEmit",
    "build": "tsc",
    "clean": "rm -rf .turbo node_modules"
  },
  "publishConfig": {
    "access": "public"
  },
  "exports": {
<<<<<<< HEAD
    ".": "./src/index.ts",
    "./auth": "./src/auth.ts",
    "./ipfs": "./src/ipfs.ts",
    "./subspace": "./src/subspace.ts",
    "./typing": "./src/typing/index.ts",
    "./typing/function": "./src/typing/function.ts",
    "./typing/zod": "./src/typing/zod.ts",
    "./collections": "./src/collections.ts",
    "./env": "./src/env.ts",
    "./error": "./src/error.ts",
    "./files": "./src/files.ts",
    "./bignumber": "./src/bignumber.ts",
    "./try-catch": "./src/try-catch.ts",
    "./mutation-handler": "./src/mutation-handler.ts",
    "./discord-bot-interaction": "./src/discord-bot-interaction.ts",
    "./logger": "./src/logger.ts",
    "./result": "./src/result.ts"
=======
    ".": {
      "types": "./dist/index.d.ts",
      "default": "./dist/index.js"
    },
    "./auth": {
      "types": "./dist/auth.d.ts",
      "default": "./dist/auth.js"
    },
    "./ipfs": {
      "types": "./dist/ipfs.d.ts",
      "default": "./dist/ipfs.js"
    },
    "./subspace": {
      "types": "./dist/subspace.d.ts",
      "default": "./dist/subspace.js"
    },
    "./typing": {
      "types": "./dist/typing.d.ts",
      "default": "./dist/typing.js"
    },
    "./collections": {
      "types": "./dist/collections.d.ts",
      "default": "./dist/collections.js"
    },
    "./env": {
      "types": "./dist/env.d.ts",
      "default": "./dist/env.js"
    },
    "./error": {
      "types": "./dist/error.d.ts",
      "default": "./dist/error.js"
    },
    "./files": {
      "types": "./dist/files.d.ts",
      "default": "./dist/files.js"
    },
    "./bignumber": {
      "types": "./dist/bignumber.d.ts",
      "default": "./dist/bignumber.js"
    },
    "./result": {
      "types": "./dist/result.d.ts",
      "default": "./dist/result.js"
    },
    "./try-catch": {
      "types": "./dist/try-catch.d.ts",
      "default": "./dist/try-catch.js"
    },
    "./mutation-handler": {
      "types": "./dist/mutation-handler.d.ts",
      "default": "./dist/mutation-handler.js"
    },
    "./discord-bot-interaction": {
      "types": "./dist/discord-bot-interaction.d.ts",
      "default": "./dist/discord-bot-interaction.js"
    },
    "./logger": {
      "types": "./dist/logger.d.ts",
      "default": "./dist/logger.js"
    }
>>>>>>> 22405230
  },
  "dependencies": {
    "@polkadot/util": "catalog:",
    "bignumber.js": "^9.1.2",
    "luxon": "catalog:",
    "multiformats": "catalog:",
    "rustie": "catalog:",
    "tsafe": "catalog:",
    "zod": "catalog:"
  },
  "devDependencies": {
    "@torus-ts/eslint-config": "workspace:*",
    "@torus-ts/tsconfig": "workspace:*",
    "@types/luxon": "^3.4.2",
    "type-fest": "^4.33.0",
    "vitest": "catalog:"
  },
  "compilerOptions": {
    "module": "ESNext",
    "target": "ESNext",
    "esModuleInterop": true
  }
}<|MERGE_RESOLUTION|>--- conflicted
+++ resolved
@@ -19,25 +19,6 @@
     "access": "public"
   },
   "exports": {
-<<<<<<< HEAD
-    ".": "./src/index.ts",
-    "./auth": "./src/auth.ts",
-    "./ipfs": "./src/ipfs.ts",
-    "./subspace": "./src/subspace.ts",
-    "./typing": "./src/typing/index.ts",
-    "./typing/function": "./src/typing/function.ts",
-    "./typing/zod": "./src/typing/zod.ts",
-    "./collections": "./src/collections.ts",
-    "./env": "./src/env.ts",
-    "./error": "./src/error.ts",
-    "./files": "./src/files.ts",
-    "./bignumber": "./src/bignumber.ts",
-    "./try-catch": "./src/try-catch.ts",
-    "./mutation-handler": "./src/mutation-handler.ts",
-    "./discord-bot-interaction": "./src/discord-bot-interaction.ts",
-    "./logger": "./src/logger.ts",
-    "./result": "./src/result.ts"
-=======
     ".": {
       "types": "./dist/index.d.ts",
       "default": "./dist/index.js"
@@ -98,7 +79,6 @@
       "types": "./dist/logger.d.ts",
       "default": "./dist/logger.js"
     }
->>>>>>> 22405230
   },
   "dependencies": {
     "@polkadot/util": "catalog:",
