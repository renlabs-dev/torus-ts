import { stringToHex } from "@polkadot/util";
import { CID } from "multiformats/cid";
import { match } from "rustie";
import { AssertionError } from "tsafe";

import type {
  AnyTuple,
  Codec,
  CustomDaoMetadata,
  CustomDataError,
  CustomMetadata,
  DaoApplications,
  Entry,
  OptionalProperties,
  Proposal,
  RawEntry,
  Result,
  SessionData,
  SignedPayload,
  SS58Address,
  StorageKey,
  SubspaceModule,
  ZodSchema,
<<<<<<< HEAD
} from "@commune-ts/types";
=======
  Api } from "@commune-ts/types";
>>>>>>> d80219ac
import {
  CUSTOM_METADATA_SCHEMA,
  DAO_APPLICATIONS_SCHEMA,
  isSS58,
  modulePropResolvers,
  PROPOSAL_SCHEMA,
  SUBSPACE_MODULE_SCHEMA,
<<<<<<< HEAD
  URL_SCHEMA,
=======
  URL_SCHEMA
>>>>>>> d80219ac
} from "@commune-ts/types";

/**
 * == Subspace refresh times ==
 *
 * TODO: these values should be passed as parameters in the functions passed by the apps (env).
 *
 * Time to consider last block query un-fresh. Half block time is the expected
 * time for a new block at a random point in time, so:
 * block_time / 2  ==  8 seconds / 2  ==  4 seconds
 */
export const LAST_BLOCK_STALE_TIME = (1000 * 8) / 2;

/**
 * Time to consider proposals query state un-fresh. They don't change a lot,
 * only when a new proposal is created and people should be able to see new
 * proposals fast enough.
 *
 * 1 minute (arbitrary).
 */
export const PROPOSALS_STALE_TIME = 1000 * 60;

/**
 * Time to consider stake query state un-fresh. They also don't change a lot,
 * only when people move their stake / delegation. That changes the way votes
 * are computed, but only very marginally for a given typical stake change, with
 * a small chance of a relevant difference in displayed state.
 * 5 minutes (arbitrary).
 */
export const STAKE_STALE_TIME = 1000 * 60 * 5; // 5 minutes (arbitrary)

export const PARAM_FIELD_DISPLAY_NAMES = {
  // # Global
  maxNameLength: "Max Name Length",
  maxAllowedSubnets: "Max Allowed Subnets",
  maxAllowedModules: "Max Allowed Modules",
  unitEmission: "Unit Emission",
  floorDelegationFee: "Floor Delegation Fee",
  maxRegistrationsPerBlock: "Max Registrations Per Block",
  targetRegistrationsPerInterval: "Target Registrations Per Interval",
  targetRegistrationsInterval: "Target Registrations Interval",
  burnRate: "Burn Rate",
  minBurn: "Min Burn",
  maxBurn: "Max Burn",
  adjustmentAlpha: "Adjustment Alpha",
  minStake: "Min Stake",
  maxAllowedWeights: "Max Allowed Weights",
  minWeightStake: "Min Weight Stake",
  proposalCost: "Proposal Cost",
  proposalExpiration: "Proposal Expiration",
  proposalParticipationThreshold: "Proposal Participation Threshold",
  // # Subnet
  founder: "Founder",
  founderShare: "Founder Share",
  immunityPeriod: "Immunity Period",
  incentiveRatio: "Incentive Ratio",
  maxAllowedUids: "Max Allowed UIDs",
  // maxAllowedWeights: "Max Allowed Weights",
  maxStake: "Max Stake",
  maxWeightAge: "Max Weight Age",
  minAllowedWeights: "Min Allowed Weights",
  // minStake: "Min Stake",
  name: "Name",
  tempo: "Tempo",
  trustRatio: "Trust Ratio",
  voteMode: "Vote Mode",
} as const;

// == assertion ==

export function assertOrThrow(
  condition: unknown,
  message: string,
): asserts condition {
  if (!condition) {
    throw new AssertionError(message);
  }
}

// == Calc ==

export function bigintDivision(a: bigint, b: bigint, precision = 8n): number {
  if (b === 0n) return NaN;
  const base = 10n ** precision;
  const baseNum = Number(base);
  return (Number(a) * Number(base)) / Number(b) / baseNum;
}

import { BN } from '@polkadot/util';

const NANO_MULTIPLIER = new BN('1000000000');

/**
 * Converts a nano value to its standard unit representation
 * @param nanoValue - The value in nano units (as a number, string, or BN)
 * @param decimals - Number of decimal places to round to (default: 6)
 * @returns The value in standard units as a string
 */
export function fromNano(nanoValue: number | string | bigint | BN, decimals = 9): string {
  const bnValue = new BN(nanoValue.toString());
  const integerPart = bnValue.div(NANO_MULTIPLIER);
  const fractionalPart = bnValue.mod(NANO_MULTIPLIER);

  const fractionalStr = fractionalPart.toString().padStart(9, '0');
  const roundedFractionalStr = fractionalStr.slice(0, decimals);

  return `${integerPart.toString()}.${roundedFractionalStr}`;
}

/**
 * Converts a standard unit value to nano
 * @param standardValue - The value in standard units (as a number or string)
 * @returns The value in nano units as a BN
 */
export function toNano(standardValue: number | string): BN {
  const [integerPart, fractionalPart = ''] = standardValue.toString().split('.');
  const paddedFractionalPart = fractionalPart.padEnd(9, '0');
  const nanoValue = `${integerPart}${paddedFractionalPart}`;
  return new BN(nanoValue);
}


export function formatToken(nano: number | bigint, decimalPlaces = 2): string {
  const fullPrecisionAmount = fromNano(nano).toString();
  const [integerPart = '0', fractionalPart = ''] = fullPrecisionAmount.split('.');
  
  const formattedIntegerPart = Number(integerPart).toLocaleString('en-US');
  const roundedFractionalPart = fractionalPart.slice(0, decimalPlaces).padEnd(decimalPlaces,'0' );

  return `${formattedIntegerPart}.${roundedFractionalPart}`;
}

export function calculateAmount(amount: string): number {
  return Math.floor(Number(amount) * 10 ** 9);
}

export function smallAddress(address: string, size?: number): string {
  return `${address.slice(0, size ?? 8)}…${address.slice(size ? size * -1 : -8)}`;
}

// == IPFS ==

export function buildIpfsGatewayUrl(cid: CID): string {
  const cidStr = cid.toString();
  return `https://ipfs.io/ipfs/${cidStr}`;
}

export function parseIpfsUri(uri: string): Result<CID, CustomDataError> {
  const validated = URL_SCHEMA.safeParse(uri);
  if (!validated.success) {
    const message = `Invalid IPFS URI '${uri}'`;
    return { Err: { message } };
  }
  const ipfsPrefix = "ipfs://";
  const rest = uri.startsWith(ipfsPrefix) ? uri.slice(ipfsPrefix.length) : uri;
  try {
    const cid = CID.parse(rest);
    return { Ok: cid };
    // eslint-disable-next-line @typescript-eslint/no-unused-vars
  } catch (e) {
    const message = `Unable to parse IPFS URI '${uri}'`;
    return { Err: { message } };
  }
}

// == Handlers ==

export function handleEntries<T>(
  rawEntries: RawEntry,
  parser: (value: Codec) => T | null,
): [T[], Error[]] {
  const entries: T[] = [];
  const errors: Error[] = [];
  for (const entry of rawEntries ?? []) {
    const [, valueRaw] = entry;
    const parsedEntry = parser(valueRaw);
    if (parsedEntry == null) {
      errors.push(new Error(`Invalid entry: ${entry.toString()}`));
      continue;
    }
    entries.push(parsedEntry);
  }
  entries.reverse();
  return [entries, errors];
}

export function handleProposals(
  rawProposals: Entry<Codec>[] | undefined,
): [Proposal[], Error[]] {
  return handleEntries(rawProposals, parseProposal);
}

export function handleDaos(
  rawDaos: Entry<Codec>[] | undefined,
): [DaoApplications[], Error[]] {
  return handleEntries(rawDaos, parseDaos);
}

export const copyToClipboard = (text: string) => {
  // @ts-expect-error navigator is a global object
  // eslint-disable-next-line @typescript-eslint/no-unsafe-call, @typescript-eslint/no-unsafe-member-access
  navigator.clipboard.writeText(text);
};

// == Time ==

export function getExpirationTime(
  blockNumber: number | undefined,
  expirationBlock: number,
  shouldReturnRemainingTime: boolean,
) {
  if (!blockNumber) return "Unknown";

  const blocksRemaining = expirationBlock - blockNumber;
  const secondsRemaining = blocksRemaining * 8; // 8 seconds per block

  const expirationDate = new Date(Date.now() + secondsRemaining * 1000);
  const currentDate = new Date();

  // Format the date as MM/DD/YYYY
  const month = (expirationDate.getMonth() + 1).toString().padStart(2, "0");
  const day = expirationDate.getDate().toString().padStart(2, "0");
  const year = expirationDate.getFullYear();

  const formattedDate = `${month}/${day}/${year}`;

  // Check if the expiration time has passed
  if (expirationDate <= currentDate) {
    return `${formattedDate} ${shouldReturnRemainingTime ? "(Matured)" : ""}`;
  }

  // Calculate hours remaining
  const hoursRemaining = Math.floor(secondsRemaining / 3600);

  return `${formattedDate} ${shouldReturnRemainingTime ? `(${hoursRemaining} hours)` : ""}`;
}

export interface ChainEntry {
   
  getMapModules(netuid: number): Record<string, string | number>;
}

export type SubspaceStorageName =
  | "emission" | "incentive" | "dividends" | "lastUpdate"
  | "metadata" | "registrationBlock" | "name" | "address"
  | "keys";


export function standardizeUidToSS58address<T extends SubspaceStorageName>(
  outerRecord: Record<T, Record<string, string | number>>,
  uidToKey: Record<string, SS58Address>,
): Record<T, Record<string, string | number>> {
  const processedRecord: Record<T, Record<string, string | number>> = {} as Record<T, Record<string, string | number>>;

  const entries = Object.entries(outerRecord) as [T, Record<string, string | number>][];
  for (const [outerKey, innerRecord] of entries) {
    const processedInnerRecord: Record<string, string | number> = {};

    for (const [innerKey, value] of Object.entries(innerRecord)) {
      if (!isNaN(Number(innerKey))) {
        const newKey = uidToKey[innerKey];
        if (newKey !== undefined) {
          processedInnerRecord[newKey] = value;
        }
      } else {
        processedInnerRecord[innerKey] = value;
      }
    }

    processedRecord[outerKey] = processedInnerRecord;
  }

  return processedRecord;
}



type StorageTypes = "VecMapping" | "DoubleMap";

export function getSubspaceStorageMappingKind(
  prop: SubspaceStorageName
): StorageTypes | null {

  const vecProps: SubspaceStorageName[] = [
    "emission", "incentive", "dividends", "lastUpdate"
  ];
  const doubleMapProps: SubspaceStorageName[] = [
    "metadata", "registrationBlock", "name", "address", "keys"
  ];
  const mapping = {
    VecMapping: vecProps,
    DoubleMap: doubleMapProps,
  };
  if (mapping.VecMapping.includes(prop)) return "VecMapping";
  else if (mapping.DoubleMap.includes(prop)) return "DoubleMap";
  else return null;
}

export async function getPropsToMap(
  props: SubspaceStorageName[],
  api: Api,
  netuid: number,
) {
  const mapped_props = props.reduce(
    (acc, prop) => {
      acc[prop] = getSubspaceStorageMappingKind(prop);
      return acc;
    },
    {} as Record<SubspaceStorageName, StorageTypes | null>,
  );
  const mapped_prop_entries: Record<SubspaceStorageName, ChainEntry> = {} as Record<SubspaceStorageName, ChainEntry>;
  const keys = Object.keys(mapped_props) as SubspaceStorageName[];
  const asyncOperations = keys.map(async (prop) => {
    const value = mapped_props[prop];
    if (value === "VecMapping") {
      const entries = await api.query.subspaceModule?.[prop]?.entries();
      if (entries === undefined) {
        console.log(`No entries for ${prop}`);
        // TODO: panic
        process.exit(1);
      }
      mapped_prop_entries[prop] = new StorageVecMap(entries);
    }
    else if (value === "DoubleMap") {
      const entries = await api.query.subspaceModule?.[prop]?.entries(netuid);
      if (entries === undefined) {
        console.log(`No entries for ${prop}`);
        // TODO: panic
        process.exit(1);
      }
      mapped_prop_entries[prop] = new DoubleMapEntries(entries);
    }
  });
  await Promise.all(asyncOperations);
  return mapped_prop_entries;

}

export class StorageVecMap implements ChainEntry {
  constructor(private readonly entry: [StorageKey<AnyTuple>, Codec][]) { }

  getMapModules(netuid: number) {
    const subnet_values = this.entry[netuid];
    if (subnet_values != undefined) {
      const values = subnet_values[1].toPrimitive() as number[];
      const modules_map = Object.fromEntries(
        values.map((value, index) => [index, value]),
      );
      return modules_map;
    }
    else return {};
  }
}


export class DoubleMapEntries implements ChainEntry {
  constructor(private readonly entries: [StorageKey<AnyTuple>, Codec][]) { }
  getMapModules() {
    const moduleIdToPropValue: Record<number, string> = {};

    this.entries.forEach(entry => {
      const moduleCodec = entry[1];
      const moduleId = entry[0].args[1]?.toPrimitive() as number;
      moduleIdToPropValue[moduleId] = moduleCodec.toPrimitive() as string;
    });
    return moduleIdToPropValue;
  }
}


export class StorageEntry {
  constructor(private readonly entry: [StorageKey<AnyTuple>, unknown]) { }
  get netuid(): number {
    // eslint-disable-next-line @typescript-eslint/no-non-null-assertion
    return this.entry[0].args[0]!.toPrimitive() as number;
  }

  get uidOrKey(): string | number {
    // eslint-disable-next-line @typescript-eslint/no-non-null-assertion
    return this.entry[0].args[1]!.toPrimitive() as string | number;
  }

  get value(): Codec {
    return this.entry[1] as Codec;
  }
  /**
   * as the module identifier can be a uid or a key, this function resolves it to a key
   */
  resolveKey(uidKeyMap: Map<number, Map<number, SS58Address>>): SS58Address {
    const isUid = typeof this.uidOrKey === "number";
    console.log(uidKeyMap);

    const key = isUid
      ? // eslint-disable-next-line @typescript-eslint/no-non-null-assertion
      uidKeyMap.get(this.netuid)!.get(this.uidOrKey)!
      : this.uidOrKey;

    assertOrThrow(isSS58(key), `key ${this.netuid}::${key} is an SS58Address`);

    return key;
  }

  parse<P extends OptionalProperties<SubspaceModule>>(prop: P) {
    const parsedValue = modulePropResolvers[prop](this.value);
    return parsedValue;
  }
}

// the value of a "keys" entry is a codec that holds a ss58 address
export function newSubstrateModule(keyEntry: StorageEntry): SubspaceModule {
  const key = keyEntry.value.toPrimitive() as SS58Address;

  return SUBSPACE_MODULE_SCHEMA.parse({
    uid: keyEntry.uidOrKey as number,
    netuid: keyEntry.netuid,
    key,
  });
}

export function parseAddress(valueRaw: Codec): DaoApplications | null {
  const value = valueRaw.toPrimitive();
  const validated = DAO_APPLICATIONS_SCHEMA.safeParse(value);
  if (!validated.success) {
    return null;
  }
  return validated.data as unknown as DaoApplications;
}

export function parseDaos(valueRaw: Codec): DaoApplications | null {
  const value = valueRaw.toPrimitive();
  const validated = DAO_APPLICATIONS_SCHEMA.safeParse(value);
  if (!validated.success) {
    return null;
  }
  return validated.data as unknown as DaoApplications;
}

export function parseProposal(valueRaw: Codec): Proposal | null {
  const value = valueRaw.toPrimitive();
  const validated = PROPOSAL_SCHEMA.safeParse(value);
  if (!validated.success) {
    return null;
  }
  return validated.data;
}

export const paramNameToDisplayName = (paramName: string): string => {
  return (
    // eslint-disable-next-line @typescript-eslint/no-unnecessary-condition
    PARAM_FIELD_DISPLAY_NAMES[
    paramName as keyof typeof PARAM_FIELD_DISPLAY_NAMES
    ] ?? paramName
  );
};

export const isNotNull = <T>(item: T | null): item is T => item !== null;

export function removeEmojis(text: string): string {
  const emojiPattern =
    /[\u{1F000}-\u{1F6FF}\u{1F900}-\u{1F9FF}\u{2600}-\u{26FF}\u{2700}-\u{27BF}\u{1F191}-\u{1F251}\u{1F300}-\u{1F5FF}\u{1F600}-\u{1F64F}\u{1F680}-\u{1F6FF}\u{1F700}-\u{1F77F}\u{1F780}-\u{1F7FF}\u{1F800}-\u{1F8FF}\u{1F900}-\u{1F9FF}\u{1FA00}-\u{1FA6F}\u{1FA70}-\u{1FAFF}\u{2194}-\u{2199}\u{21A9}-\u{21AA}\u{231A}-\u{231B}\u{2328}\u{23CF}\u{23E9}-\u{23F3}\u{23F8}-\u{23FA}\u{24C2}\u{25AA}-\u{25AB}\u{25B6}\u{25C0}\u{25FB}-\u{25FE}\u{2600}-\u{2604}\u{260E}\u{2611}\u{2614}-\u{2615}\u{2618}\u{261D}\u{2620}\u{2622}-\u{2623}\u{2626}\u{262A}\u{262E}-\u{262F}\u{2638}-\u{263A}\u{2640}\u{2642}\u{2648}-\u{2653}\u{265F}-\u{2660}\u{2663}\u{2665}-\u{2666}\u{2668}\u{267B}\u{267E}-\u{267F}\u{2692}-\u{2697}\u{2699}\u{269B}-\u{269C}\u{26A0}-\u{26A1}\u{26AA}-\u{26AB}\u{26B0}-\u{26B1}\u{26BD}-\u{26BE}\u{26C4}-\u{26C5}\u{26C8}\u{26CE}-\u{26CF}\u{26D1}\u{26D3}-\u{26D4}\u{26E9}-\u{26EA}\u{26F0}-\u{26F5}\u{26F7}-\u{26FA}\u{26FD}\u{2702}\u{2705}\u{2708}-\u{270D}\u{270F}]/gu;

  return text.replace(emojiPattern, "");
}

export function appendErrorInfo(
  error: CustomDataError,
  info: string,
  sep = " ",
): CustomDataError {
  const old_info = error.message;
  const message = old_info + sep + info;
  return { message };
}

export async function processMetadata(
  url: string,
  zodSchema: ZodSchema,
  entryId: number,
  kind?: string,
) {
  const response = await fetch(url);
  const obj: unknown = await response.json();

  const validated = zodSchema.safeParse(obj);
  if (!validated.success) {
    const message = `Invalid metadata for ${kind} ${entryId} at ${url}`;
    return { Err: { message } };
  }
  // eslint-disable-next-line @typescript-eslint/no-unsafe-assignment
  return { Ok: validated.data };
}

export async function processProposalMetadata(url: string, entryId: number) {
  return await processMetadata(
    url,
    CUSTOM_METADATA_SCHEMA,
    entryId,
    "proposal",
  );
}
export async function processDaoMetadata(
  url: string,
  entryId: number,
): Promise<Result<CustomDaoMetadata, CustomDataError>> {
  return await processMetadata(url, CUSTOM_METADATA_SCHEMA, entryId, "dao");
}
export async function fetchCustomMetadata(
  kind: "proposal" | "dao",
  entryId: number,
  metadataField: string,
): Promise<Result<CustomMetadata, CustomDataError>> {
  const r = parseIpfsUri(metadataField);

  const result = match(r)({
    async Ok(cid): Promise<Result<CustomMetadata, CustomDataError>> {
      const url = buildIpfsGatewayUrl(cid); // this is wrong
      const metadata =
        kind == "proposal"
          ? await processProposalMetadata(url, entryId)
          : await processDaoMetadata(url, entryId);
      return metadata;
    },
    async Err(err_message) {
      return Promise.resolve({
        Err: appendErrorInfo(err_message, `for ${kind} ${entryId}`),
      });
    },
  });
  return result;
}

export function flattenResult<T, E>(x: Result<T, E>): T | null {
  return match(x)({
    Ok(r) {
      return r;
    },
    Err() {
      return null;
    },
  });
}

function generateNonce(): string {
  const array = new Uint8Array(16);
  crypto.getRandomValues(array);
  return Array.from(array, (byte) => byte.toString(16).padStart(2, "0")).join(
    "",
  );
}

export function createSessionData(window: {
  location: { origin: string };
}): SessionData {
  const uri = window.location.origin || "<unknown>";
  return {
    statement: `Sign in with polkadot extension to authenticate your session at ${uri}`,
    uri: window.location.origin || "unknown",
    nonce: generateNonce(),
    created: new Date().toISOString(),
  };
}

export const signData = async <T>(
  signer: (
    msgHex: `0x${string}`,
  ) => Promise<{ signature: `0x${string}`; address: string }>,
  data: T,
): Promise<SignedPayload> => {
  const dataHex = stringToHex(JSON.stringify(data));
  const { signature, address } = await signer(dataHex);
  return {
    payload: dataHex,
    signature,
    address,
  };
};<|MERGE_RESOLUTION|>--- conflicted
+++ resolved
@@ -21,11 +21,7 @@
   StorageKey,
   SubspaceModule,
   ZodSchema,
-<<<<<<< HEAD
-} from "@commune-ts/types";
-=======
   Api } from "@commune-ts/types";
->>>>>>> d80219ac
 import {
   CUSTOM_METADATA_SCHEMA,
   DAO_APPLICATIONS_SCHEMA,
@@ -33,11 +29,7 @@
   modulePropResolvers,
   PROPOSAL_SCHEMA,
   SUBSPACE_MODULE_SCHEMA,
-<<<<<<< HEAD
   URL_SCHEMA,
-=======
-  URL_SCHEMA
->>>>>>> d80219ac
 } from "@commune-ts/types";
 
 /**
