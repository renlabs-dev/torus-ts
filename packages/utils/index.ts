import { CID } from "multiformats/cid";
import { match } from "rustie";
import { AssertionError } from "tsafe";

import type {
  AnyTuple,
  Codec,
<<<<<<< HEAD
  CUSTOM_METADATA_SCHEMA,
  CustomDaoMetadata,
  CustomDataError,
  CustomMetadata,
  DAO_APPLICATIONS_SCHEMA,
  DAO_METADATA_SCHEMA,
=======
>>>>>>> 8b9d821e
  DaoApplications,
  Entry,
  Proposal,
  RawEntry,
  Result,
  SS58Address,
  StorageKey,
  SubspaceModule,
} from "@commune-ts/types";
import {
  DAO_APPLICATIONS_SCHEMA,
  isSS58,
  PROPOSAL_SCHEMA,
  SUBSPACE_MODULE_SCHEMA,
  URL_SCHEMA,
  ZodSchema,
} from "@commune-ts/types";

/**
 * == Subspace refresh times ==
 *
 * TODO: these values should be passed as parameters in the functions passed by the apps (env).
 *
 * Time to consider last block query un-fresh. Half block time is the expected
 * time for a new block at a random point in time, so:
 * block_time / 2  ==  8 seconds / 2  ==  4 seconds
 */
export const LAST_BLOCK_STALE_TIME = (1000 * 8) / 2;

/**
 * Time to consider proposals query state un-fresh. They don't change a lot,
 * only when a new proposal is created and people should be able to see new
 * proposals fast enough.
 *
 * 1 minute (arbitrary).
 */
export const PROPOSALS_STALE_TIME = 1000 * 60;

/**
 * Time to consider stake query state un-fresh. They also don't change a lot,
 * only when people move their stake / delegation. That changes the way votes
 * are computed, but only very marginally for a given typical stake change, with
 * a small chance of a relevant difference in displayed state.
 * 5 minutes (arbitrary).
 */
export const STAKE_STALE_TIME = 1000 * 60 * 5; // 5 minutes (arbitrary)

export const PARAM_FIELD_DISPLAY_NAMES = {
  // # Global
  maxNameLength: "Max Name Length",
  maxAllowedSubnets: "Max Allowed Subnets",
  maxAllowedModules: "Max Allowed Modules",
  unitEmission: "Unit Emission",
  floorDelegationFee: "Floor Delegation Fee",
  maxRegistrationsPerBlock: "Max Registrations Per Block",
  targetRegistrationsPerInterval: "Target Registrations Per Interval",
  targetRegistrationsInterval: "Target Registrations Interval",
  burnRate: "Burn Rate",
  minBurn: "Min Burn",
  maxBurn: "Max Burn",
  adjustmentAlpha: "Adjustment Alpha",
  minStake: "Min Stake",
  maxAllowedWeights: "Max Allowed Weights",
  minWeightStake: "Min Weight Stake",
  proposalCost: "Proposal Cost",
  proposalExpiration: "Proposal Expiration",
  proposalParticipationThreshold: "Proposal Participation Threshold",
  // # Subnet
  founder: "Founder",
  founderShare: "Founder Share",
  immunityPeriod: "Immunity Period",
  incentiveRatio: "Incentive Ratio",
  maxAllowedUids: "Max Allowed UIDs",
  // maxAllowedWeights: "Max Allowed Weights",
  maxStake: "Max Stake",
  maxWeightAge: "Max Weight Age",
  minAllowedWeights: "Min Allowed Weights",
  // minStake: "Min Stake",
  name: "Name",
  tempo: "Tempo",
  trustRatio: "Trust Ratio",
  voteMode: "Vote Mode",
} as const;

// == assertion ==

export function assertOrThrow(
  condition: unknown,
  message: string,
): asserts condition {
  if (!condition) {
    throw new AssertionError(message);
  }
}

// == Calc ==

export function bigintDivision(a: bigint, b: bigint, precision = 8n): number {
  if (b === 0n) return NaN;
  const base = 10n ** precision;
  const baseNum = Number(base);
  return (Number(a) * Number(base)) / Number(b) / baseNum;
}

export function fromNano(nano: number | bigint): number {
  if (typeof nano === "bigint") return bigintDivision(nano, 1_000_000_000n);
  return nano / 1_000_000_000;
}

export function formatToken(nano: number | bigint): string {
  const amount = fromNano(nano);
  return amount.toLocaleString("en-US", {
    minimumFractionDigits: 2,
    maximumFractionDigits: 2,
  });
}

export function calculateAmount(amount: string): number {
  return Math.floor(Number(amount) * 10 ** 9);
}

export function smallAddress(address: string, size?: number): string {
  return `${address.slice(0, size ?? 8)}…${address.slice(size ? size * -1 : -8)}`;
}

// == IPFS ==

export function buildIpfsGatewayUrl(cid: CID): string {
  const cidStr = cid.toString();
  return `https://ipfs.io/ipfs/${cidStr}`;
}

export function parseIpfsUri(uri: string): Result<CID, CustomDataError> {
  const validated = URL_SCHEMA.safeParse(uri);
  if (!validated.success) {
    const message = `Invalid IPFS URI '${uri}'`;
    return { Err: { message } };
  }
  const ipfsPrefix = "ipfs://";
  const rest = uri.startsWith(ipfsPrefix) ? uri.slice(ipfsPrefix.length) : uri;
  try {
    const cid = CID.parse(rest);
<<<<<<< HEAD
    return { Ok: cid };
=======
    return cid;
    // eslint-disable-next-line @typescript-eslint/no-unused-vars
>>>>>>> 8b9d821e
  } catch (e) {
    const message = `Unable to parse IPFS URI '${uri}'`;
    return { Err: { message } };
  }
}

// == Handlers ==

export function handleEntries<T>(
  rawEntries: RawEntry,
  parser: (value: Codec) => T | null,
): [T[], Error[]] {
  const entries: T[] = [];
  const errors: Error[] = [];
  for (const entry of rawEntries ?? []) {
    const [, valueRaw] = entry;
    const parsedEntry = parser(valueRaw);
    if (parsedEntry == null) {
      errors.push(new Error(`Invalid entry: ${entry.toString()}`));
      continue;
    }
    entries.push(parsedEntry);
  }
  entries.reverse();
  return [entries, errors];
}

export function handleProposals(
  rawProposals: Entry<Codec>[] | undefined,
): [Proposal[], Error[]] {
  return handleEntries(rawProposals, parseProposal);
}

export function handleDaos(
  rawDaos: Entry<Codec>[] | undefined,
): [DaoApplications[], Error[]] {
  return handleEntries(rawDaos, parseDaos);
}

export const copyToClipboard = (text: string) => {
  // @ts-expect-error navigator is a global object
  // eslint-disable-next-line @typescript-eslint/no-unsafe-call, @typescript-eslint/no-unsafe-member-access
  navigator.clipboard.writeText(text);
};

// == Time ==

export function getExpirationTime(
  blockNumber: number | undefined,
  expirationBlock: number,
  shouldReturnRemainingTime: boolean,
) {
  if (!blockNumber) return "Unknown";

  const blocksRemaining = expirationBlock - blockNumber;
  const secondsRemaining = blocksRemaining * 8; // 8 seconds per block

  const expirationDate = new Date(Date.now() + secondsRemaining * 1000);
  const currentDate = new Date();

  // Format the date as MM/DD/YYYY
  const month = (expirationDate.getMonth() + 1).toString().padStart(2, "0");
  const day = expirationDate.getDate().toString().padStart(2, "0");
  const year = expirationDate.getFullYear();

  const formattedDate = `${month}/${day}/${year}`;

  // Check if the expiration time has passed
  if (expirationDate <= currentDate) {
    return `${formattedDate} ${shouldReturnRemainingTime ? "(Matured)" : ""}`;
  }

  // Calculate hours remaining
  const hoursRemaining = Math.floor(secondsRemaining / 3600);

  return `${formattedDate} ${shouldReturnRemainingTime ? `(${hoursRemaining} hours)` : ""}`;
}

export class StorageEntry {
  constructor(private readonly entry: [StorageKey<AnyTuple>, unknown]) {}

  get netuid(): number {
    // eslint-disable-next-line @typescript-eslint/no-non-null-assertion
    return this.entry[0].args[0]!.toPrimitive() as number;
  }

  get uidOrKey(): string | number {
    // eslint-disable-next-line @typescript-eslint/no-non-null-assertion
    return this.entry[0].args[1]!.toPrimitive() as string | number;
  }

  get value(): Codec {
    return this.entry[1] as Codec;
  }

  /**
   * as the module identifier can be a uid or a key, this function resolves it to a key
   */
  resolveKey(uidKeyMap: Map<number, Map<number, SS58Address>>): SS58Address {
    const isUid = typeof this.uidOrKey === "number";

    const key = isUid
      ? // eslint-disable-next-line @typescript-eslint/no-non-null-assertion
        uidKeyMap.get(this.netuid)!.get(this.uidOrKey)!
      : this.uidOrKey;

    assertOrThrow(isSS58(key), `key ${this.netuid}::${key} is an SS58Address`);

    return key;
  }
}

// the value of a "keys" entry is a codec that holds a ss58 address
export function newSubstrateModule(keyEntry: StorageEntry): SubspaceModule {
  const key = keyEntry.value.toPrimitive() as SS58Address;

  return SUBSPACE_MODULE_SCHEMA.parse({
    uid: keyEntry.uidOrKey as number,
    netuid: keyEntry.netuid,
    key,
  });
}

export function parseAddress(valueRaw: Codec): DaoApplications | null {
  const value = valueRaw.toPrimitive();
  const validated = DAO_APPLICATIONS_SCHEMA.safeParse(value);
  if (!validated.success) {
    return null;
  }
  return validated.data as unknown as DaoApplications;
}

export function parseDaos(valueRaw: Codec): DaoApplications | null {
  const value = valueRaw.toPrimitive();
  const validated = DAO_APPLICATIONS_SCHEMA.safeParse(value);
  if (!validated.success) {
    return null;
  }
  return validated.data as unknown as DaoApplications;
}

export function parseProposal(valueRaw: Codec): Proposal | null {
  const value = valueRaw.toPrimitive();
  const validated = PROPOSAL_SCHEMA.safeParse(value);
  if (!validated.success) {
    return null;
  }
  return validated.data;
}

export const paramNameToDisplayName = (paramName: string): string => {
  return (
    // eslint-disable-next-line @typescript-eslint/no-unnecessary-condition
    PARAM_FIELD_DISPLAY_NAMES[
      paramName as keyof typeof PARAM_FIELD_DISPLAY_NAMES
    ] ?? paramName
  );
};

export const isNotNull = <T>(item: T | null): item is T => item !== null;

export function removeEmojis(text: string): string {
  const emojiPattern =
    /[\u{1F000}-\u{1F6FF}\u{1F900}-\u{1F9FF}\u{2600}-\u{26FF}\u{2700}-\u{27BF}\u{1F191}-\u{1F251}\u{1F300}-\u{1F5FF}\u{1F600}-\u{1F64F}\u{1F680}-\u{1F6FF}\u{1F700}-\u{1F77F}\u{1F780}-\u{1F7FF}\u{1F800}-\u{1F8FF}\u{1F900}-\u{1F9FF}\u{1FA00}-\u{1FA6F}\u{1FA70}-\u{1FAFF}\u{2194}-\u{2199}\u{21A9}-\u{21AA}\u{231A}-\u{231B}\u{2328}\u{23CF}\u{23E9}-\u{23F3}\u{23F8}-\u{23FA}\u{24C2}\u{25AA}-\u{25AB}\u{25B6}\u{25C0}\u{25FB}-\u{25FE}\u{2600}-\u{2604}\u{260E}\u{2611}\u{2614}-\u{2615}\u{2618}\u{261D}\u{2620}\u{2622}-\u{2623}\u{2626}\u{262A}\u{262E}-\u{262F}\u{2638}-\u{263A}\u{2640}\u{2642}\u{2648}-\u{2653}\u{265F}-\u{2660}\u{2663}\u{2665}-\u{2666}\u{2668}\u{267B}\u{267E}-\u{267F}\u{2692}-\u{2697}\u{2699}\u{269B}-\u{269C}\u{26A0}-\u{26A1}\u{26AA}-\u{26AB}\u{26B0}-\u{26B1}\u{26BD}-\u{26BE}\u{26C4}-\u{26C5}\u{26C8}\u{26CE}-\u{26CF}\u{26D1}\u{26D3}-\u{26D4}\u{26E9}-\u{26EA}\u{26F0}-\u{26F5}\u{26F7}-\u{26FA}\u{26FD}\u{2702}\u{2705}\u{2708}-\u{270D}\u{270F}]/gu;

  return text.replace(emojiPattern, "");
}

export function appendErrorInfo(
  error: CustomDataError,
  info: string,
  sep = " ",
): CustomDataError {
  const old_info = error.message;
  const message = old_info + sep + info;
  return { message };
}

export async function processMetadata(
  url: string,
  zodSchema: ZodSchema,
  entryId: number,
  kind?: string,
) {
  const response = await fetch(url);
  const obj: unknown = await response.json();

  const validated = zodSchema.safeParse(obj);
  if (!validated.success) {
    const message = `Invalid metadata for ${kind} ${entryId} at ${url}`;
    return { Err: { message } };
  }
  return { Ok: validated.data };
}

export async function processProposalMetadata(url: string, entryId: number) {
  return await processMetadata(
    url,
    CUSTOM_METADATA_SCHEMA,
    entryId,
    "proposal",
  );
}
export async function processDaoMetadata(
  url: string,
  entryId: number,
): Promise<Result<CustomDaoMetadata, CustomDataError>> {
  return await processMetadata(url, CUSTOM_METADATA_SCHEMA, entryId, "dao");
}
export async function fetchCustomMetadata(
  kind: "proposal" | "dao",
  entryId: number,
  metadataField: string,
): Promise<Result<CustomMetadata, CustomDataError>> {
  const r = parseIpfsUri(metadataField);

  const result = match(r)({
    async Ok(cid): Promise<Result<CustomMetadata, CustomDataError>> {
      const url = buildIpfsGatewayUrl(cid); // this is wrong
      const metadata =
        kind == "proposal"
          ? await processProposalMetadata(url, entryId)
          : await processDaoMetadata(url, entryId);
      return metadata;
    },
    async Err(err_message) {
      return Promise.resolve({
        Err: appendErrorInfo(err_message, `for ${kind} ${entryId}`),
      });
    },
  });
  return result;
}

export function flattenResult<T, E>(x: Result<T, E>): T | null {
  return match(x)({
    Ok(r) {
      return r;
    },
    Err() {
      return null;
    },
  });
}<|MERGE_RESOLUTION|>--- conflicted
+++ resolved
@@ -5,15 +5,9 @@
 import type {
   AnyTuple,
   Codec,
-<<<<<<< HEAD
-  CUSTOM_METADATA_SCHEMA,
   CustomDaoMetadata,
   CustomDataError,
   CustomMetadata,
-  DAO_APPLICATIONS_SCHEMA,
-  DAO_METADATA_SCHEMA,
-=======
->>>>>>> 8b9d821e
   DaoApplications,
   Entry,
   Proposal,
@@ -24,6 +18,7 @@
   SubspaceModule,
 } from "@commune-ts/types";
 import {
+  CUSTOM_METADATA_SCHEMA,
   DAO_APPLICATIONS_SCHEMA,
   isSS58,
   PROPOSAL_SCHEMA,
@@ -156,12 +151,8 @@
   const rest = uri.startsWith(ipfsPrefix) ? uri.slice(ipfsPrefix.length) : uri;
   try {
     const cid = CID.parse(rest);
-<<<<<<< HEAD
     return { Ok: cid };
-=======
-    return cid;
     // eslint-disable-next-line @typescript-eslint/no-unused-vars
->>>>>>> 8b9d821e
   } catch (e) {
     const message = `Unable to parse IPFS URI '${uri}'`;
     return { Err: { message } };
