<<<<<<< HEAD
import { stringToHex } from "@polkadot/util";
=======
import { BN } from "@polkadot/util";
>>>>>>> fa57e035
import { CID } from "multiformats/cid";
import { match } from "rustie";
import { AssertionError } from "tsafe";

import type {
  AnyTuple,
  Api,
  Codec,
  CustomDaoMetadata,
  CustomDataError,
  CustomMetadata,
  DaoApplications,
  Entry,
  Proposal,
  RawEntry,
  Result,
  AuthReq,
  SignedPayload,
  SS58Address,
  StorageKey,
  ZodSchema,
} from "@commune-ts/types";
import {
  CUSTOM_METADATA_SCHEMA,
  DAO_APPLICATIONS_SCHEMA,
  PROPOSAL_SCHEMA,
<<<<<<< HEAD
  SUBSPACE_MODULE_SCHEMA,
=======
>>>>>>> fa57e035
  URL_SCHEMA,
} from "@commune-ts/types";

/**
 * == Subspace refresh times ==
 *
 * TODO: these values should be passed as parameters in the functions passed by the apps (env).
 *
 * Time to consider last block query un-fresh. Half block time is the expected
 * time for a new block at a random point in time, so:
 * block_time / 2  ==  8 seconds / 2  ==  4 seconds
 */
export const LAST_BLOCK_STALE_TIME = (1000 * 8) / 2;

/**
 * Time to consider proposals query state un-fresh. They don't change a lot,
 * only when a new proposal is created and people should be able to see new
 * proposals fast enough.
 *
 * 1 minute (arbitrary).
 */
export const PROPOSALS_STALE_TIME = 1000 * 60;

/**
 * Time to consider stake query state un-fresh. They also don't change a lot,
 * only when people move their stake / delegation. That changes the way votes
 * are computed, but only very marginally for a given typical stake change, with
 * a small chance of a relevant difference in displayed state.
 * 5 minutes (arbitrary).
 */
export const STAKE_STALE_TIME = 1000 * 60 * 5; // 5 minutes (arbitrary)

export const PARAM_FIELD_DISPLAY_NAMES = {
  // # Global
  maxNameLength: "Max Name Length",
  maxAllowedSubnets: "Max Allowed Subnets",
  maxAllowedModules: "Max Allowed Modules",
  unitEmission: "Unit Emission",
  floorDelegationFee: "Floor Delegation Fee",
  maxRegistrationsPerBlock: "Max Registrations Per Block",
  targetRegistrationsPerInterval: "Target Registrations Per Interval",
  targetRegistrationsInterval: "Target Registrations Interval",
  burnRate: "Burn Rate",
  minBurn: "Min Burn",
  maxBurn: "Max Burn",
  adjustmentAlpha: "Adjustment Alpha",
  minStake: "Min Stake",
  maxAllowedWeights: "Max Allowed Weights",
  minWeightStake: "Min Weight Stake",
  proposalCost: "Proposal Cost",
  proposalExpiration: "Proposal Expiration",
  proposalParticipationThreshold: "Proposal Participation Threshold",
  // # Subnet
  founder: "Founder",
  founderShare: "Founder Share",
  immunityPeriod: "Immunity Period",
  incentiveRatio: "Incentive Ratio",
  maxAllowedUids: "Max Allowed UIDs",
  // maxAllowedWeights: "Max Allowed Weights",
  maxStake: "Max Stake",
  maxWeightAge: "Max Weight Age",
  minAllowedWeights: "Min Allowed Weights",
  // minStake: "Min Stake",
  name: "Name",
  tempo: "Tempo",
  trustRatio: "Trust Ratio",
  voteMode: "Vote Mode",
} as const;

// == assertion ==

export function assertOrThrow(
  condition: unknown,
  message: string,
): asserts condition {
  if (!condition) {
    throw new AssertionError(message);
  }
}

// == Calc ==

export function bigintDivision(a: bigint, b: bigint, precision = 8n): number {
  if (b === 0n) return NaN;
  const base = 10n ** precision;
  const baseNum = Number(base);
  return (Number(a) * Number(base)) / Number(b) / baseNum;
}

const NANO_MULTIPLIER = new BN("1000000000");

/**
 * Converts a nano value to its standard unit representation
 * @param nanoValue - The value in nano units (as a number, string, or BN)
 * @param decimals - Number of decimal places to round to (default: 6)
 * @returns The value in standard units as a string
 */
export function fromNano(
  nanoValue: number | string | bigint | BN,
  decimals = 9,
): string {
  const bnValue = new BN(nanoValue.toString());
  const integerPart = bnValue.div(NANO_MULTIPLIER);
  const fractionalPart = bnValue.mod(NANO_MULTIPLIER);

  const fractionalStr = fractionalPart.toString().padStart(9, "0");
  const roundedFractionalStr = fractionalStr.slice(0, decimals);

  return `${integerPart.toString()}.${roundedFractionalStr}`;
}

/**
 * Converts a standard unit value to nano
 * @param standardValue - The value in standard units (as a number or string)
 * @returns The value in nano units as a BN
 */
export function toNano(standardValue: number | string): BN {
  const [integerPart, fractionalPart = ""] = standardValue
    .toString()
    .split(".");
  const paddedFractionalPart = fractionalPart.padEnd(9, "0");
  const nanoValue = `${integerPart}${paddedFractionalPart}`;
  return new BN(nanoValue);
}

export function formatToken(nano: number | bigint, decimalPlaces = 2): string {
  const fullPrecisionAmount = fromNano(nano).toString();
  const [integerPart = "0", fractionalPart = ""] =
    fullPrecisionAmount.split(".");

  const formattedIntegerPart = Number(integerPart).toLocaleString("en-US");
  const roundedFractionalPart = fractionalPart
    .slice(0, decimalPlaces)
    .padEnd(decimalPlaces, "0");

  return `${formattedIntegerPart}.${roundedFractionalPart}`;
}

export function calculateAmount(amount: string): number {
  return Math.floor(Number(amount) * 10 ** 9);
}

export function smallAddress(address: string, size?: number): string {
  return `${address.slice(0, size ?? 8)}…${address.slice(size ? size * -1 : -8)}`;
}

// == IPFS ==

export function buildIpfsGatewayUrl(cid: CID): string {
  const cidStr = cid.toString();
  return `https://ipfs.io/ipfs/${cidStr}`;
}

export function parseIpfsUri(uri: string): Result<CID, CustomDataError> {
  const validated = URL_SCHEMA.safeParse(uri);
  if (!validated.success) {
    const message = `Invalid IPFS URI '${uri}'`;
    return { Err: { message } };
  }
  const ipfsPrefix = "ipfs://";
  const rest = uri.startsWith(ipfsPrefix) ? uri.slice(ipfsPrefix.length) : uri;
  try {
    const cid = CID.parse(rest);
    return { Ok: cid };
    // eslint-disable-next-line @typescript-eslint/no-unused-vars
  } catch (e) {
    const message = `Unable to parse IPFS URI '${uri}'`;
    return { Err: { message } };
  }
}

// == Handlers ==

export function handleEntries<T>(
  rawEntries: RawEntry,
  parser: (value: Codec) => T | null,
): [T[], Error[]] {
  const entries: T[] = [];
  const errors: Error[] = [];
  for (const entry of rawEntries ?? []) {
    const [, valueRaw] = entry;
    const parsedEntry = parser(valueRaw);
    if (parsedEntry == null) {
      errors.push(new Error(`Invalid entry: ${entry.toString()}`));
      continue;
    }
    entries.push(parsedEntry);
  }
  entries.reverse();
  return [entries, errors];
}

export function handleProposals(
  rawProposals: Entry<Codec>[] | undefined,
): [Proposal[], Error[]] {
  return handleEntries(rawProposals, parseProposal);
}

export function handleDaos(
  rawDaos: Entry<Codec>[] | undefined,
): [DaoApplications[], Error[]] {
  return handleEntries(rawDaos, parseDaos);
}

export const copyToClipboard = (text: string) => {
  // @ts-expect-error navigator is a global object
  // eslint-disable-next-line @typescript-eslint/no-unsafe-call, @typescript-eslint/no-unsafe-member-access
  navigator.clipboard.writeText(text);
};

// == Time ==

export function getExpirationTime(
  blockNumber: number | undefined,
  expirationBlock: number,
  shouldReturnRemainingTime: boolean,
) {
  if (!blockNumber) return "Unknown";

  const blocksRemaining = expirationBlock - blockNumber;
  const secondsRemaining = blocksRemaining * 8; // 8 seconds per block

  const expirationDate = new Date(Date.now() + secondsRemaining * 1000);
  const currentDate = new Date();

  // Format the date as MM/DD/YYYY
  const month = (expirationDate.getMonth() + 1).toString().padStart(2, "0");
  const day = expirationDate.getDate().toString().padStart(2, "0");
  const year = expirationDate.getFullYear();

  const formattedDate = `${month}/${day}/${year}`;

  // Check if the expiration time has passed
  if (expirationDate <= currentDate) {
    return `${formattedDate} ${shouldReturnRemainingTime ? "(Matured)" : ""}`;
  }

  // Calculate hours remaining
  const hoursRemaining = Math.floor(secondsRemaining / 3600);

  return `${formattedDate} ${shouldReturnRemainingTime ? `(${hoursRemaining} hours)` : ""}`;
}

export interface ChainEntry {
  getMapModules(netuid?: number): Record<string, string>;
}

export type SubspacePalletName =
  | "subspaceModule"
  | "governanceModule"
  | "subnetEmissionModule";

export type SubspaceStorageName =
  | "emission"
  | "incentive"
  | "dividends"
  | "lastUpdate"
  | "metadata"
  | "registrationBlock"
  | "name"
  | "address"
  | "keys"
  | "subnetNames"
  | "immunityPeriod"
  | "minAllowedWeights"
  | "maxAllowedWeights"
  | "tempo"
  | "maxAllowedUids"
  | "founder"
  | "founderShare"
  | "incentiveRatio"
  | "trustRatio"
  | "maxWeightAge"
  | "bondsMovingAverage"
  | "maximumSetWeightCallsPerEpoch"
  | "minValidatorStake"
  | "maxAllowedValidators"
  | "moduleBurnConfig"
  | "subnetMetadata"
  | "subnetGovernanceConfig"
  | "subnetEmission";

// TODO: add MinimumAllowedStake, stakeFrom

export function standardizeUidToSS58address<T extends SubspaceStorageName>(
  outerRecord: Record<T, Record<string, any>>,
  uidToKey: Record<string, SS58Address>,
): Record<T, Record<string, string | number>> {
  const processedRecord: Record<
    T,
    Record<string, string | number>
  > = {} as Record<T, Record<string, string | number>>;

  const entries = Object.entries(outerRecord) as [T, Record<string, any>][];
  for (const [outerKey, innerRecord] of entries) {
    const processedInnerRecord: Record<string, string | number> = {};

    for (const [innerKey, value] of Object.entries(innerRecord)) {
      if (!isNaN(Number(innerKey))) {
        const newKey = uidToKey[innerKey];
        if (newKey !== undefined) {
          processedInnerRecord[newKey] = value;
        }
      } else {
        processedInnerRecord[innerKey] = value;
      }
    }

    processedRecord[outerKey] = processedInnerRecord;
  }

  return processedRecord;
}

type StorageTypes = "VecMapping" | "DoubleMap" | "SimpleMap";

export function getSubspaceStorageMappingKind(
  prop: SubspaceStorageName,
): StorageTypes | null {
  const vecProps: SubspaceStorageName[] = [
    "emission",
    "incentive",
    "dividends",
    "lastUpdate",
  ];
  const doubleMapProps: SubspaceStorageName[] = [
    "metadata",
    "registrationBlock",
    "name",
    "address",
    "keys",
  ];
  const simpleMapProps: SubspaceStorageName[] = [
    "minAllowedWeights",
    "maxWeightAge",
    "maxAllowedWeights",
    "trustRatio",
    "tempo",
    "founderShare",
    "subnetNames",
    "immunityPeriod",
    "maxAllowedUids",
    "founder",
    "incentiveRatio",
    "bondsMovingAverage",
    "maximumSetWeightCallsPerEpoch",
    "minValidatorStake",
    "maxAllowedValidators",
    "moduleBurnConfig",
    "subnetMetadata",
    "subnetGovernanceConfig",
    "subnetEmission",
  ];
  const mapping = {
    VecMapping: vecProps,
    DoubleMap: doubleMapProps,
    SimpleMap: simpleMapProps,
  };
  if (mapping.VecMapping.includes(prop)) return "VecMapping";
  else if (mapping.DoubleMap.includes(prop)) return "DoubleMap";
  else if (mapping.SimpleMap.includes(prop)) return "SimpleMap";
  else return null;
}

export async function getPropsToMap(
  props: Partial<Record<SubspacePalletName, SubspaceStorageName[]>>,
  api: Api,
  netuid?: number,
): Promise<Record<SubspaceStorageName, ChainEntry>> {
  const mapped_prop_entries: Record<SubspaceStorageName, ChainEntry> =
    {} as Record<SubspaceStorageName, ChainEntry>;

  for (const [palletName, storageNames] of Object.entries(props)) {
    const asyncOperations = storageNames.map(async (storageName) => {
      const value = getSubspaceStorageMappingKind(storageName);

      if (value === "VecMapping") {
        const entries = await api.query[palletName]?.[storageName]?.entries();

        if (entries === undefined) {
          console.log(`No entries for ${palletName}.${storageName}`);
          // TODO: panic
          process.exit(1);
        }
        mapped_prop_entries[storageName] = new StorageVecMap(entries);
      } else if (value === "DoubleMap") {
        const entries =
          await api.query[palletName]?.[storageName]?.entries(netuid);

        if (entries === undefined) {
          console.log(`No entries for ${palletName}.${storageName}`);
          // TODO: panic
          process.exit(1);
        }
        mapped_prop_entries[storageName] = new DoubleMapEntries(entries);
      } else if (value === "SimpleMap") {
        const entries = await api.query[palletName]?.[storageName]?.entries();

        if (entries === undefined) {
          console.log(`No entries for ${palletName}.${storageName}`);
          // TODO: panic
          process.exit(1);
        }
        mapped_prop_entries[storageName] = new SimpleMap(entries);
      }
    });

    await Promise.all(asyncOperations);
  }

  return mapped_prop_entries;
}

export class StorageVecMap implements ChainEntry {
  constructor(private readonly entry: [StorageKey<AnyTuple>, Codec][]) {}

  getMapModules(netuid: number) {
    if (netuid === undefined) {
      throw new Error("netuid is required for StorageVecMap");
    }
    const subnet_values = this.entry[netuid];
    if (subnet_values != undefined) {
      const values = subnet_values[1].toPrimitive() as string[];
      const modules_map = Object.fromEntries(
        values.map((value, index) => [index, value]),
      );
      return modules_map;
    } else return {};
  }
}

export class SimpleMap implements ChainEntry {
  constructor(private readonly entry: [StorageKey<AnyTuple>, Codec][]) {}

  getMapModules() {
    const modules_map = Object.fromEntries(
      this.entry.map((value, index) => [index, value[1].toPrimitive()]),
    );
    return modules_map as Record<string, string>;
  }
}

export class DoubleMapEntries implements ChainEntry {
  constructor(private readonly entries: [StorageKey<AnyTuple>, Codec][]) {}
  getMapModules() {
    const moduleIdToPropValue: Record<number, string> = {};

    this.entries.forEach((entry) => {
      const moduleCodec = entry[1];
      const moduleId = entry[0].args[1]?.toPrimitive() as number;
      moduleIdToPropValue[moduleId] = moduleCodec.toPrimitive() as string;
    });
    return moduleIdToPropValue;
  }
}

export function parseAddress(valueRaw: Codec): DaoApplications | null {
  const value = valueRaw.toPrimitive();
  const validated = DAO_APPLICATIONS_SCHEMA.safeParse(value);
  if (!validated.success) {
    return null;
  }
  return validated.data as unknown as DaoApplications;
}

export function parseDaos(valueRaw: Codec): DaoApplications | null {
  const value = valueRaw.toPrimitive();
  const validated = DAO_APPLICATIONS_SCHEMA.safeParse(value);
  if (!validated.success) {
    return null;
  }
  return validated.data as unknown as DaoApplications;
}

export function parseProposal(valueRaw: Codec): Proposal | null {
  const value = valueRaw.toPrimitive();
  const validated = PROPOSAL_SCHEMA.safeParse(value);
  if (!validated.success) {
    return null;
  }
  return validated.data;
}

export const paramNameToDisplayName = (paramName: string): string => {
  return (
    // eslint-disable-next-line @typescript-eslint/no-unnecessary-condition
    PARAM_FIELD_DISPLAY_NAMES[
      paramName as keyof typeof PARAM_FIELD_DISPLAY_NAMES
    ] ?? paramName
  );
};

export const isNotNull = <T>(item: T | null): item is T => item !== null;

export function removeEmojis(text: string): string {
  const emojiPattern =
    /[\u{1F000}-\u{1F6FF}\u{1F900}-\u{1F9FF}\u{2600}-\u{26FF}\u{2700}-\u{27BF}\u{1F191}-\u{1F251}\u{1F300}-\u{1F5FF}\u{1F600}-\u{1F64F}\u{1F680}-\u{1F6FF}\u{1F700}-\u{1F77F}\u{1F780}-\u{1F7FF}\u{1F800}-\u{1F8FF}\u{1F900}-\u{1F9FF}\u{1FA00}-\u{1FA6F}\u{1FA70}-\u{1FAFF}\u{2194}-\u{2199}\u{21A9}-\u{21AA}\u{231A}-\u{231B}\u{2328}\u{23CF}\u{23E9}-\u{23F3}\u{23F8}-\u{23FA}\u{24C2}\u{25AA}-\u{25AB}\u{25B6}\u{25C0}\u{25FB}-\u{25FE}\u{2600}-\u{2604}\u{260E}\u{2611}\u{2614}-\u{2615}\u{2618}\u{261D}\u{2620}\u{2622}-\u{2623}\u{2626}\u{262A}\u{262E}-\u{262F}\u{2638}-\u{263A}\u{2640}\u{2642}\u{2648}-\u{2653}\u{265F}-\u{2660}\u{2663}\u{2665}-\u{2666}\u{2668}\u{267B}\u{267E}-\u{267F}\u{2692}-\u{2697}\u{2699}\u{269B}-\u{269C}\u{26A0}-\u{26A1}\u{26AA}-\u{26AB}\u{26B0}-\u{26B1}\u{26BD}-\u{26BE}\u{26C4}-\u{26C5}\u{26C8}\u{26CE}-\u{26CF}\u{26D1}\u{26D3}-\u{26D4}\u{26E9}-\u{26EA}\u{26F0}-\u{26F5}\u{26F7}-\u{26FA}\u{26FD}\u{2702}\u{2705}\u{2708}-\u{270D}\u{270F}]/gu;

  return text.replace(emojiPattern, "");
}

export function appendErrorInfo(
  error: CustomDataError,
  info: string,
  sep = " ",
): CustomDataError {
  const old_info = error.message;
  const message = old_info + sep + info;
  return { message };
}

export async function processMetadata(
  url: string,
  zodSchema: ZodSchema,
  entryId: number,
  kind?: string,
) {
  const response = await fetch(url);
  const obj: unknown = await response.json();

  const validated = zodSchema.safeParse(obj);
  if (!validated.success) {
    const message = `Invalid metadata for ${kind} ${entryId} at ${url}`;
    return { Err: { message } };
  }
  // eslint-disable-next-line @typescript-eslint/no-unsafe-assignment
  return { Ok: validated.data };
}

export async function processProposalMetadata(url: string, entryId: number) {
  return await processMetadata(
    url,
    CUSTOM_METADATA_SCHEMA,
    entryId,
    "proposal",
  );
}
export async function processDaoMetadata(
  url: string,
  entryId: number,
): Promise<Result<CustomDaoMetadata, CustomDataError>> {
  return await processMetadata(url, CUSTOM_METADATA_SCHEMA, entryId, "dao");
}
export async function fetchCustomMetadata(
  kind: "proposal" | "dao",
  entryId: number,
  metadataField: string,
): Promise<Result<CustomMetadata, CustomDataError>> {
  const r = parseIpfsUri(metadataField);

  const result = match(r)({
    async Ok(cid): Promise<Result<CustomMetadata, CustomDataError>> {
      const url = buildIpfsGatewayUrl(cid); // this is wrong
      const metadata =
        kind == "proposal"
          ? await processProposalMetadata(url, entryId)
          : await processDaoMetadata(url, entryId);
      return metadata;
    },
    async Err(err_message) {
      return Promise.resolve({
        Err: appendErrorInfo(err_message, `for ${kind} ${entryId}`),
      });
    },
  });
  return result;
}

export function flattenResult<T, E>(x: Result<T, E>): T | null {
  return match(x)({
    Ok(r) {
      return r;
    },
    Err() {
      return null;
    },
  });
}

// ==== Auth ====

function generateNonce(): string {
  const array = new Uint8Array(16);
  crypto.getRandomValues(array);
  return Array.from(array, (byte) => byte.toString(16).padStart(2, "0")).join(
    "",
  );
}

export function createAuthReqData(uri: string): AuthReq {
  return {
    statement: `Sign in with Polkadot extension to authenticate your session at ${uri}`,
    uri,
    nonce: generateNonce(),
    created: new Date().toISOString(),
  };
}

export const signData = async <T>(
  signer: (
    msgHex: `0x${string}`,
  ) => Promise<{ signature: `0x${string}`; address: string }>,
  data: T,
): Promise<SignedPayload> => {
  const dataHex = stringToHex(JSON.stringify(data));
  const { signature, address } = await signer(dataHex);
  return {
    payload: dataHex,
    signature,
    address,
  };
};<|MERGE_RESOLUTION|>--- conflicted
+++ resolved
@@ -1,8 +1,4 @@
-<<<<<<< HEAD
-import { stringToHex } from "@polkadot/util";
-=======
-import { BN } from "@polkadot/util";
->>>>>>> fa57e035
+import { BN, stringToHex } from "@polkadot/util";
 import { CID } from "multiformats/cid";
 import { match } from "rustie";
 import { AssertionError } from "tsafe";
@@ -10,6 +6,7 @@
 import type {
   AnyTuple,
   Api,
+  AuthReq,
   Codec,
   CustomDaoMetadata,
   CustomDataError,
@@ -19,7 +16,6 @@
   Proposal,
   RawEntry,
   Result,
-  AuthReq,
   SignedPayload,
   SS58Address,
   StorageKey,
@@ -29,10 +25,6 @@
   CUSTOM_METADATA_SCHEMA,
   DAO_APPLICATIONS_SCHEMA,
   PROPOSAL_SCHEMA,
-<<<<<<< HEAD
-  SUBSPACE_MODULE_SCHEMA,
-=======
->>>>>>> fa57e035
   URL_SCHEMA,
 } from "@commune-ts/types";
 
