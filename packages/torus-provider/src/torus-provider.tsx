"use client";

import { ApiPromise, WsProvider } from "@polkadot/api";
import type { SubmittableExtrinsic } from "@polkadot/api/types";
import type {
  InjectedAccountWithMeta,
  InjectedExtension,
} from "@polkadot/extension-inject/types";
import type { ISubmittableResult } from "@polkadot/types/types";
import type {
  AgentApplication,
  Api,
  CustomMetadataState,
  Proposal,
} from "@torus-network/sdk";
import { sb_balance } from "@torus-network/sdk";
import { toNano } from "@torus-network/torus-utils/subspace";
import { useToast } from "@torus-ts/ui/hooks/use-toast";
import * as React from "react";
import { createContext, useContext, useEffect, useState } from "react";
import { sendTransaction } from "./_components/send-transaction";
import type {
  AddAgentApplication,
  AddCustomProposal,
  AddDaoTreasuryTransferProposal,
  RegisterAgent,
  RemoveVote,
  Stake,
  Transfer,
  TransferStake,
  UpdateAgent,
  UpdateDelegatingVotingPower,
  Vote,
} from "./_types";
import { tryAsync, trySync } from "@torus-network/torus-utils/try-catch";

export type { InjectedAccountWithMeta } from "@polkadot/extension-inject/types";

export type WithMetadataState<T> = T & { customData?: CustomMetadataState };

export type ApplicationState = WithMetadataState<AgentApplication>;
export type ProposalState = WithMetadataState<Proposal>;

export interface TorusApiState {
  web3Accounts: (() => Promise<InjectedAccountWithMeta[]>) | null;
  web3Enable: ((appName: string) => Promise<InjectedExtension[]>) | null;
  web3FromAddress: ((address: string) => Promise<InjectedExtension>) | null;
}

type TransactionExtrinsicPromise =
  | SubmittableExtrinsic<"promise", ISubmittableResult>
  | undefined;

interface TorusContextType {
  api: Api | null;
  torusCacheUrl: string;

  setIsAccountConnected: (arg: boolean) => void;
  isInitialized: boolean;

  handleSelectWallet: (account: InjectedAccountWithMeta) => void;
  handleGetWallets: () => Promise<void>;
  handleLogout: () => void;

  isAccountConnected: boolean;
  accounts: InjectedAccountWithMeta[] | undefined;
  selectedAccount: InjectedAccountWithMeta | null;
  setSelectedAccount: (arg: InjectedAccountWithMeta | null) => void;
  estimateFee: (
    transaction: SubmittableExtrinsic<"promise", ISubmittableResult>,
  ) => Promise<bigint | null>;
  handleWalletModal: (state?: boolean) => void;
  openWalletModal: boolean;

  addStake: (stake: Stake) => Promise<void>;
  removeStake: (stake: Stake) => Promise<void>;
  transfer: (transfer: Transfer) => Promise<void>;
  transferStake: (transfer: TransferStake) => Promise<void>;

  voteProposal: (vote: Vote) => Promise<void>;
  removeVoteProposal: (removeVote: RemoveVote) => Promise<void>;

  registerAgent: (registerAgent: RegisterAgent) => Promise<void>;
  updateAgent: (updateAgent: UpdateAgent) => Promise<void>;
  addCustomProposal: (proposal: AddCustomProposal) => Promise<void>;
  AddAgentApplication: (application: AddAgentApplication) => Promise<void>;
  addDaoTreasuryTransferProposal: (
    proposal: AddDaoTreasuryTransferProposal,
  ) => Promise<void>;
  updateDelegatingVotingPower: (
    updateDelegating: UpdateDelegatingVotingPower,
  ) => Promise<void>;

  signHex: (msgHex: `0x${string}`) => Promise<{
    signature: `0x${string}`;
    address: string;
  }>;

  getExistentialDeposit: () => bigint | undefined;

  // TRANSACTIONS
  transferTransaction: ({
    to,
    amount,
  }: Omit<Transfer, "callback" | "refetchHandler">) =>
    | SubmittableExtrinsic<"promise", ISubmittableResult>
    | undefined;

  registerAgentTransaction: ({
    agentKey,
    name,
    url,
    metadata,
  }: Omit<
    RegisterAgent,
    "callback" | "refetchHandler"
  >) => TransactionExtrinsicPromise;

  addStakeTransaction: ({
    validator,
    amount,
  }: Omit<Stake, "callback" | "refetchHandler">) => TransactionExtrinsicPromise;

  removeStakeTransaction: ({
    validator,
    amount,
  }: Omit<Stake, "callback" | "refetchHandler">) => TransactionExtrinsicPromise;

  transferStakeTransaction: ({
    fromValidator,
    toValidator,
    amount,
  }: Omit<
    TransferStake,
    "callback" | "refetchHandler"
  >) => TransactionExtrinsicPromise;
}

const TorusContext = createContext<TorusContextType | null>(null);

interface TorusProviderProps {
  children: React.ReactNode;
  wsEndpoint: string;
  torusCacheUrl: string;
}

export function TorusProvider({
  children,
  wsEndpoint,
  torusCacheUrl,
}: Readonly<TorusProviderProps>) {
  const [api, setApi] = useState<ApiPromise | null>(null);
  const [torusApi, setTorusApi] = useState<TorusApiState>({
    web3Enable: null,
    web3Accounts: null,
    web3FromAddress: null,
  });
  const [isInitialized, setIsInitialized] = useState<boolean>(false);
  const [isAccountConnected, setIsAccountConnected] = useState(false);
  const [openWalletModal, setOpenWalletModal] = useState(false);
  const [accounts, setAccounts] = useState<
    InjectedAccountWithMeta[] | undefined
  >([]);
  const [selectedAccount, setSelectedAccount] =
    useState<InjectedAccountWithMeta | null>(null);

  const { toast } = useToast();

  // == Initialize Polkadot ==

  async function loadTorusApi(): Promise<void> {
    const { web3Accounts, web3Enable, web3FromAddress } = await import(
      "@polkadot/extension-dapp"
    );

    setTorusApi({
      web3Enable,
      web3Accounts,
      web3FromAddress,
    });
    const provider = new WsProvider(wsEndpoint);
    const newApi = await ApiPromise.create({ provider });
    setApi(newApi);
    setIsInitialized(true);
  }

  useEffect(() => {
    void loadTorusApi();

    return () => {
      void api?.disconnect();
    };
  }, [wsEndpoint]);

  async function getWallets(): Promise<InjectedAccountWithMeta[] | undefined> {
    if (!torusApi.web3Enable || !torusApi.web3Accounts || !api) return;

    const [enableError] = await tryAsync(torusApi.web3Enable("Torus Network"));

    if (enableError !== undefined) {
      console.error(`Failed to enable web3: ${enableError.message}`);
      return undefined;
    }

    const [accountsError, accounts] = await tryAsync(torusApi.web3Accounts());
<<<<<<< HEAD

    if (accountsError !== undefined) {
      console.error(`Failed to get web3 accounts: ${accountsError.message}`);
      return undefined;
    }

=======

    if (accountsError !== undefined) {
      console.error(`Failed to get web3 accounts: ${accountsError.message}`);
      return undefined;
    }

>>>>>>> 7b7eaf80
    const accountPromises = accounts.map(async (account) => {
      const [balanceError, balance] = await tryAsync(
        api.query.system.account(account.address),
      );

      if (balanceError !== undefined) {
        console.error(
          `Failed to get balance for ${account.address}: ${balanceError.message}`,
        );
        return {
          ...account,
          freeBalance: BigInt(0), // Default to zero balance on error
        };
      }

      return {
        ...account,
        freeBalance: balance.data.free.toBigInt(),
      };
    });

    const [accountsWithBalanceError, accountsWithBalance] = await tryAsync(
      Promise.all(accountPromises),
    );

    if (accountsWithBalanceError !== undefined) {
      console.error(
        `Failed to get account balances: ${accountsWithBalanceError.message}`,
      );
      return undefined;
    }

    return accountsWithBalance;
  }

  async function handleGetWallets(): Promise<void> {
    const [error, allAccounts] = await tryAsync(getWallets());

    if (error !== undefined) {
      console.warn(`Failed to get wallets: ${error.message}`);
      return;
    }

    if (allAccounts) {
      setAccounts(allAccounts);
    }
  }

  const handleSelectWallet = (account: InjectedAccountWithMeta) => {
    const currentWallet = localStorage.getItem("favoriteWalletAddress");
    if (account.address === currentWallet) return;

    localStorage.removeItem("authorization");
    localStorage.setItem("favoriteWalletAddress", account.address);
    setSelectedAccount(account);
    setIsAccountConnected(true);
  };

  const handleLogout = () => {
    localStorage.removeItem("authorization");
    localStorage.removeItem("favoriteWalletAddress");
    setSelectedAccount(null);
    setIsAccountConnected(false);
  };

  useEffect(() => {
    const favoriteWalletAddress = localStorage.getItem("favoriteWalletAddress");
    if (favoriteWalletAddress) {
      const fetchWallets = async () => {
        const walletList = await getWallets();
        if (!walletList) {
          console.warn("No wallet list found");
        }
        setAccounts(walletList);
        const accountExist = walletList?.find(
          (wallet) => wallet.address === favoriteWalletAddress,
        );
        if (accountExist) {
          setSelectedAccount(accountExist);
          setIsAccountConnected(true);
        }
      };
      fetchWallets().catch(console.error);
    }
  }, [isInitialized]);

  const handleWalletModal = (state?: boolean): void => {
    setOpenWalletModal(state ?? !openWalletModal);
  };

  /**
   * Sings a message in hex format
   * @param msgHex message in hex to sign
   */
  async function signHex(
    msgHex: `0x${string}`,
  ): Promise<{ signature: `0x${string}`; address: string }> {
    if (!selectedAccount || !torusApi.web3FromAddress) {
      throw new Error("No selected account");
    }
    const injector = await torusApi.web3FromAddress(selectedAccount.address);

    if (!injector.signer.signRaw) {
      throw new Error("Signer does not support signRaw");
    }
    const result = await injector.signer.signRaw({
      address: selectedAccount.address,
      data: msgHex,
      type: "bytes",
    });

    return {
      signature: result.signature,
      address: selectedAccount.address,
    };
  }

  // == Consts ==

  const getExistentialDeposit = () => {
    if (!api) return;
    return api.consts.balances.existentialDeposit.toBigInt();
  };

  // == Transactions ==

  const addStakeTransaction = ({
    validator,
    amount,
  }: Omit<Stake, "callback" | "refetchHandler">) => {
    if (!api?.tx.torus0?.addStake) return;
    return api.tx.torus0.addStake(validator, toNano(amount));
  };

  async function addStake({
    validator,
    amount,
    callback,
    refetchHandler,
  }: Stake): Promise<void> {
    if (!api?.tx.torus0?.addStake) return;

    const transaction = api.tx.torus0.addStake(validator, toNano(amount));
    await sendTransaction({
      api,
      torusApi,
      selectedAccount,
      callback,
      transaction,
      transactionType: "Staking",
      refetchHandler,
      wsEndpoint,
      toast,
    });
  }

  const removeStakeTransaction = ({
    validator,
    amount,
  }: Omit<Stake, "callback" | "refetchHandler">) => {
    if (!api?.tx.torus0?.removeStake) return;
    return api.tx.torus0.removeStake(validator, toNano(amount));
  };

  async function removeStake({
    validator,
    amount,
    callback,
    refetchHandler,
  }: Stake): Promise<void> {
    if (!api?.tx.torus0?.removeStake) return;

    const transaction = api.tx.torus0.removeStake(validator, toNano(amount));
    await sendTransaction({
      api,
      torusApi,
      selectedAccount,
      callback,
      transaction,
      transactionType: "Unstaking",
      refetchHandler,
      wsEndpoint,
      toast,
    });
  }

  const transferTransaction = ({
    to,
    amount,
  }: Omit<Transfer, "callback" | "refetchHandler">) => {
    if (!api?.tx.balances.transferAllowDeath) return;
    return api.tx.balances.transferAllowDeath(to, toNano(amount));
  };

  async function transfer({
    to,
    amount,
    callback,
    refetchHandler,
  }: Transfer): Promise<void> {
    const transaction = transferTransaction({ to, amount });

    if (!transaction) {
      console.log("Transaction not available");
      return;
    }
    await sendTransaction({
      api,
      torusApi,
      selectedAccount,
      callback,
      transaction,
      transactionType: "Transfer",
      refetchHandler,
      wsEndpoint,
      toast,
    });
  }

  const transferStakeTransaction = ({
    fromValidator,
    toValidator,
    amount,
  }: Omit<TransferStake, "callback" | "refetchHandler">) => {
    if (!api?.tx.torus0?.transferStake) return;

    return api.tx.torus0.transferStake(
      fromValidator,
      toValidator,
      toNano(amount),
    );
  };

  async function transferStake({
    fromValidator,
    toValidator,
    amount,
    callback,
    refetchHandler,
  }: TransferStake): Promise<void> {
    if (!api?.tx.torus0?.transferStake) return;

    const transaction = api.tx.torus0.transferStake(
      fromValidator,
      toValidator,
      toNano(amount),
    );
    await sendTransaction({
      api,
      torusApi,
      selectedAccount,
      callback,
      transaction,
      transactionType: "Transfer Stake",
      refetchHandler,
      wsEndpoint,
      toast,
    });
  }

  // == Subspace ==

  const registerAgentTransaction = ({
    agentKey,
    name,
    url,
    metadata,
  }: Omit<RegisterAgent, "callback" | "refetchHandler">) => {
    if (!api?.tx.torus0?.registerAgent) return;

    return api.tx.torus0.registerAgent(agentKey, name, url, metadata);
  };

  async function registerAgent({
    agentKey,
    name,
    url,
    metadata,
    callback,
  }: RegisterAgent): Promise<void> {
    if (!api?.tx.torus0?.registerAgent) return;

    const transaction = api.tx.torus0.registerAgent(
      agentKey,
      name,
      url,
      metadata,
    );

    await sendTransaction({
      api,
      torusApi,
      selectedAccount,
      callback,
      transaction,
      transactionType: "Register Agent",
      wsEndpoint,
      toast,
    });
  }

  async function updateAgent({
    name,
    url,
    metadata,
    callback,
  }: UpdateAgent): Promise<void> {
    if (!api?.tx.torus0?.updateAgent) return;

    const transaction = api.tx.torus0.updateAgent(
      name,
      url,
      metadata,
      undefined,
      undefined
    );

    await sendTransaction({
      api,
      torusApi,
      selectedAccount,
      callback,
      transaction,
      transactionType: "Update Agent",
      wsEndpoint,
      toast,
    });
  }

  // == Governance ==

  async function voteProposal({
    proposalId,
    vote,
    callback,
    refetchHandler,
  }: Vote): Promise<void> {
    if (!api?.tx.governance?.voteProposal) return;

    const transaction = api.tx.governance.voteProposal(proposalId, vote);
    await sendTransaction({
      api,
      torusApi,
      selectedAccount,
      callback,
      transaction,
      transactionType: "Vote Proposal",
      wsEndpoint,
      refetchHandler,
      toast,
    });
  }

  async function removeVoteProposal({
    proposalId,
    callback,
    refetchHandler,
  }: RemoveVote): Promise<void> {
    if (!api?.tx.governance?.removeVoteProposal) return;

    const transaction = api.tx.governance.removeVoteProposal(proposalId);
    await sendTransaction({
      api,
      torusApi,
      selectedAccount,
      callback,
      transaction,
      transactionType: "Remove Vote",
      wsEndpoint,
      refetchHandler,
      toast,
    });
  }

  async function addCustomProposal({
    IpfsHash,
    callback,
  }: AddCustomProposal): Promise<void> {
    if (!api?.tx.governance?.addGlobalCustomProposal) return;

    const transaction = api.tx.governance.addGlobalCustomProposal(IpfsHash);
    await sendTransaction({
      api,
      torusApi,
      selectedAccount,
      callback,
      transaction,
      transactionType: "Create Custom Proposal",
      wsEndpoint,
      toast,
    });
  }

  async function AddAgentApplication({
    IpfsHash,
    applicationKey,
    removing,
    callback,
    refetchHandler,
  }: AddAgentApplication): Promise<void> {
    if (!api?.tx.governance?.submitApplication) return;

    const transaction = api.tx.governance.submitApplication(
      applicationKey,
      IpfsHash,
      removing,
    );
    await sendTransaction({
      api,
      torusApi,
      selectedAccount,
      callback,
      transaction,
      transactionType: "Create Dao Application",
      wsEndpoint,
      refetchHandler,
      toast,
    });
  }

  async function addDaoTreasuryTransferProposal({
    value,
    destinationKey,
    data,
    callback,
  }: AddDaoTreasuryTransferProposal): Promise<void> {
    if (!api?.tx.governance?.addDaoTreasuryTransferProposal) return;

    const transaction = api.tx.governance.addDaoTreasuryTransferProposal(
      toNano(value),
      destinationKey,
      data,
    );
    await sendTransaction({
      api,
      torusApi,
      selectedAccount,
      callback,
      transaction,
      transactionType: "Transfer Dao Treasury Proposal",
      wsEndpoint,
      toast,
    });
  }

  async function estimateFee(
    transaction: SubmittableExtrinsic<"promise", ISubmittableResult>,
  ) {
    // Check if the API is ready and has the transfer function
    if (!api?.isReady) {
      console.error("API is not ready");
      return null;
    }

    // Check if all required parameters are provided
    if (!selectedAccount) {
      console.error("Missing required parameters");
      return null;
    }
<<<<<<< HEAD

    // Estimate the fee using tryAsync
    const [error, info] = await tryAsync(
      transaction.paymentInfo(selectedAccount.address),
    );

=======

    // Estimate the fee using tryAsync
    const [error, info] = await tryAsync(
      transaction.paymentInfo(selectedAccount.address),
    );

>>>>>>> 7b7eaf80
    if (error !== undefined) {
      console.error(`Error estimating fee: ${error.message}`);
      return null;
    }
<<<<<<< HEAD

    // Parse the fee with the schema
    const [parseError, fee] = trySync(() => sb_balance.parse(info.partialFee));

=======

    // Parse the fee with the schema
    const [parseError, fee] = trySync(() => sb_balance.parse(info.partialFee));

>>>>>>> 7b7eaf80
    if (parseError !== undefined) {
      console.error(`Error parsing fee: ${parseError.message}`);
      return null;
    }

    return fee;
  }

  async function updateDelegatingVotingPower({
    isDelegating,
    callback,
    refetchHandler,
  }: UpdateDelegatingVotingPower): Promise<void> {
    if (
      !api?.tx.governance?.enableVoteDelegation ||
      !api.tx.governance.disableVoteDelegation
    )
      return;

    const transaction = isDelegating
      ? api.tx.governance.enableVoteDelegation()
      : api.tx.governance.disableVoteDelegation();

    await sendTransaction({
      api,
      torusApi,
      selectedAccount,
      callback,
      transaction,
      transactionType: "Update Delegating Voting Power",
      wsEndpoint,
      refetchHandler,
      toast,
    });
  }
  return (
    <TorusContext.Provider
      value={{
        accounts,
        AddAgentApplication,
        addCustomProposal,
        addDaoTreasuryTransferProposal,
        addStake,
        addStakeTransaction,
        api,
        estimateFee,
        getExistentialDeposit,
        handleGetWallets,
        handleLogout,
        handleSelectWallet,
        handleWalletModal,
        isAccountConnected,
        isInitialized,
        openWalletModal,
        registerAgent,
        registerAgentTransaction,
        updateAgent,
        removeStake,
        removeStakeTransaction,
        removeVoteProposal,
        selectedAccount,
        setIsAccountConnected,
        setSelectedAccount,
        signHex,
        torusCacheUrl,
        transfer,
        transferStake,
        transferStakeTransaction,
        transferTransaction,
        updateDelegatingVotingPower,
        voteProposal,
      }}
    >
      {children}
    </TorusContext.Provider>
  );
}

export const useTorus = (): TorusContextType => {
  const context = useContext(TorusContext);
  if (context === null) {
    throw new Error("useTorus must be used within a TorusProvider");
  }
  return context;
};<|MERGE_RESOLUTION|>--- conflicted
+++ resolved
@@ -203,21 +203,12 @@
     }
 
     const [accountsError, accounts] = await tryAsync(torusApi.web3Accounts());
-<<<<<<< HEAD
 
     if (accountsError !== undefined) {
       console.error(`Failed to get web3 accounts: ${accountsError.message}`);
       return undefined;
     }
 
-=======
-
-    if (accountsError !== undefined) {
-      console.error(`Failed to get web3 accounts: ${accountsError.message}`);
-      return undefined;
-    }
-
->>>>>>> 7b7eaf80
     const accountPromises = accounts.map(async (account) => {
       const [balanceError, balance] = await tryAsync(
         api.query.system.account(account.address),
@@ -677,36 +668,20 @@
       console.error("Missing required parameters");
       return null;
     }
-<<<<<<< HEAD
 
     // Estimate the fee using tryAsync
     const [error, info] = await tryAsync(
       transaction.paymentInfo(selectedAccount.address),
     );
 
-=======
-
-    // Estimate the fee using tryAsync
-    const [error, info] = await tryAsync(
-      transaction.paymentInfo(selectedAccount.address),
-    );
-
->>>>>>> 7b7eaf80
     if (error !== undefined) {
       console.error(`Error estimating fee: ${error.message}`);
       return null;
     }
-<<<<<<< HEAD
 
     // Parse the fee with the schema
     const [parseError, fee] = trySync(() => sb_balance.parse(info.partialFee));
 
-=======
-
-    // Parse the fee with the schema
-    const [parseError, fee] = trySync(() => sb_balance.parse(info.partialFee));
-
->>>>>>> 7b7eaf80
     if (parseError !== undefined) {
       console.error(`Error parsing fee: ${parseError.message}`);
       return null;
