--- conflicted
+++ resolved
@@ -49,19 +49,11 @@
 
       return { token, authenticationType: "Bearer" };
     }),
-<<<<<<< HEAD
-    checkSession: publicProcedure
-    .input(z.object({ auth: z.string() }))
-    .mutation(({ ctx, input }) => {
-      const [_authType, authToken] = input.auth.split(" ");
-  
-=======
   checkSession: publicProcedure
     .input(z.object({ auth: z.string() }))
     .mutation(({ ctx, input }) => {
       const [_authType, authToken] = input.auth.split(" ");
 
->>>>>>> 1157e578
       try {
         const decodedPayload = jwt.verify(authToken ?? "", ctx.jwtSecret);
         return {
@@ -74,11 +66,7 @@
           decodedPayload: null,
         };
       }
-<<<<<<< HEAD
-    })
-=======
     }),
->>>>>>> 1157e578
 } satisfies TRPCRouterRecord;
 
 /**
