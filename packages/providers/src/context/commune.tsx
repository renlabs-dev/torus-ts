--- conflicted
+++ resolved
@@ -63,16 +63,11 @@
   accounts: InjectedAccountWithMeta[] | undefined;
   selectedAccount: InjectedAccountWithMeta | null;
   setSelectedAccount: (arg: InjectedAccountWithMeta | null) => void;
-<<<<<<< HEAD
-
-  handleWalletModal: (state?: boolean) => void;
-=======
   estimateFee: (
     recipientAddress: string,
     amount: string,
   ) => Promise<Balance | null>;
   handleWalletModal(state?: boolean): void;
->>>>>>> bd2e1814
   openWalletModal: boolean;
 
   addStake: (stake: Stake) => Promise<void>;
