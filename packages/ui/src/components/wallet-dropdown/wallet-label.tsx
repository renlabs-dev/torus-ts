--- conflicted
+++ resolved
@@ -2,7 +2,6 @@
 
 import {
   smallAddress,
-  smallWalletName,
 } from "@torus-network/torus-utils/subspace";
 import type { InjectedAccountWithMeta } from "./wallet-dropdown";
 
@@ -36,7 +35,6 @@
   }
 
   if (meta.name) {
-<<<<<<< HEAD
     return (
       <span className="inline-flex items-center">
         <span className="max-w-[3rem] truncate sm:max-w-[5rem] md:max-w-[8rem] lg:max-w-[10rem]">
@@ -54,9 +52,6 @@
         <span className="sm:hidden"> | {smallAddress(address, 2)}</span>
       </span>
     );
-=======
-    return `${smallWalletName(meta.name, 12)} | ${smallAddress(address, 3)}`;
->>>>>>> 8917a86d
   }
   return smallAddress(address, 6);
 };