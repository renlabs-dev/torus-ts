import Image from "next/image";
import Link from "next/link";

<<<<<<< HEAD
import { links } from "../data";

export function Footer({ shouldBeFixed = false }): JSX.Element {
  return (
    <footer
      className={`${shouldBeFixed && "fixed"} bottom-0 hidden w-full animate-fade-up border-t border-white/20 bg-[#898989]/5 backdrop-blur-md animate-delay-700 md:block`}
=======
import { links } from "..";

export function Footer({ shouldBeFixed = false, className = "" }): JSX.Element {
  return (
    <footer
      className={`${shouldBeFixed && "fixed"} bottom-0 hidden w-full animate-fade-up border-t border-white/20 bg-[#898989]/5 backdrop-blur-md animate-delay-700 md:block ${className}`}
>>>>>>> 428d4a96
    >
      <div className="mx-auto max-w-screen-2xl">
        <div className="flex flex-col items-center justify-between gap-2 px-4 py-4 md:flex-row">
          <p className="hidden w-4/12 text-sm text-gray-400 lg:block">
<<<<<<< HEAD
            Making decentralized AI for everyone. For blockchain data{" "}
            <Link
              className="text-green-500 hover:underline"
              href="https://stats.communex.ai/"
            >
              visit explorer
            </Link>
            .
=======
            Making decentralized AI for everyone.
>>>>>>> 428d4a96
          </p>

          <div className="flex justify-center gap-6 md:w-4/12">
            {socialList.map((item) => (
              <Link
                className="text-subtitle leading-6 hover:text-gray-800 hover:underline"
                href={item.href}
                key={item.name}
              >
                {item.icon}
              </Link>
            ))}
          </div>

          <p className="flex justify-end text-sm text-gray-400 md:w-4/12">
            &copy; 2024 Commune, Inc. No rights reserved.
          </p>
        </div>
      </div>
    </footer>
  );
}

const socialList = [
  {
    name: "Discord",
    href: links.discord,
    icon: (
      <Image
        alt="Discord icon"
        height={26}
        src="/discord-icon.svg"
        width={26}
      />
    ),
  },
  {
    name: "X",
    href: links.x,
    icon: <Image alt="X icon" height={22} src="/x-icon.svg" width={22} />,
  },
  {
    name: "GitHub",
    href: links.github,
    icon: (
      <Image alt="Github icon" height={23} src="/github-icon.svg" width={23} />
    ),
  },
  {
    name: "Telegram",
    href: links.telegram,
    icon: (
      <Image
        alt="Telegram icon"
        height={22}
        src="/telegram-icon.svg"
        width={22}
      />
    ),
  },
];<|MERGE_RESOLUTION|>--- conflicted
+++ resolved
@@ -1,37 +1,17 @@
 import Image from "next/image";
 import Link from "next/link";
 
-<<<<<<< HEAD
-import { links } from "../data";
-
-export function Footer({ shouldBeFixed = false }): JSX.Element {
-  return (
-    <footer
-      className={`${shouldBeFixed && "fixed"} bottom-0 hidden w-full animate-fade-up border-t border-white/20 bg-[#898989]/5 backdrop-blur-md animate-delay-700 md:block`}
-=======
 import { links } from "..";
 
 export function Footer({ shouldBeFixed = false, className = "" }): JSX.Element {
   return (
     <footer
       className={`${shouldBeFixed && "fixed"} bottom-0 hidden w-full animate-fade-up border-t border-white/20 bg-[#898989]/5 backdrop-blur-md animate-delay-700 md:block ${className}`}
->>>>>>> 428d4a96
     >
       <div className="mx-auto max-w-screen-2xl">
         <div className="flex flex-col items-center justify-between gap-2 px-4 py-4 md:flex-row">
           <p className="hidden w-4/12 text-sm text-gray-400 lg:block">
-<<<<<<< HEAD
-            Making decentralized AI for everyone. For blockchain data{" "}
-            <Link
-              className="text-green-500 hover:underline"
-              href="https://stats.communex.ai/"
-            >
-              visit explorer
-            </Link>
-            .
-=======
             Making decentralized AI for everyone.
->>>>>>> 428d4a96
           </p>
 
           <div className="flex justify-center gap-6 md:w-4/12">
