import { sql } from "drizzle-orm";
import {
  bigint,
  boolean,
  integer,
  pgTableCreator,
  serial,
  text,
  timestamp,
  unique,
  varchar,
} from "drizzle-orm/pg-core";
import { createInsertSchema } from "drizzle-zod";
import { z } from "zod";

export const ss58Address = (name: string) => varchar(name, { length: 256 });

export const createTable = pgTableCreator((name) => `${name}`);

/**
 * Modules registered on the Commune chain.
 *
 * atBlock == lastSeenBlock           --> registered
 * atBlock <  lastSeenBlock           --> deregistered
 * |lastSeenBlock - atBlock| < 1 week --> should be deleted
 */
export const moduleData = createTable("module_data", {
  moduleKey: ss58Address("module_key")
    // .references(() => moduleData.moduleKey)
    .primaryKey()
    .notNull(),
  id: integer("id").notNull(),

  netuid: integer("netuid").notNull(),
  metadataUri: text("metadata_uri"),
<<<<<<< HEAD
  // if uid is null (worker will set) the module is de-registered
  uid: integer("uid"),
  // other module data UwU
  createdAt: timestamp("created_at").defaultNow().notNull(),
  updatedAt: timestamp("updated_at").defaultNow().notNull().$onUpdate(() => sql`now()`),
=======

  atBlock: integer("at_block").notNull(),
  registrationBlock: integer("registration_block"),

  emission: bigint("total_staked", { mode: "bigint" }),
  incentive: bigint("total_staked", { mode: "bigint" }),
  dividend: bigint("total_staked", { mode: "bigint" }),
  delegationFee: integer("delegation_fee"),

  totalStaked: bigint("total_staked", { mode: "bigint" }),
  totalStakers: integer("total_stakers"),
  totalRewards: bigint("total_staked", { mode: "bigint" }),

  createdAt: timestamp("created_at")
    .default(sql`CURRENT_TIMESTAMP`)
    .notNull(),
  updatedAt: timestamp("updated_at").default(sql`CURRENT_TIMESTAMP`),
  deletedAt: timestamp("deleted_at").default(sql`NULL`),
>>>>>>> 9629ccc0
});

/**
 * Data for the relation a user have with a specific module.
 * The user can set a weight (vote) for a module, and favorite it.
 */
export const userModuleData = createTable(
  "user_module_data",
  {
    id: serial("id").primaryKey(),
    userKey: ss58Address("user_key").notNull(),
    moduleKey: ss58Address("module_key")
      .references(() => moduleData.moduleKey)
      .notNull(),
    weight: integer("weight").default(0).notNull(),
  },
  (t) => ({
    unq: unique().on(t.userKey, t.userKey),
  }),
);

export const userModuleDataPostSchema = createInsertSchema(userModuleData, {
  userKey: z.string(),
  moduleKey: z.string(),
  weight: z.number(),
}).omit({
  id: true,
});

<<<<<<< HEAD

export enum ReportReason {
  Spam = "Spam",
  HarassmentOrBullying = "HarassmentOrBullying",
  HateSpeech = "HateSpeech",
  ViolenceOrHarm = "ViolenceOrHarm",
  SexualContent = "SexualContent",
}

/**
 * A report for a module on the Commune network.
=======
/**
 * A report made by a user about a module.
>>>>>>> 9629ccc0
 */
export const moduleReport = createTable("module_report", {
  id: serial("id").primaryKey(),
  userAddress: ss58Address("address"),
  moduleAddress: ss58Address("address").references(() => moduleData.moduleKey),
  content: text("content"),
<<<<<<< HEAD
  reason: varchar("reason"),
});

// Test Table
export const moduleTest = createTable("module_test", {
  id: serial("id").primaryKey(),
  weight: integer("weight").default(0),
=======
  reason: varchar("reason", { length: 16 }),
>>>>>>> 9629ccc0
  createdAt: timestamp("created_at")
    .default(sql`CURRENT_TIMESTAMP`)
    .notNull(),
});

export const moduleReportPostSchema = createInsertSchema(moduleReport, {
  userAddress: z.string(),
  moduleAddress: z.string(),
  content: z.string(),
  reason: z.string(),
}).omit({
  id: true,
  createdAt: true,
});<|MERGE_RESOLUTION|>--- conflicted
+++ resolved
@@ -33,13 +33,6 @@
 
   netuid: integer("netuid").notNull(),
   metadataUri: text("metadata_uri"),
-<<<<<<< HEAD
-  // if uid is null (worker will set) the module is de-registered
-  uid: integer("uid"),
-  // other module data UwU
-  createdAt: timestamp("created_at").defaultNow().notNull(),
-  updatedAt: timestamp("updated_at").defaultNow().notNull().$onUpdate(() => sql`now()`),
-=======
 
   atBlock: integer("at_block").notNull(),
   registrationBlock: integer("registration_block"),
@@ -52,13 +45,10 @@
   totalStaked: bigint("total_staked", { mode: "bigint" }),
   totalStakers: integer("total_stakers"),
   totalRewards: bigint("total_staked", { mode: "bigint" }),
-
-  createdAt: timestamp("created_at")
-    .default(sql`CURRENT_TIMESTAMP`)
-    .notNull(),
-  updatedAt: timestamp("updated_at").default(sql`CURRENT_TIMESTAMP`),
+  
+  createdAt: timestamp("created_at").defaultNow().notNull(),
+  updatedAt: timestamp("updated_at").defaultNow().notNull().$onUpdate(() => sql`now()`),
   deletedAt: timestamp("deleted_at").default(sql`NULL`),
->>>>>>> 9629ccc0
 });
 
 /**
@@ -88,7 +78,6 @@
   id: true,
 });
 
-<<<<<<< HEAD
 
 export enum ReportReason {
   Spam = "Spam",
@@ -99,31 +88,15 @@
 }
 
 /**
- * A report for a module on the Commune network.
-=======
-/**
  * A report made by a user about a module.
->>>>>>> 9629ccc0
  */
 export const moduleReport = createTable("module_report", {
   id: serial("id").primaryKey(),
   userAddress: ss58Address("address"),
   moduleAddress: ss58Address("address").references(() => moduleData.moduleKey),
   content: text("content"),
-<<<<<<< HEAD
-  reason: varchar("reason"),
-});
-
-// Test Table
-export const moduleTest = createTable("module_test", {
-  id: serial("id").primaryKey(),
-  weight: integer("weight").default(0),
-=======
   reason: varchar("reason", { length: 16 }),
->>>>>>> 9629ccc0
-  createdAt: timestamp("created_at")
-    .default(sql`CURRENT_TIMESTAMP`)
-    .notNull(),
+  createdAt: timestamp("created_at").defaultNow().notNull(),
 });
 
 export const moduleReportPostSchema = createInsertSchema(moduleReport, {
