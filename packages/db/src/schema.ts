import { asc, eq, sql } from "drizzle-orm";
import {
  bigint,
  boolean,
  index,
  integer,
  numeric,
  pgEnum,
  pgTableCreator,
  pgView,
  real,
  serial,
  text,
  boolean,
  timestamp,
  unique,
  uuid,
  varchar,
  check,
} from "drizzle-orm/pg-core";

export const createTable = pgTableCreator((name) => `${name}`);

export const ss58Address = (name: string) => varchar(name, { length: 256 });

/**
 * Modules registered on the Commune chain.
 *
 * lastSeenBlock = max(atBlock)
 * atBlock == lastSeenBlock         --> registered
 * atBlock <  lastSeenBlock         --> deregistered
 */
export const moduleData = createTable(
  "module_data",
  {
    id: serial("id").primaryKey(),

    // TODO: SOLVE THE CASE FOR SUBNETS DIFFERENT FROM ZERO
    netuid: integer("netuid").notNull(),

    moduleId: integer("module_id").notNull(),
    moduleKey: ss58Address("module_key").notNull(),

    atBlock: integer("at_block").notNull(),

    name: text("name"),

    registrationBlock: integer("registration_block"),
    addressUri: text("address_uri"),
    metadataUri: text("metadata_uri"),

    emission: bigint("emission", { mode: "bigint" }),
    incentive: bigint("incentive", { mode: "bigint" }),
    dividend: bigint("dividend", { mode: "bigint" }),
    delegationFee: integer("delegation_fee"),

    totalStaked: bigint("total_staked", { mode: "bigint" }),
    totalStakers: integer("total_stakers"),
    totalRewards: bigint("total_rewards", { mode: "bigint" }),

    isWhitelisted: boolean("is_whitelisted").default(false),

    createdAt: timestamp("created_at", { withTimezone: true, mode: "date" })
      .defaultNow()
      .notNull(),
    updatedAt: timestamp("updated_at", { withTimezone: true, mode: "date" })
      .defaultNow()
      .notNull()
      .$onUpdateFn(() => new Date()),
    deletedAt: timestamp("deleted_at", {
      withTimezone: true,
      mode: "date",
    }).default(sql`null`),
  },
  (t) => ({
    unq: unique().on(t.netuid, t.moduleKey),
  }),
);

/**
 * Data for the relation a user have with a specific module.
 * The user can set a weight (vote) for a module, and favorite it.
 *
 * This MUST store only modules for subnet 2.
 */
export const userModuleData = createTable(
  "user_module_data",
  {
    id: serial("id").primaryKey(),
    userKey: ss58Address("user_key").notNull(),
    /* actually points to moduleDataId instead of 
    the module id (of the network), 
    but for legacy reasons we keep the name wrong.
    */
    moduleId: integer("module_id")
      .references(() => moduleData.id)
      .notNull(),
    weight: integer("weight").default(0).notNull(),
  },
  (t) => ({
    unq: unique().on(t.userKey, t.moduleId),
  }),
);

/**
 * Subnets registered on the commune chain.
 */
<<<<<<< HEAD
export const subnetDataSchema = createTable(
  "subnet_data",
  {
    id: serial("id").primaryKey(),
    netuid: integer("netuid").notNull().unique(),
    name: text("name").notNull(),
    atBlock: integer("at_block").notNull(),
    tempo: integer("tempo").notNull(),
    minAllowedWeights: integer("min_allowed_weights").notNull(),
    maxAllowedWeights: integer("max_allowed_weights").notNull(),
    maxAllowedUids: integer("max_allowed_uids").notNull(),
    maxWeightAge: numeric("max_weight_age", {
      precision: 20,
      scale: 0,
    }).notNull(),
    trustRatio: integer("trust_ratio").notNull(),
    founderShare: integer("founder_share").notNull(),
    incentiveRatio: integer("incentive_ratio").notNull(),
    founder: ss58Address("founder").notNull(),
    maximumSetWeightCallsPerEpoch: integer(
      "maximum_set_weight_calls_per_epoch",
    ),
    subnetEmission: bigint("subnet_emission", { mode: "bigint" }).notNull(),
    bondsMa: integer("bonds_ma"),
    immunityPeriod: integer("immunity_period").notNull(),
    subnetMetadata: text("subnet_metadata"),
    // GovernanceConfiguration fields
    proposalCost: bigint("proposal_cost", { mode: "bigint" }).notNull(),
    proposalExpiration: integer("proposal_expiration").notNull(),
    voteMode: text("vote_mode").notNull(),
    proposalRewardTreasuryAllocation: real(
      "proposal_reward_treasury_allocation",
    ).notNull(),
    maxProposalRewardTreasuryAllocation: bigint(
      "max_proposal_reward_treasury_allocation",
      { mode: "bigint" },
    ).notNull(),
    proposalRewardInterval: integer("proposal_reward_interval").notNull(),
    // BurnConfiguration fields
    minBurn: bigint("min_burn", { mode: "bigint" }).notNull(),
    maxBurn: bigint("max_burn", { mode: "bigint" }).notNull(),
    adjustmentAlpha: numeric("adjustment_alpha", {
      precision: 20,
      scale: 0,
    }).notNull(),
    targetRegistrationsInterval: integer(
      "target_registrations_interval",
    ).notNull(),
    targetRegistrationsPerInterval: integer(
      "target_registrations_per_interval",
    ).notNull(),
    maxRegistrationsPerInterval: integer(
      "max_registrations_per_interval",
    ).notNull(),
    // Additional fields
    minValidatorStake: bigint("min_validator_stake", { mode: "bigint" }),
    maxAllowedValidators: integer("max_allowed_validators"),
    createdAt: timestamp("created_at").defaultNow().notNull(),
    deletedAt: timestamp("deleted_at").default(sql`null`),
  }
);
=======
export const subnetDataSchema = createTable("subnet_data", {
  id: serial("id").primaryKey(),
  netuid: integer("netuid").notNull().unique(),
  name: text("name").notNull(),
  atBlock: integer("at_block").notNull(),
  tempo: integer("tempo").notNull(),
  minAllowedWeights: integer("min_allowed_weights").notNull(),
  maxAllowedWeights: integer("max_allowed_weights").notNull(),
  maxAllowedUids: integer("max_allowed_uids").notNull(),
  maxWeightAge: numeric("max_weight_age", {
    precision: 20,
    scale: 0,
  }).notNull(),
  trustRatio: integer("trust_ratio").notNull(),
  founderShare: integer("founder_share").notNull(),
  incentiveRatio: integer("incentive_ratio").notNull(),
  founder: ss58Address("founder").notNull(),
  maximumSetWeightCallsPerEpoch: integer("maximum_set_weight_calls_per_epoch"),
  subnetEmission: bigint("subnet_emission", { mode: "bigint" }).notNull(),
  bondsMa: integer("bonds_ma"),
  immunityPeriod: integer("immunity_period").notNull(),
  subnetMetadata: text("subnet_metadata"),
  // GovernanceConfiguration fields
  proposalCost: bigint("proposal_cost", { mode: "bigint" }).notNull(),
  proposalExpiration: integer("proposal_expiration").notNull(),
  voteMode: text("vote_mode").notNull(),
  proposalRewardTreasuryAllocation: real(
    "proposal_reward_treasury_allocation",
  ).notNull(),
  maxProposalRewardTreasuryAllocation: bigint(
    "max_proposal_reward_treasury_allocation",
    { mode: "bigint" },
  ).notNull(),
  proposalRewardInterval: integer("proposal_reward_interval").notNull(),
  // BurnConfiguration fields
  minBurn: bigint("min_burn", { mode: "bigint" }).notNull(),
  maxBurn: bigint("max_burn", { mode: "bigint" }).notNull(),
  adjustmentAlpha: numeric("adjustment_alpha", {
    precision: 20,
    scale: 0,
  }).notNull(),
  targetRegistrationsInterval: integer(
    "target_registrations_interval",
  ).notNull(),
  targetRegistrationsPerInterval: integer(
    "target_registrations_per_interval",
  ).notNull(),
  maxRegistrationsPerInterval: integer(
    "max_registrations_per_interval",
  ).notNull(),
  // Additional fields
  minValidatorStake: bigint("min_validator_stake", { mode: "bigint" }),
  maxAllowedValidators: integer("max_allowed_validators"),
  createdAt: timestamp("created_at").defaultNow().notNull(),
  deletedAt: timestamp("deleted_at").default(sql`null`),
});
>>>>>>> bd2e1814

export const userSubnetDataSchema = createTable(
  "user_subnet_data",
  {
    id: serial("id").primaryKey(),
    userKey: ss58Address("user_key").notNull(),
    netuid: integer("netuid")
      .references(() => subnetDataSchema.netuid)
      .notNull(),
    weight: integer("weight").default(0).notNull(),
    createdAt: timestamp("created_at").defaultNow().notNull(),
    deletedAt: timestamp("deleted_at").default(sql`null`),
  },
  (t) => ({
    unq: unique().on(t.userKey, t.netuid),
  }),
);

/**
 * A report made by a user about a module.
 */
export const ReportReasonEnum = pgEnum("reason", [
  "SPAM",
  "VIOLENCE",
  "HARASSMENT",
  "HATE_SPEECH",
  "SEXUAL_CONTENT",
]);

export const moduleReport = createTable("module_report", {
  id: serial("id").primaryKey(),
  userKey: ss58Address("user_key"),
  moduleId: integer("module_id")
    .references(() => moduleData.id)
    .notNull(),
  content: text("content"),
  reason: ReportReasonEnum("reason").notNull(),
  createdAt: timestamp("created_at").defaultNow().notNull(),
});

/**
 * A comment made by a user on a proposal or DAO.
 */
export const governanceModelEnum = pgEnum("governance_model", [
  "PROPOSAL",
  "DAO",
  "FORUM",
]);

export const proposalCommentSchema = createTable(
  "proposal_comment",
  {
    id: uuid("id").primaryKey().defaultRandom(),
    proposalId: integer("proposal_id").notNull(),
    governanceModel: governanceModelEnum("governance_model"),
    userKey: ss58Address("user_key").notNull(),
    userName: text("user_name"),
    content: text("content").notNull(),
    createdAt: timestamp("created_at").defaultNow().notNull(),
    deletedAt: timestamp("deleted_at").default(sql`null`),
  },
  (t) => ({
    proposalIdIndex: index("proposal_comment_proposal_id_index").on(t.proposalId),
  }),
);

/**
 * A vote made by a user on a comment.
 */
export enum VoteType {
  UP = "UP",
  DOWN = "DOWN",
}

export const commentInteractionSchema = createTable(
  "comment_interaction",
  {
    id: uuid("id").primaryKey().defaultRandom(),
    commentId: uuid("comment_id")
      .references(() => proposalCommentSchema.id)
      .notNull(),
    userKey: ss58Address("user_key").notNull(),
    voteType: varchar("vote_type", { length: 4 }).notNull(),
    createdAt: timestamp("created_at").defaultNow().notNull(),
  },
  (t) => ({
    unq: unique().on(t.commentId, t.userKey),
    commentIdIndex: index("comment_interaction_comment_id_index").on(t.commentId),
    commentVoteIndex: index("comment_interaction_comment_vote_index").on(t.commentId, t.voteType),
  }),
);

/**
 * A view that aggregates votes on comments.
 * This view computes the number of upvotes and downvotes for each comment at write time.
 * so that we can query the data more efficiently.
 */
export const proposalCommentDigestView = pgView("comment_digest").as((qb) =>
  qb
    .select({
      id: proposalCommentSchema.id,
      proposalId: proposalCommentSchema.proposalId,
      userKey: proposalCommentSchema.userKey,
      governanceModel: proposalCommentSchema.governanceModel,
      userName: proposalCommentSchema.userName,
      content: proposalCommentSchema.content,
      createdAt: proposalCommentSchema.createdAt,
      upvotes:
        sql<number>`SUM(CASE WHEN ${commentInteractionSchema.voteType} = "UP" THEN 1 ELSE 0 END)`
          .mapWith(Number)
          .as("upvotes"),
      downvotes:
        sql<number>`SUM(CASE WHEN ${commentInteractionSchema.voteType} = ${VoteType.DOWN} THEN 1 ELSE 0 END)`
          .mapWith(Number)
          .as("downvotes"),
    })
    .from(proposalCommentSchema)
    .where(sql`${proposalCommentSchema.deletedAt} IS NULL`)
    .leftJoin(
      commentInteractionSchema,
      eq(proposalCommentSchema.id, commentInteractionSchema.commentId),
    )
    .groupBy(
      proposalCommentSchema.id,
      proposalCommentSchema.proposalId,
      proposalCommentSchema.userKey,
      proposalCommentSchema.governanceModel,
      proposalCommentSchema.content,
      proposalCommentSchema.createdAt,
    )
    .orderBy(asc(proposalCommentSchema.createdAt)),
);

/**
 * A report made by a user about comment.
 */
export const commentReportSchema = createTable("comment_report", {
  id: serial("id").primaryKey(),
  userKey: ss58Address("user_key"),
  commentId: uuid("comment_id")
    .references(() => proposalCommentSchema.id)
    .notNull(),
  content: text("content"),
  reason: ReportReasonEnum("reason").notNull(),
  createdAt: timestamp("created_at").defaultNow().notNull(),
});

/**
 * A DAO (Decentralized Autonomous Organization) is a group of users that can vote on proposals.
 */
export const cadreSchema = createTable("cadre", {
  id: serial("id").primaryKey(),
  userKey: ss58Address("user_key").notNull().unique(),
  discordId: varchar("discord_id", { length: 64 }),
  createdAt: timestamp("created_at").defaultNow().notNull(),
  updatedAt: timestamp("updated_at").defaultNow().notNull(),
  deletedAt: timestamp("deleted_at").default(sql`null`),
});

/**
 * Users can apply to join the DAO Cadre.
 */
export const cadreCandidatesSchema = createTable("cadre_candidates", {
  id: serial("id").primaryKey(),
  userKey: ss58Address("user_key").notNull().unique(),
  discordId: varchar("discord_id", { length: 64 }),
  content: text("content").notNull(),
  createdAt: timestamp("created_at").defaultNow().notNull(),
  deletedAt: timestamp("deleted_at").default(sql`null`),
});

export const cadreVoteTypeEnum = pgEnum("cadre_vote_type", [
  "ACCEPT",
  "REFUSE",
]);

export const cadreVoteSchema = createTable("cadre_vote", {
  id: serial("id").primaryKey(),
  userKey: ss58Address("user_key")
    .references(() => cadreSchema.userKey)
    .notNull(),
  applicantKey: ss58Address("applicant_key")
    .references(() => cadreCandidatesSchema.userKey)
    .notNull(),
  vote: cadreVoteTypeEnum("vote").notNull(),
  createdAt: timestamp("created_at").defaultNow().notNull(),
  updatedAt: timestamp("updated_at").defaultNow().notNull(),
  deletedAt: timestamp("deleted_at").default(sql`null`),
});

/**
 * This table stores votes on S2 DAOs Applications.
 */
export const daoVoteTypeEnum = pgEnum("dao_vote_type", [
  "ACCEPT",
  "REFUSE",
  "REMOVE",
]);

export const daoVoteSchema = createTable(
  "dao_vote",
  {
    id: serial("id").primaryKey(),
    daoId: integer("dao_id").notNull(),
    userKey: ss58Address("user_key")
      .references(() => cadreSchema.userKey)
      .notNull(),
    daoVoteType: daoVoteTypeEnum("dao_vote_type").notNull(),
    createdAt: timestamp("created_at").defaultNow().notNull(),
    updatedAt: timestamp("updated_at").defaultNow().notNull(),
    deletedAt: timestamp("deleted_at").default(sql`null`),
  },
  (t) => ({
    unq: unique().on(t.id, t.userKey, t.daoId),
  }),
);

/**
 * Auxiliary table to store the notification of a governance proposals / DAOs.
 */
export const governanceNotificationSchema = createTable(
  "governance_notification",
  {
    id: serial("id").primaryKey(),
    governanceModel: governanceModelEnum("governance_model").notNull(),
    proposalId: integer("proposal_id").notNull(),
    notifiedAt: timestamp("notified_at").defaultNow(),
  },
);

/**
 * This MUST store only info for modules on subnet 2.
 */
// TODO: append SCHEMA to name

export const computedModuleWeightsSchema = createTable(
  "computed_module_weights",
  {
    id: serial("id").primaryKey(),

    atBlock: integer("at_block").notNull(),

    // TODO: add moduleId
    moduleId: integer("module_id")
      .notNull()
      .references(() => moduleData.id),

    // Aggregated weights measured in nanos
    stakeWeight: bigint("stake_weight", { mode: "bigint" }).notNull(),
    // Normalized aggregated weights (100% sum)
    percWeight: real("perc_weight").notNull(),

    createdAt: timestamp("created_at").defaultNow().notNull(),
  },
);

export const computedSubnetWeights = createTable("computed_subnet_weights", {
  id: serial("id").primaryKey(),

  atBlock: integer("at_block").notNull(),

  netuid: integer("netuid")
    .notNull()
    .references(() => subnetDataSchema.netuid),

  // Aggregated weights measured in nanos
  stakeWeight: bigint("stake_weight", { mode: "bigint" }).notNull(),
  // Normalized aggregated weights (100% sum)
  percWeight: real("perc_weight").notNull(),

  createdAt: timestamp("created_at").defaultNow().notNull(),
<<<<<<< HEAD
});


// ----- FORUM SCHEMAS -------

export const forumVoteType = pgEnum('forum_vote_type_enum', [
  'UPVOTE',
  'DOWNVOTE',
]);

export const forumCategoriesSchema = createTable('forum_categories', {
  id: serial('id').primaryKey(),
  name: text('name').notNull().unique(),
  description: text('description'),
  createdAt: timestamp('created_at').defaultNow().notNull(),
  updatedAt: timestamp('updated_at').defaultNow().notNull().$onUpdate(() => new Date()),
  deletedAt: timestamp('deleted_at').default(sql`null`),
});

export const forumPostSchema = createTable(
  'forum_post',
  {
    id: uuid('id').primaryKey().defaultRandom(),
    categoryId: integer('category_id')
      .references(() => forumCategoriesSchema.id)
      .notNull(),
    userKey: ss58Address('user_key').notNull(),
    isAnonymous: boolean('is_anonymous').default(false).notNull(),
    isPinned: boolean('is_pinned').default(false).notNull(),
    title: text('title').notNull(),
    content: text('content'),
    href: text('href'),
    createdAt: timestamp('created_at').defaultNow().notNull(),
    updatedAt: timestamp('updated_at').defaultNow().notNull().$onUpdate(() => new Date()),
    deletedAt: timestamp('deleted_at').default(sql`null`),
  },
  (t) => ({
    contentOrHrefCheck: check(
      'content_or_href_check',
      sql`(content IS NOT NULL AND href IS NULL) OR (content IS NULL AND href IS NOT NULL)`
    ),
    categoryIdIndex: index('forum_post_category_id_index').on(t.categoryId),
    userKeyIndex: index('forum_post_user_key_index').on(t.userKey),
  })
);

export const forumPostViewCountSchema = createTable('forum_post_view_count', {
  postId: uuid('post_id')
    .references(() => forumPostSchema.id)
    .notNull()
    .primaryKey(),
  viewCount: integer('view_count').default(0).notNull(),
});

export const forumCommentSchema = createTable(
  'forum_comment',
  {
    id: uuid('id').primaryKey().defaultRandom(),
    postId: uuid('post_id')
      .references(() => forumPostSchema.id)
      .notNull(),
    userKey: ss58Address('user_key').notNull(),
    content: text('content').notNull(),
    createdAt: timestamp('created_at').defaultNow().notNull(),
    updatedAt: timestamp('updated_at').defaultNow().notNull().$onUpdate(() => new Date()),
    deletedAt: timestamp('deleted_at').default(sql`null`),
  },
  (t) => ({
    postIdIndex: index('forum_comment_post_id_index').on(t.postId),
  })
);

export const forumPostVotesSchema = createTable(
  'forum_post_votes',
  {
    id: uuid('id').primaryKey().defaultRandom(),
    postId: uuid('post_id')
      .references(() => forumPostSchema.id)
      .notNull(),
    userKey: ss58Address('user_key').notNull(),
    voteType: forumVoteType('vote_type').notNull(),
    createdAt: timestamp('created_at').defaultNow().notNull(),
    updatedAt: timestamp('updated_at').defaultNow().notNull().$onUpdate(() => new Date()),
  },
  (t) => ({
    unq: unique().on(t.postId, t.userKey),
    postIdIndex: index('forum_post_votes_post_id_index').on(t.postId),
    postVoteIndex: index('forum_post_votes_post_vote_index').on(
      t.postId,
      t.voteType
    ),
    userKeyIndex: index('forum_post_votes_user_key_index').on(t.userKey),
  })
);

export const forumCommentVotesSchema = createTable(
  'forum_comment_votes',
  {
    id: uuid('id').primaryKey().defaultRandom(),
    commentId: uuid('comment_id')
      .references(() => forumCommentSchema.id)
      .notNull(),
    userKey: ss58Address('user_key').notNull(),
    voteType: forumVoteType('vote_type').notNull(),
    createdAt: timestamp('created_at').defaultNow().notNull(),
    updatedAt: timestamp('updated_at')
      .defaultNow()
      .notNull()
      .$onUpdate(() => new Date()),
  },
  (t) => ({
    uniqueVote: unique().on(t.commentId, t.userKey),
    commentIdIndex: index('forum_comment_votes_comment_id_index').on(t.commentId),
    voteTypeIndex: index('forum_comment_votes_vote_type_index').on(t.voteType),
    userKeyIndex: index('forum_comment_votes_user_key_index').on(t.userKey),
  })
);

export const reportedTypeEnum = pgEnum("reportedType", [
  "POST",
  "COMMENT",
]);

export const forumReportSchema = createTable('forum_report', {
  id: serial('id').primaryKey(),
  userKey: ss58Address('user_key').notNull(),
  reportedId: uuid('reported_id').notNull(),
  reportedType: reportedTypeEnum('reported_type').notNull(),
  content: text('content').notNull(),
  reason: ReportReasonEnum('reason').notNull(),
  createdAt: timestamp('created_at').defaultNow().notNull(),
});

export const forumCommentDigestView = pgView('forum_comment_digest').as((qb) =>
  qb
    .select({
      id: forumCommentSchema.id,
      postId: forumCommentSchema.postId,
      userKey: forumCommentSchema.userKey,
      content: forumCommentSchema.content,
      createdAt: forumCommentSchema.createdAt,
      updatedAt: forumCommentSchema.updatedAt,
      upvotes: sql<number>`
        COALESCE(
          (SELECT COUNT(*) FROM ${forumCommentVotesSchema}
           WHERE ${forumCommentVotesSchema.commentId} = ${forumCommentSchema.id}
             AND ${forumCommentVotesSchema.voteType} = 'UPVOTE'),
          0
        )
      `.mapWith(Number).as('upvotes'),
      downvotes: sql<number>`
        COALESCE(
          (SELECT COUNT(*) FROM ${forumCommentVotesSchema}
           WHERE ${forumCommentVotesSchema.commentId} = ${forumCommentSchema.id}
             AND ${forumCommentVotesSchema.voteType} = 'DOWNVOTE'),
          0
        )
      `.mapWith(Number).as('downvotes'),
    })
    .from(forumCommentSchema)
    .where(sql`${forumCommentSchema.deletedAt} IS NULL`)
);

export const forumPostDigestView = pgView('forum_post_digest').as((qb) =>
  qb
    .select({
      id: forumPostSchema.id,
      userKey: forumPostSchema.userKey,
      title: forumPostSchema.title,
      content: forumPostSchema.content,
      createdAt: forumPostSchema.createdAt,
      updatedAt: forumPostSchema.updatedAt,
      isAnonymous: forumPostSchema.isAnonymous,
      isPinned: forumPostSchema.isPinned,
      href: forumPostSchema.href,
      categoryId: forumPostSchema.categoryId,
      categoryName: forumCategoriesSchema.name,
      upvotes: sql<number>`
        COALESCE(
          (SELECT COUNT(*) FROM ${forumPostVotesSchema}
           WHERE ${forumPostVotesSchema.postId} = ${forumPostSchema.id}
             AND ${forumPostVotesSchema.voteType} = 'UPVOTE'),
          0
        )
      `.mapWith(Number).as('upvotes'),
      downvotes: sql<number>`
        COALESCE(
          (SELECT COUNT(*) FROM ${forumPostVotesSchema}
           WHERE ${forumPostVotesSchema.postId} = ${forumPostSchema.id}
             AND ${forumPostVotesSchema.voteType} = 'DOWNVOTE'),
          0
        )
      `.mapWith(Number).as('downvotes'),
      commentCount: sql<number>`
        COALESCE(
          (SELECT COUNT(*) FROM ${forumCommentSchema}
           WHERE ${forumCommentSchema.postId} = ${forumPostSchema.id}
             AND ${forumCommentSchema.deletedAt} IS NULL),
          0
        )
      `.mapWith(Number).as('commentCount'),
    })
    .from(forumPostSchema)
    .leftJoin(
      forumCategoriesSchema,
      eq(forumPostSchema.categoryId, forumCategoriesSchema.id)
    )
    .where(sql`${forumPostSchema.deletedAt} IS NULL`)
);
=======
});
>>>>>>> bd2e1814
<|MERGE_RESOLUTION|>--- conflicted
+++ resolved
@@ -11,7 +11,6 @@
   real,
   serial,
   text,
-  boolean,
   timestamp,
   unique,
   uuid,
@@ -105,69 +104,6 @@
 /**
  * Subnets registered on the commune chain.
  */
-<<<<<<< HEAD
-export const subnetDataSchema = createTable(
-  "subnet_data",
-  {
-    id: serial("id").primaryKey(),
-    netuid: integer("netuid").notNull().unique(),
-    name: text("name").notNull(),
-    atBlock: integer("at_block").notNull(),
-    tempo: integer("tempo").notNull(),
-    minAllowedWeights: integer("min_allowed_weights").notNull(),
-    maxAllowedWeights: integer("max_allowed_weights").notNull(),
-    maxAllowedUids: integer("max_allowed_uids").notNull(),
-    maxWeightAge: numeric("max_weight_age", {
-      precision: 20,
-      scale: 0,
-    }).notNull(),
-    trustRatio: integer("trust_ratio").notNull(),
-    founderShare: integer("founder_share").notNull(),
-    incentiveRatio: integer("incentive_ratio").notNull(),
-    founder: ss58Address("founder").notNull(),
-    maximumSetWeightCallsPerEpoch: integer(
-      "maximum_set_weight_calls_per_epoch",
-    ),
-    subnetEmission: bigint("subnet_emission", { mode: "bigint" }).notNull(),
-    bondsMa: integer("bonds_ma"),
-    immunityPeriod: integer("immunity_period").notNull(),
-    subnetMetadata: text("subnet_metadata"),
-    // GovernanceConfiguration fields
-    proposalCost: bigint("proposal_cost", { mode: "bigint" }).notNull(),
-    proposalExpiration: integer("proposal_expiration").notNull(),
-    voteMode: text("vote_mode").notNull(),
-    proposalRewardTreasuryAllocation: real(
-      "proposal_reward_treasury_allocation",
-    ).notNull(),
-    maxProposalRewardTreasuryAllocation: bigint(
-      "max_proposal_reward_treasury_allocation",
-      { mode: "bigint" },
-    ).notNull(),
-    proposalRewardInterval: integer("proposal_reward_interval").notNull(),
-    // BurnConfiguration fields
-    minBurn: bigint("min_burn", { mode: "bigint" }).notNull(),
-    maxBurn: bigint("max_burn", { mode: "bigint" }).notNull(),
-    adjustmentAlpha: numeric("adjustment_alpha", {
-      precision: 20,
-      scale: 0,
-    }).notNull(),
-    targetRegistrationsInterval: integer(
-      "target_registrations_interval",
-    ).notNull(),
-    targetRegistrationsPerInterval: integer(
-      "target_registrations_per_interval",
-    ).notNull(),
-    maxRegistrationsPerInterval: integer(
-      "max_registrations_per_interval",
-    ).notNull(),
-    // Additional fields
-    minValidatorStake: bigint("min_validator_stake", { mode: "bigint" }),
-    maxAllowedValidators: integer("max_allowed_validators"),
-    createdAt: timestamp("created_at").defaultNow().notNull(),
-    deletedAt: timestamp("deleted_at").default(sql`null`),
-  }
-);
-=======
 export const subnetDataSchema = createTable("subnet_data", {
   id: serial("id").primaryKey(),
   netuid: integer("netuid").notNull().unique(),
@@ -224,7 +160,6 @@
   createdAt: timestamp("created_at").defaultNow().notNull(),
   deletedAt: timestamp("deleted_at").default(sql`null`),
 });
->>>>>>> bd2e1814
 
 export const userSubnetDataSchema = createTable(
   "user_subnet_data",
@@ -496,9 +431,7 @@
   percWeight: real("perc_weight").notNull(),
 
   createdAt: timestamp("created_at").defaultNow().notNull(),
-<<<<<<< HEAD
-});
-
+});
 
 // ----- FORUM SCHEMAS -------
 
@@ -706,6 +639,3 @@
     )
     .where(sql`${forumPostSchema.deletedAt} IS NULL`)
 );
-=======
-});
->>>>>>> bd2e1814
