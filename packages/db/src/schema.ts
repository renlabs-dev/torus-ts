import { sql } from "drizzle-orm";
import {
  bigint,
  integer,
  pgTableCreator,
  serial,
  text,
  timestamp,
  unique,
  varchar,
} from "drizzle-orm/pg-core";
import { createInsertSchema } from "drizzle-zod";
import { z } from "zod";

export const ss58Address = (name: string) => varchar(name, { length: 256 });

export const createTable = pgTableCreator((name) => `${name}`);

/**
 * Modules registered on the Commune chain.
 *
 * atBlock == lastSeenBlock           --> registered
 * atBlock <  lastSeenBlock           --> deregistered
 * |lastSeenBlock - atBlock| < 1 week --> should be deleted
 */
export const moduleData = createTable("module_data", {
  id: serial("id").primaryKey(),
<<<<<<< HEAD

  netuid: integer("netuid").notNull(),
  moduleKey: ss58Address("module_key").notNull(),

  atBlock: integer("at_block").notNull(),

  name: text("name"),

  registrationBlock: integer("registration_block"),
  addressUri: text("address_uri"),
  metadataUri: text("metadata_uri"),

  emission: bigint("emission", { mode: "bigint" }),
  incentive: bigint("incentive", { mode: "bigint" }),
  dividend: bigint("dividend", { mode: "bigint" }),
=======
  moduleKey: ss58Address("module_key").notNull(),

  netuid: integer("netuid").notNull(),
  metadataUri: text("metadata_uri"),

  atBlock: integer("at_block").notNull(),
  registrationBlock: integer("registration_block"),

  emission: bigint("total_staked", { mode: "bigint" }),
  incentive: bigint("total_staked", { mode: "bigint" }),
  dividend: bigint("total_staked", { mode: "bigint" }),
>>>>>>> 428d4a96
  delegationFee: integer("delegation_fee"),

  totalStaked: bigint("total_staked", { mode: "bigint" }),
  totalStakers: integer("total_stakers"),
<<<<<<< HEAD
  totalRewards: bigint("total_rewards", { mode: "bigint" }),

  createdAt: timestamp("created_at", {withTimezone: true, mode: "date"}).defaultNow().notNull(),
  updatedAt: timestamp("updated_at", {withTimezone: true, mode: "date"}).defaultNow().notNull().$onUpdateFn(() => new Date()),
  deletedAt: timestamp("deleted_at", {withTimezone: true, mode: "date"}).default(null),
}, (t) => ({
  unq: unique().on(t.netuid, t.moduleKey),
}),);
=======
  totalRewards: bigint("total_staked", { mode: "bigint" }),

  createdAt: timestamp("created_at")
    .default(sql`CURRENT_TIMESTAMP`)
    .notNull(),
  updatedAt: timestamp("updated_at").default(sql`CURRENT_TIMESTAMP`),
  deletedAt: timestamp("deleted_at").default(sql`NULL`),
});
>>>>>>> 428d4a96

/**
 * Data for the relation a user have with a specific module.
 * The user can set a weight (vote) for a module, and favorite it.
 */
export const userModuleData = createTable(
  "user_module_data",
  {
    id: serial("id").primaryKey(),
    userKey: ss58Address("user_key").notNull(),
<<<<<<< HEAD
    moduleId: integer("module_id")
      .references(() => moduleData.id)
=======
    moduleKey: ss58Address("module_key")
      .references(() => moduleData.moduleKey)
>>>>>>> 428d4a96
      .notNull(),
    weight: integer("weight").default(0).notNull(),
  },
  (t) => ({
<<<<<<< HEAD
    unq: unique().on(t.userKey, t.moduleId),
=======
    unq: unique().on(t.userKey, t.moduleKey),
>>>>>>> 428d4a96
  }),
);

export const userModuleDataPostSchema = createInsertSchema(userModuleData, {
  userKey: z.string(),
<<<<<<< HEAD
  moduleId: z.number().int(),
  weight: z.number().positive(),
=======
  moduleKey: z.string(),
  weight: z.number(),
>>>>>>> 428d4a96
}).omit({
  id: true,
});

<<<<<<< HEAD

export enum ReportReason {
  Spam = "Spam",
  HarassmentOrBullying = "HarassmentOrBullying",
  HateSpeech = "HateSpeech",
  ViolenceOrHarm = "ViolenceOrHarm",
  SexualContent = "SexualContent",
}

=======
>>>>>>> 428d4a96
/**
 * A report made by a user about a module.
 */
export const moduleReport = createTable("module_report", {
  id: serial("id").primaryKey(),
  userKey: ss58Address("user_key"),
<<<<<<< HEAD
  moduleId: integer("module_id")
    .references(() => moduleData.id)
    .notNull(),
  content: text("content"),
  reason: varchar("reason", { length: 16 }),
  createdAt: timestamp("created_at").defaultNow().notNull(),
=======
  moduleKey: ss58Address("module_key")
    .references(() => moduleData.moduleKey)
    .notNull(),
  content: text("content"),
  reason: varchar("reason", { length: 16 }),
  createdAt: timestamp("created_at")
    .default(sql`CURRENT_TIMESTAMP`)
    .notNull(),
>>>>>>> 428d4a96
});

export const moduleReportPostSchema = createInsertSchema(moduleReport, {
  userKey: z.string(),
<<<<<<< HEAD
  moduleId: z.number().int(),
=======
  moduleKey: z.string(),
>>>>>>> 428d4a96
  content: z.string(),
  reason: z.string(),
}).omit({
  id: true,
});<|MERGE_RESOLUTION|>--- conflicted
+++ resolved
@@ -23,60 +23,47 @@
  * atBlock <  lastSeenBlock           --> deregistered
  * |lastSeenBlock - atBlock| < 1 week --> should be deleted
  */
-export const moduleData = createTable("module_data", {
-  id: serial("id").primaryKey(),
-<<<<<<< HEAD
+export const moduleData = createTable(
+  "module_data",
+  {
+    id: serial("id").primaryKey(),
 
-  netuid: integer("netuid").notNull(),
-  moduleKey: ss58Address("module_key").notNull(),
+    netuid: integer("netuid").notNull(),
+    moduleKey: ss58Address("module_key").notNull(),
 
-  atBlock: integer("at_block").notNull(),
+    atBlock: integer("at_block").notNull(),
 
-  name: text("name"),
+    name: text("name"),
 
-  registrationBlock: integer("registration_block"),
-  addressUri: text("address_uri"),
-  metadataUri: text("metadata_uri"),
+    registrationBlock: integer("registration_block"),
+    addressUri: text("address_uri"),
+    metadataUri: text("metadata_uri"),
 
-  emission: bigint("emission", { mode: "bigint" }),
-  incentive: bigint("incentive", { mode: "bigint" }),
-  dividend: bigint("dividend", { mode: "bigint" }),
-=======
-  moduleKey: ss58Address("module_key").notNull(),
+    emission: bigint("emission", { mode: "bigint" }),
+    incentive: bigint("incentive", { mode: "bigint" }),
+    dividend: bigint("dividend", { mode: "bigint" }),
+    delegationFee: integer("delegation_fee"),
 
-  netuid: integer("netuid").notNull(),
-  metadataUri: text("metadata_uri"),
+    totalStaked: bigint("total_staked", { mode: "bigint" }),
+    totalStakers: integer("total_stakers"),
+    totalRewards: bigint("total_rewards", { mode: "bigint" }),
 
-  atBlock: integer("at_block").notNull(),
-  registrationBlock: integer("registration_block"),
-
-  emission: bigint("total_staked", { mode: "bigint" }),
-  incentive: bigint("total_staked", { mode: "bigint" }),
-  dividend: bigint("total_staked", { mode: "bigint" }),
->>>>>>> 428d4a96
-  delegationFee: integer("delegation_fee"),
-
-  totalStaked: bigint("total_staked", { mode: "bigint" }),
-  totalStakers: integer("total_stakers"),
-<<<<<<< HEAD
-  totalRewards: bigint("total_rewards", { mode: "bigint" }),
-
-  createdAt: timestamp("created_at", {withTimezone: true, mode: "date"}).defaultNow().notNull(),
-  updatedAt: timestamp("updated_at", {withTimezone: true, mode: "date"}).defaultNow().notNull().$onUpdateFn(() => new Date()),
-  deletedAt: timestamp("deleted_at", {withTimezone: true, mode: "date"}).default(null),
-}, (t) => ({
-  unq: unique().on(t.netuid, t.moduleKey),
-}),);
-=======
-  totalRewards: bigint("total_staked", { mode: "bigint" }),
-
-  createdAt: timestamp("created_at")
-    .default(sql`CURRENT_TIMESTAMP`)
-    .notNull(),
-  updatedAt: timestamp("updated_at").default(sql`CURRENT_TIMESTAMP`),
-  deletedAt: timestamp("deleted_at").default(sql`NULL`),
-});
->>>>>>> 428d4a96
+    createdAt: timestamp("created_at", { withTimezone: true, mode: "date" })
+      .defaultNow()
+      .notNull(),
+    updatedAt: timestamp("updated_at", { withTimezone: true, mode: "date" })
+      .defaultNow()
+      .notNull()
+      .$onUpdateFn(() => new Date()),
+    deletedAt: timestamp("deleted_at", {
+      withTimezone: true,
+      mode: "date",
+    }).default(sql`null`),
+  },
+  (t) => ({
+    unq: unique().on(t.netuid, t.moduleKey),
+  }),
+);
 
 /**
  * Data for the relation a user have with a specific module.
@@ -87,39 +74,23 @@
   {
     id: serial("id").primaryKey(),
     userKey: ss58Address("user_key").notNull(),
-<<<<<<< HEAD
     moduleId: integer("module_id")
       .references(() => moduleData.id)
-=======
-    moduleKey: ss58Address("module_key")
-      .references(() => moduleData.moduleKey)
->>>>>>> 428d4a96
       .notNull(),
     weight: integer("weight").default(0).notNull(),
   },
   (t) => ({
-<<<<<<< HEAD
     unq: unique().on(t.userKey, t.moduleId),
-=======
-    unq: unique().on(t.userKey, t.moduleKey),
->>>>>>> 428d4a96
   }),
 );
 
 export const userModuleDataPostSchema = createInsertSchema(userModuleData, {
   userKey: z.string(),
-<<<<<<< HEAD
   moduleId: z.number().int(),
   weight: z.number().positive(),
-=======
-  moduleKey: z.string(),
-  weight: z.number(),
->>>>>>> 428d4a96
 }).omit({
   id: true,
 });
-
-<<<<<<< HEAD
 
 export enum ReportReason {
   Spam = "Spam",
@@ -129,40 +100,23 @@
   SexualContent = "SexualContent",
 }
 
-=======
->>>>>>> 428d4a96
 /**
  * A report made by a user about a module.
  */
 export const moduleReport = createTable("module_report", {
   id: serial("id").primaryKey(),
   userKey: ss58Address("user_key"),
-<<<<<<< HEAD
   moduleId: integer("module_id")
     .references(() => moduleData.id)
     .notNull(),
   content: text("content"),
   reason: varchar("reason", { length: 16 }),
   createdAt: timestamp("created_at").defaultNow().notNull(),
-=======
-  moduleKey: ss58Address("module_key")
-    .references(() => moduleData.moduleKey)
-    .notNull(),
-  content: text("content"),
-  reason: varchar("reason", { length: 16 }),
-  createdAt: timestamp("created_at")
-    .default(sql`CURRENT_TIMESTAMP`)
-    .notNull(),
->>>>>>> 428d4a96
 });
 
 export const moduleReportPostSchema = createInsertSchema(moduleReport, {
   userKey: z.string(),
-<<<<<<< HEAD
   moduleId: z.number().int(),
-=======
-  moduleKey: z.string(),
->>>>>>> 428d4a96
   content: z.string(),
   reason: z.string(),
 }).omit({
