--- conflicted
+++ resolved
@@ -368,7 +368,6 @@
 ]);
 export const candidacyStatusValues = extract_pgenum_values(candidacyStatus);
 
-<<<<<<< HEAD
 // Auxiliary table to store discord information
 
 /**
@@ -390,9 +389,6 @@
   ],
 );
 
-=======
-// TODO: test autoupdate on the notified field
->>>>>>> 552ea8a9
 export const cadreCandidateSchema = createTable(
   "cadre_candidate",
   {
