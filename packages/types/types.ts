import type { ApiPromise } from "@polkadot/api";
import type { ApiDecoration } from "@polkadot/api/types";
import type { Header } from "@polkadot/types/interfaces";
import type { Codec, IU8a } from "@polkadot/types/types";
import type { Enum, Tagged } from "rustie";
import type { Variant } from "rustie/dist/enum";
import { z } from "zod";
<<<<<<< HEAD

=======
>>>>>>> d92410af
import type {
  CUSTOM_METADATA_SCHEMA,
  DAO_APPLICATIONS_SCHEMA,
  DAO_METADATA_SCHEMA,
  PROPOSAL_DATA_SCHEMA,
  PROPOSAL_STATUS_SCHEMA,
  SUBSPACE_MODULE_SCHEMA,
} from "./validations";

export { ZodSchema } from "zod";

export type {
  InjectedAccountWithMeta,
  InjectedExtension,
} from "@polkadot/extension-inject/types";

export type { ApiPromise } from "@polkadot/api";
export type { StorageKey } from "@polkadot/types";

export type { AnyTuple, Codec } from "@polkadot/types/types";

export type Entry<T> = [unknown, T];
export type RawEntry = Entry<Codec>[] | undefined;
export type Result<T, E> = Enum<{ Ok: T; Err: E }>;
export type GovernanceModeType = "PROPOSAL" | "DAO";

export type Nullish = null | undefined;
export type Api = ApiDecoration<"promise"> | ApiPromise;

// ==== Rustie related ====

type KeysOfUnion<T> = T extends T ? keyof T : never;

type ValueOfUnion<T, K extends KeysOfUnion<T>> = Extract<
  T,
  Record<K, unknown>
>[K];

export type UnionToVariants<T> =
  KeysOfUnion<T> extends infer K
<<<<<<< HEAD
    ? K extends KeysOfUnion<T>
      ? Variant<K, ValueOfUnion<T, K>>
      : never
    : never;

=======
  ? K extends KeysOfUnion<T>
  ? Variant<K, ValueOfUnion<T, K>>
  : never
  : never;
>>>>>>> d92410af
// ==========================

export interface BaseProposal {
  id: number;
  metadata: string;
}

export interface BaseDao {
  id: number;
  data: string;
}

export type CustomMetadata = z.infer<typeof CUSTOM_METADATA_SCHEMA>;
export type CustomDaoMetadata = z.infer<typeof DAO_METADATA_SCHEMA>;

export interface CustomDataError {
  message: string;
}

// TODO: see if this works
export function isCustomDataError(obj: object): obj is CustomDataError {
  return (
    typeof obj === "object" &&
    "Err" in obj &&
    typeof obj.Err === "object" &&
    obj.Err !== null &&
    "message" in obj.Err
  );
}

export type CustomMetadataState = Result<CustomMetadata, CustomDataError>;
export type WithMetadataState<T> = T & { customData?: CustomMetadataState };

// == Stake ==

export interface StakeOutData {
  total: bigint;
  perAddr: Record<string, bigint>;
  atBlock: bigint;
  atTime: Date;
}

export interface StakeFromData {
  total: bigint;
  perAddr: Map<string, bigint>;
}

export interface VoteWithStake {
  address: SS58Address;
  stake: bigint;
  vote: "In Favor" | "Against";
}

export interface LastBlock {
  blockHeader: Header;
  blockNumber: number;
  blockHash: IU8a;
  blockHashHex: `0x${string}`;
  apiAtBlock: ApiDecoration<"promise">;
}

export interface ProposalStakeInfo {
  stakeFor: bigint;
  stakeAgainst: bigint;
  stakeVoted: bigint;
  stakeTotal: bigint;
}

// == SS58 ==

export type SS58Address = Tagged<"SS58Address", string>;

// == Transactions ==

export interface TransactionResult {
  finalized: boolean;
  message: string | null;
  status: "SUCCESS" | "ERROR" | "PENDING" | "STARTING" | null;
}

export interface Stake {
  validator: string;
  amount: string;
  callback?: (status: TransactionResult) => void;
}

export interface Transfer {
  to: string;
  amount: string;
  callback?: (status: TransactionResult) => void;
}

export interface TransferStake {
  fromValidator: string;
  toValidator: string;
  amount: string;
  callback?: (status: TransactionResult) => void;
}

// == Governance ==

export interface Vote {
  proposalId: number;
  vote: boolean;
  callback?: (status: TransactionResult) => void;
}

export interface RemoveVote {
  proposalId: number;
  callback?: (status: TransactionResult) => void;
}

export interface AddCustomProposal {
  IpfsHash: string;
  callback?: (status: TransactionResult) => void;
}

export interface addTransferDaoTreasuryProposal {
  IpfsHash: string;
  value: string;
  dest: string;
  callback?: (status: TransactionResult) => void;
}

export interface AddDaoApplication {
  IpfsHash: string;
  applicationKey: string;
  callback?: (status: TransactionResult) => void;
}

export interface UpdateDelegatingVotingPower {
  isDelegating: boolean;
  callback?: (status: TransactionResult) => void;
}

// == DAO Applications ==

export enum DaoApplicationVote {
  FAVORABLE = "FAVORABLE",
  AGAINST = "AGAINST",
  REFUSE = "REFUSE",
}

export type DaoApplicationStatus =
  | "Accepted"
  | "Refused"
  | "Pending"
  | "Removed";

export type DaoApplications = z.infer<typeof DAO_APPLICATIONS_SCHEMA>;

export interface DAOCardFields {
  title: string | null;
  body: string | null;
}

export type DaoState = WithMetadataState<DaoApplications>;

// == Proposals ==

export type ProposalStatus = UnionToVariants<
  z.infer<typeof PROPOSAL_STATUS_SCHEMA>
>;

export type ProposalData = UnionToVariants<
  z.infer<typeof PROPOSAL_DATA_SCHEMA>
>;

export interface Proposal {
  id: number;
  proposer: SS58Address;
  expirationBlock: number;
  data: ProposalData;
  status: ProposalStatus;
  metadata: string;
  proposalCost: bigint;
  creationBlock: number;
}

export type ProposalState = WithMetadataState<Proposal>;

export interface ProposalCardFields {
  title: string | null;
  body: string | null;
  netuid: number | "GLOBAL";
  invalid?: boolean;
}

export interface UnrewardedProposal {
  subnetId: number;
  block: bigint;
  votesFor: Map<SS58Address, bigint>;
  votesAgainst: Map<SS58Address, bigint>;
}

// == Field Params ==

export type NetworkSubnetConfig = z.infer<typeof NetworkSubnetConfigSchema>;
export const GOVERNANCE_CONFIG_SCHEMA = z.object({
  proposalCost: z.coerce.number().int(),
  voteMode: z.string(),
  maxProposalRewardTreasuryAllocation: z.coerce.number().int(),
  proposalRewardInterval: z.coerce.number().int(),
  proposalRewardTreasuryAllocation: z.coerce.number(),
  proposalExpiration: z.coerce.number().int(),
});

export const MODULE_BURN_CONFIG_SCHEMA = z.object({
  minBurn: z.coerce.number().int(),
  maxBurn: z.coerce.number().int(),
  adjustmentAlpha: z.coerce.number().int(),
  targetRegistrationsInterval: z.coerce.number().int(),
  targetRegistrationsPerInterval: z.coerce.number().int(),
  maxRegistrationsPerInterval: z.coerce.number().int(),
});


export const NetworkSubnetConfigSchema = z.object({
  netuid: z.coerce.number().int(),
  subnetNames: z.string(),
  immunityPeriod: z.coerce.number().int(),
  minAllowedWeights: z.coerce.number().int(),
  maxAllowedWeights: z.coerce.number().int(),
  tempo: z.coerce.number().int(),
  maxAllowedUids: z.coerce.number().int(),
  founder: z.string(),
  founderShare: z.coerce.number(),
  incentiveRatio: z.coerce.number().int(),
  trustRatio: z.coerce.number().int(),
  maxWeightAge: z.coerce.number().int(),
  bondsMovingAverage: z.coerce.number().int().optional(),
  maximumSetWeightCallsPerEpoch: z.coerce.number().int().optional(),
  minValidatorStake: z.coerce.number().int(),
  maxAllowedValidators: z.coerce.number().int().optional(),
  moduleBurnConfig: MODULE_BURN_CONFIG_SCHEMA,
  subnetGovernanceConfig: GOVERNANCE_CONFIG_SCHEMA,
  subnetEmission: z.coerce.number().int(),
  subnetMetadata: z.string().optional(),
});



export type SubspaceModule = z.infer<typeof SUBSPACE_MODULE_SCHEMA>;

export type OptionalProperties<T> = keyof T extends infer K
  ? K extends keyof T
<<<<<<< HEAD
    ? T[K] extends infer U
      ? U extends undefined
        ? K
        : never
      : never
    : never
  : never;

// == Auth ==

export const AUTH_REQ_SCHEMA = z.object({
  statement: z.string(), // "Sign in with Polkadot extension to authenticate your session at ${uri}"
  uri: z.string(), // origin or "<unknown>"
  nonce: z.string(), // hex random number
  created: z.string().datetime(), // ISO date string
});

export type AuthReq = z.infer<typeof AUTH_REQ_SCHEMA>;

export const SIGNED_PAYLOAD_SCHEMA = z.object({
  payload: z.string({ description: "in hex" }),
  signature: z.string({ description: "in hex" }),
  address: z.string({ description: "in hex" }),
});

export type SignedPayload = z.infer<typeof SIGNED_PAYLOAD_SCHEMA>;
=======
  ? T[K] extends infer U
  ? U extends undefined
  ? K
  : never
  : never
  : never
  : never;
>>>>>>> d92410af
<|MERGE_RESOLUTION|>--- conflicted
+++ resolved
@@ -5,10 +5,7 @@
 import type { Enum, Tagged } from "rustie";
 import type { Variant } from "rustie/dist/enum";
 import { z } from "zod";
-<<<<<<< HEAD
-
-=======
->>>>>>> d92410af
+
 import type {
   CUSTOM_METADATA_SCHEMA,
   DAO_APPLICATIONS_SCHEMA,
@@ -49,18 +46,11 @@
 
 export type UnionToVariants<T> =
   KeysOfUnion<T> extends infer K
-<<<<<<< HEAD
-    ? K extends KeysOfUnion<T>
-      ? Variant<K, ValueOfUnion<T, K>>
-      : never
-    : never;
-
-=======
   ? K extends KeysOfUnion<T>
   ? Variant<K, ValueOfUnion<T, K>>
   : never
   : never;
->>>>>>> d92410af
+
 // ==========================
 
 export interface BaseProposal {
@@ -276,7 +266,6 @@
   targetRegistrationsPerInterval: z.coerce.number().int(),
   maxRegistrationsPerInterval: z.coerce.number().int(),
 });
-
 
 export const NetworkSubnetConfigSchema = z.object({
   netuid: z.coerce.number().int(),
@@ -301,13 +290,10 @@
   subnetMetadata: z.string().optional(),
 });
 
-
-
 export type SubspaceModule = z.infer<typeof SUBSPACE_MODULE_SCHEMA>;
 
 export type OptionalProperties<T> = keyof T extends infer K
   ? K extends keyof T
-<<<<<<< HEAD
     ? T[K] extends infer U
       ? U extends undefined
         ? K
@@ -333,13 +319,4 @@
   address: z.string({ description: "in hex" }),
 });
 
-export type SignedPayload = z.infer<typeof SIGNED_PAYLOAD_SCHEMA>;
-=======
-  ? T[K] extends infer U
-  ? U extends undefined
-  ? K
-  : never
-  : never
-  : never
-  : never;
->>>>>>> d92410af
+export type SignedPayload = z.infer<typeof SIGNED_PAYLOAD_SCHEMA>;