import type { Extends } from "tsafe";
import { decodeAddress } from "@polkadot/util-crypto";
import { assert } from "tsafe";
import { z } from "zod";

import type {
  Codec,
  DaoApplicationStatus,
  OptionalProperties,
  Proposal,
  SS58Address,
  SubspaceModule,
} from "./types";

export function isSS58(value: string | null | undefined): value is SS58Address {
  let decoded: Uint8Array | null;
  try {
    decoded = decodeAddress(value);
    // eslint-disable-next-line @typescript-eslint/no-unused-vars
  } catch (e) {
    return false;
  }
  // eslint-disable-next-line @typescript-eslint/no-unnecessary-condition
  return decoded != null;
}

export const CUSTOM_METADATA_SCHEMA = z.object({
  title: z.string().optional(),
  body: z.string().optional(),
});

export const DAO_METADATA_SCHEMA = z.object({
  title: z.string(),
  body: z.string(),
  discord_id: z.string(),
});

export const URL_SCHEMA = z.string().trim().url();

export const ADDRESS_SCHEMA = z.string().refine(isSS58, "Invalid SS58 address");

// == Query params validation ==
export const QUERY_PARAMS_SCHEMA = z.object({
  netuid: z.number(),
  address: ADDRESS_SCHEMA,
});

// == Governance ==

export const TOKEN_AMOUNT_SCHEMA = z
  .string()
  .or(z.number())
  .transform((value) => BigInt(value));

// == DAO Applications ==
export const DAO_APPLICATIONS_SCHEMA = z.object({
  id: z.number(),
  userId: ADDRESS_SCHEMA,
  payingFor: ADDRESS_SCHEMA,
  data: z.string(),
  blockNumber: z.number(),
  status: z
    .string()
    .refine(
      (value) => ["Pending", "Accepted", "Refused", "Removed"].includes(value),
      "Invalid DAO status format",
    )
    .transform((value) => value as DaoApplicationStatus),
  applicationCost: TOKEN_AMOUNT_SCHEMA,
});

// == Proposals ==

export const PROPOSAL_STATUS_SCHEMA = z.union([
  z.object({
    open: z.object({
      votesFor: z.array(ADDRESS_SCHEMA),
      votesAgainst: z.array(ADDRESS_SCHEMA),
      stakeFor: TOKEN_AMOUNT_SCHEMA,
      stakeAgainst: TOKEN_AMOUNT_SCHEMA,
    }),
  }),
  z.object({
    accepted: z.object({
      block: z.number(),
      stakeFor: TOKEN_AMOUNT_SCHEMA,
      stakeAgainst: TOKEN_AMOUNT_SCHEMA,
    }),
  }),
  z.object({
    refused: z.object({
      block: z.number(),
      stakeFor: TOKEN_AMOUNT_SCHEMA,
      stakeAgainst: TOKEN_AMOUNT_SCHEMA,
    }),
  }),
  z.object({
    expired: z.null(),
  }),
]);

export const PROPOSAL_DATA_SCHEMA = z.union([
  z.object({ globalCustom: z.null() }),
  z.object({ globalParams: z.record(z.unknown()) }),
  z.object({ subnetCustom: z.object({ subnetId: z.number() }) }),
  z.object({
    subnetParams: z.object({
      subnetId: z.number(),
      params: z.record(z.unknown()),
    }),
  }),
  z.object({
    transferDaoTreasury: z.object({
      account: ADDRESS_SCHEMA,
      amount: TOKEN_AMOUNT_SCHEMA,
    }),
  }),
]);

export const PROPOSAL_SCHEMA = z.object({
  id: z.number(),
  proposer: ADDRESS_SCHEMA,
  expirationBlock: z.number(),
  data: PROPOSAL_DATA_SCHEMA,
  status: PROPOSAL_STATUS_SCHEMA,
  metadata: z.string(),
  proposalCost: TOKEN_AMOUNT_SCHEMA,
  creationBlock: z.number(),
});

assert<Extends<Proposal, z.infer<typeof PROPOSAL_SCHEMA>>>();
assert<Extends<z.infer<typeof PROPOSAL_SCHEMA>, Proposal>>();

// == Field Params ==

export const SUBSPACE_MODULE_NAME_SCHEMA = z.string();
export const SUBSPACE_MODULE_ADDRESS_SCHEMA = z.string();
export const NUMBER_SCHEMA = z.number();
export const SUBSPACE_MODULE_REGISTRATION_BLOCK_SCHEMA = z.number();
export const SUBSPACE_MODULE_METADATA_SCHEMA = z.string(); // TODO: validate it's a valid ipfs hash or something (?)
export const SUBSPACE_MODULE_LAST_UPDATE_SCHEMA = z.any();

export const SUBSPACE_MODULE_SCHEMA = z.object({
  netuid: z.number(),
  key: ADDRESS_SCHEMA,
  uid: z.number(),
  name: SUBSPACE_MODULE_NAME_SCHEMA.optional(),
  address: SUBSPACE_MODULE_ADDRESS_SCHEMA.optional(),
  registrationBlock: SUBSPACE_MODULE_REGISTRATION_BLOCK_SCHEMA.optional(),
  metadata: SUBSPACE_MODULE_METADATA_SCHEMA.optional(),
  lastUpdate: SUBSPACE_MODULE_LAST_UPDATE_SCHEMA.optional(),
  atBlock: z.number().optional(),

  emission: z.bigint().optional(),
  incentive: z.bigint().optional(),
  dividends: z.bigint().optional(),
  delegationFee: z.number().optional(),

  stakeFrom: z.bigint().optional(),
});

export const modulePropResolvers: {
  [P in OptionalProperties<SubspaceModule>]: (
    value: Codec,
  ) => z.SafeParseReturnType<unknown, SubspaceModule[P]>;
} = {
  name: (value: Codec) =>
    SUBSPACE_MODULE_NAME_SCHEMA.safeParse(value.toPrimitive()),
  address: (value: Codec) =>
    SUBSPACE_MODULE_ADDRESS_SCHEMA.safeParse(value.toPrimitive()),
  registrationBlock: (value: Codec) =>
    SUBSPACE_MODULE_REGISTRATION_BLOCK_SCHEMA.safeParse(value.toPrimitive()),
  lastUpdate: (value: Codec) =>
    SUBSPACE_MODULE_LAST_UPDATE_SCHEMA.safeParse(value.toPrimitive()), // not really working right now (Cannot read properties of undefined (reading 'toPrimitive'))
  metadata: (value: Codec) =>
    SUBSPACE_MODULE_METADATA_SCHEMA.safeParse(value.toPrimitive()),
<<<<<<< HEAD
};

export const SessionDataSchema = z.object({
  statement: z.string(), // "Sign in with polkadot extension to authenticate your session at ${uri}"
  uri: z.string(), // origin or "<unknown>"
  nonce: z.string(), // hex random number
  created: z.string().datetime(), // ISO date string
});

export const SignedPayloadSchema = z.object({
  payload: z.string({ description: "in hex" }),
  signature: z.string({ description: "in hex" }),
  address: z.string({ description: "in hex" }),
});
=======
  atBlock: (value: Codec) => NUMBER_SCHEMA.safeParse(value.toPrimitive()),
  emission: (value: Codec) =>
    TOKEN_AMOUNT_SCHEMA.safeParse(value.toPrimitive()),
  incentive: (value: Codec) =>
    TOKEN_AMOUNT_SCHEMA.safeParse(value.toPrimitive()),
  dividends: (value: Codec) =>
    TOKEN_AMOUNT_SCHEMA.safeParse(value.toPrimitive()),
  delegationFee: (value: Codec) => NUMBER_SCHEMA.safeParse(value.toPrimitive()),
  stakeFrom: (value: Codec) =>
    TOKEN_AMOUNT_SCHEMA.safeParse(value.toPrimitive()),
};
>>>>>>> d80219ac
<|MERGE_RESOLUTION|>--- conflicted
+++ resolved
@@ -174,7 +174,16 @@
     SUBSPACE_MODULE_LAST_UPDATE_SCHEMA.safeParse(value.toPrimitive()), // not really working right now (Cannot read properties of undefined (reading 'toPrimitive'))
   metadata: (value: Codec) =>
     SUBSPACE_MODULE_METADATA_SCHEMA.safeParse(value.toPrimitive()),
-<<<<<<< HEAD
+  atBlock: (value: Codec) => NUMBER_SCHEMA.safeParse(value.toPrimitive()),
+  emission: (value: Codec) =>
+    TOKEN_AMOUNT_SCHEMA.safeParse(value.toPrimitive()),
+  incentive: (value: Codec) =>
+    TOKEN_AMOUNT_SCHEMA.safeParse(value.toPrimitive()),
+  dividends: (value: Codec) =>
+    TOKEN_AMOUNT_SCHEMA.safeParse(value.toPrimitive()),
+  delegationFee: (value: Codec) => NUMBER_SCHEMA.safeParse(value.toPrimitive()),
+  stakeFrom: (value: Codec) =>
+    TOKEN_AMOUNT_SCHEMA.safeParse(value.toPrimitive()),
 };
 
 export const SessionDataSchema = z.object({
@@ -188,17 +197,4 @@
   payload: z.string({ description: "in hex" }),
   signature: z.string({ description: "in hex" }),
   address: z.string({ description: "in hex" }),
-});
-=======
-  atBlock: (value: Codec) => NUMBER_SCHEMA.safeParse(value.toPrimitive()),
-  emission: (value: Codec) =>
-    TOKEN_AMOUNT_SCHEMA.safeParse(value.toPrimitive()),
-  incentive: (value: Codec) =>
-    TOKEN_AMOUNT_SCHEMA.safeParse(value.toPrimitive()),
-  dividends: (value: Codec) =>
-    TOKEN_AMOUNT_SCHEMA.safeParse(value.toPrimitive()),
-  delegationFee: (value: Codec) => NUMBER_SCHEMA.safeParse(value.toPrimitive()),
-  stakeFrom: (value: Codec) =>
-    TOKEN_AMOUNT_SCHEMA.safeParse(value.toPrimitive()),
-};
->>>>>>> d80219ac
+});