--- conflicted
+++ resolved
@@ -258,7 +258,6 @@
     with:
       app_name: torus-allocator
 
-<<<<<<< HEAD
   torus-bridge-dry-run:
     needs: [turbo-check, pr-check]
     if: |
@@ -270,19 +269,6 @@
     secrets: inherit
     with:
       app_name: torus-bridge
-=======
-  # torus-bridge-dry-run:
-  #   needs: [turbo-check, pr-check]
-  #   if: |
-  #     github.ref_name != 'main' &&
-  #     github.ref_name != 'dev' &&
-  #     github.ref_name != 'cicd' &&
-  #     needs.turbo-check.outputs.torus-bridge == 'true'
-  #   uses: ./.github/workflows/dry-run-build-template.yml
-  #   secrets: inherit
-  #   with:
-  #     app_name: torus-bridge
->>>>>>> fa6c46e7
 
   torus-cache-dry-run:
     needs: [turbo-check, pr-check]
