--- conflicted
+++ resolved
@@ -694,11 +694,7 @@
           echo "" >> $GITHUB_STEP_SUMMARY
 
           # Define application list
-<<<<<<< HEAD
-          apps=(torus-page torus-portal torus-wallet torus-allocator torus-bridge torus-cache torus-governance torus-worker torus-prophet-finder prediction-swarm-dash prediction-swarm torus-swarm-twitter)
-=======
-          apps=(torus-page torus-portal torus-wallet torus-allocator torus-bridge torus-cache torus-governance torus-worker torus-prophet-finder prediction-swarm-dash torus-swarm-twitter torus-swarm-verifier)
->>>>>>> 9a2db885
+          apps=(torus-page torus-portal torus-wallet torus-allocator torus-bridge torus-cache torus-governance torus-worker torus-prophet-finder prediction-swarm-dash prediction-swarm torus-swarm-twitter torus-swarm-verifier)
 
           # Production/Dev Deployments
           if [ "${{ github.ref_name }}" == "main" ] || [ "${{ github.ref_name }}" == "dev" ] || [ "${{ github.ref_name }}" == "cicd" ]; then
