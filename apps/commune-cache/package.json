{
  "name": "commune-cache",
  "private": true,
  "version": "0.1.0",
  "type": "module",
  "exports": {
    ".": "./src/index.ts"
  },
  "license": "MIT",
  "scripts": {
    "dev": "pnpm with-env tsx ./src/index.ts",
    "build": "tsc",
    "clean": "rm -rf .turbo node_modules",
    "format": "prettier --check . --ignore-path ../../.gitignore",
    "lint": "eslint",
    "start": "node ./dist/index.js",
    "start:local": "pnpm with-env pnpm start",
    "typecheck": "tsc --noEmit",
    "with-env": "dotenv -e ../../.env --"
  },
  "devDependencies": {
    "@commune-ts/eslint-config": "workspace:*",
    "@commune-ts/prettier-config": "workspace:*",
    "@commune-ts/tsconfig": "workspace:*",
    "@commune-ts/types": "workspace:*",
    "@polkadot/api-augment": "^11.1.1",
    "@types/cors": "^2.8.17",
    "@types/express": "^4.17.21",
    "@types/json-bigint": "^1.0.4",
    "@types/node": "^20.11.24",
    "dotenv-cli": "^7.4.2",
    "eslint": "^8.0.0",
    "node-fetch": "^3.3.2",
    "nodemon": "^3.1.4",
    "prettier": "^3.3.1",
    "ts-node": "^10.9.2",
    "tsx": "^4.15.6",
    "typescript": "^5.4.5"
  },
  "prettier": "@commune-ts/prettier-config",
  "dependencies": {
    "@commune-ts/subspace": "workspace:*",
    "@polkadot/api": "^11.1.1",
<<<<<<< HEAD
    "cors": "2.8.5",
=======
    "cors": "^2.8.5",
>>>>>>> 7e377bde
    "express": "^4.19.2",
    "json-bigint": "^1.0.0"
  }
}<|MERGE_RESOLUTION|>--- conflicted
+++ resolved
@@ -41,11 +41,7 @@
   "dependencies": {
     "@commune-ts/subspace": "workspace:*",
     "@polkadot/api": "^11.1.1",
-<<<<<<< HEAD
-    "cors": "2.8.5",
-=======
     "cors": "^2.8.5",
->>>>>>> 7e377bde
     "express": "^4.19.2",
     "json-bigint": "^1.0.0"
   }
