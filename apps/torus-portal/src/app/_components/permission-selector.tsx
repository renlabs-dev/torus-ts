"use client";

import React, { useEffect } from "react";

import { useQuery } from "@tanstack/react-query";
import { Copy } from "lucide-react";
import type { Control } from "react-hook-form";

<<<<<<< HEAD
import { smallAddress } from "@torus-network/torus-utils/torus/address";
=======
import type {
  PermissionContract,
  PermissionId,
  SS58Address,
} from "@torus-network/sdk";
import {
  CONSTANTS,
  queryPermissions,
  queryPermissionsByGrantee,
  queryPermissionsByGrantor,
} from "@torus-network/sdk";
import { smallAddress } from "@torus-network/torus-utils/subspace";
>>>>>>> 3fa97606

import { useTorus } from "@torus-ts/torus-provider";
import {
  Card,
  CardContent,
  CardHeader,
  CardTitle,
} from "@torus-ts/ui/components/card";
import { CopyButton } from "@torus-ts/ui/components/copy-button";
import {
  FormControl,
  FormField,
  FormItem,
  FormLabel,
  FormMessage,
} from "@torus-ts/ui/components/form";
import {
  Select,
  SelectContent,
  SelectGroup,
  SelectItem,
  SelectLabel,
  SelectTrigger,
  SelectValue,
} from "@torus-ts/ui/components/select";

// Import the expected interface from the form
import type { PermissionWithDetails } from "../(pages)/permissions/edit-permission/_components/revoke-permission-button";

interface PermissionWithNetworkData {
  permissionId: string;
  contract: PermissionContract;
  namespacePaths?: string[];
}

interface PermissionSelectorProps {
  control: Control<{
    permissionId: string;
  }>;
  selectedPermissionId: string;
  onPermissionIdChange: (permissionId: string) => void;
  onPermissionDataChange?: (data: PermissionWithDetails | null) => void;
}

export function PermissionSelector(props: PermissionSelectorProps) {
  const { selectedAccount, isAccountConnected, api } = useTorus();

  // Get permission IDs where the user is the grantor
  const { data: grantorPermissionIds, isLoading: isLoadingGrantor } = useQuery({
    queryKey: ["permissions_by_grantor", selectedAccount?.address],
    queryFn: async () => {
      if (!api || !selectedAccount?.address) return null;
      const result = await queryPermissionsByGrantor(
        api,
        selectedAccount.address as SS58Address,
      );
      // Unwrap Result type
      const [error, data] = result;
      if (error) {
        console.error("Error querying grantor permissions:", error);
        return null;
      }
      return data;
    },
    enabled: !!api && !!selectedAccount?.address,
    staleTime: CONSTANTS.TIME.STAKE_STALE_TIME,
  });

  // Get permission IDs where the user is the grantee
  const { data: granteePermissionIds, isLoading: isLoadingGrantee } = useQuery({
    queryKey: ["permissions_by_grantee", selectedAccount?.address],
    queryFn: async () => {
      if (!api || !selectedAccount?.address) return null;
      const result = await queryPermissionsByGrantee(
        api,
        selectedAccount.address as SS58Address,
      );
      // Unwrap Result type
      const [error, data] = result;
      if (error) {
        console.error("Error querying grantee permissions:", error);
        return null;
      }
      return data;
    },
    enabled: !!api && !!selectedAccount?.address,
    staleTime: CONSTANTS.TIME.STAKE_STALE_TIME,
  });

  // Get all permissions with full details
  const {
    data: allPermissions,
    error: permissionsError,
    isLoading: isLoadingAll,
  } = useQuery({
    queryKey: ["permissions"],
    queryFn: async () => {
      if (!api) return null;
      const result = await queryPermissions(api);
      // Unwrap Result type
      const [error, data] = result;
      if (error) {
        console.error("Error querying all permissions:", error);
        return null;
      }
      return data;
    },
    enabled: !!api,
    staleTime: CONSTANTS.TIME.STAKE_STALE_TIME,
  });

  // Combine and filter permissions for the current account
  const userPermissions = React.useMemo(() => {
    if (!allPermissions || permissionsError) return null;

    const userPermissionIds = new Set<PermissionId>();

    // Add grantor permission IDs (already unwrapped)
    if (grantorPermissionIds && Array.isArray(grantorPermissionIds)) {
      grantorPermissionIds.forEach((id: PermissionId) =>
        userPermissionIds.add(id),
      );
    }

    // Add grantee permission IDs (already unwrapped)
    if (granteePermissionIds && Array.isArray(granteePermissionIds)) {
      granteePermissionIds.forEach((id: PermissionId) =>
        userPermissionIds.add(id),
      );
    }

    // Filter all permissions to only include user's permissions
    const filtered: PermissionWithNetworkData[] = [];

    // allPermissions is already unwrapped and should be a Map
    if (allPermissions instanceof Map) {
      userPermissionIds.forEach((permissionId) => {
        const contract = allPermissions.get(permissionId);
        if (contract) {
          // Extract namespace paths if it's a namespace permission
          let namespacePaths: string[] | undefined;
          if ("Namespace" in contract.scope) {
            // The paths are zod-transformed strings, we need to cast them
            namespacePaths = contract.scope.Namespace
              .paths as unknown as string[];
          }
          filtered.push({ permissionId, contract, namespacePaths });
        }
      });
    }

    return filtered;
  }, [
    allPermissions,
    grantorPermissionIds,
    granteePermissionIds,
    permissionsError,
  ]);

  const hasPermissions = userPermissions && userPermissions.length > 0;

  // Helper function to determine permission type
  const getPermissionType = (contract: PermissionContract | null) => {
    if (!contract) return "Unknown";
    const scopeType = Object.keys(contract.scope)[0];
    if (scopeType === "Emission") return "Emission";
    if (scopeType === "Namespace") return "Capability";
    if (scopeType === "Curator") return "Curator";
    return "Unknown";
  };

  // Prioritize delegator permissions for auto-selection
  const getDefaultPermissionId = () => {
    if (!userPermissions?.length) return null;

    // First try to find a delegator permission
    const delegatorPermission = userPermissions.find(
      (item) =>
        item.contract.grantor === (selectedAccount?.address as SS58Address),
    );

    if (delegatorPermission) {
      return delegatorPermission.permissionId;
    }

    // Fall back to first recipient permission
    const recipientPermission = userPermissions.find(
      (item) =>
        item.contract.grantee === (selectedAccount?.address as SS58Address),
    );

    return recipientPermission?.permissionId ?? null;
  };

  const defaultPermissionId = getDefaultPermissionId();

  const selectedPermissionData = userPermissions?.find(
    (item) => item.permissionId === props.selectedPermissionId,
  );

  // Transform network data to match expected format
  const transformToPermissionWithDetails = (
    networkData: PermissionWithNetworkData | null,
  ): PermissionWithDetails | null => {
    if (!networkData) return null;

    const { permissionId, contract } = networkData;
    const scopeType = Object.keys(contract.scope)[0];
    const now = new Date();

    // Build the permissions object that matches the database schema
    const permissions: PermissionWithDetails["permissions"] = {
      id: permissionId, // Use permissionId as id for compatibility
      permissionId,
      grantorAccountId: contract.grantor,
      granteeAccountId: contract.grantee,
      durationType:
        Object.keys(contract.duration)[0] === "Indefinite"
          ? ("indefinite" as const)
          : ("until_block" as const),
      durationBlockNumber:
        "UntilBlock" in contract.duration
          ? BigInt(contract.duration.UntilBlock)
          : null,
      revocationType: (() => {
        const revType = Object.keys(contract.revocation)[0];
        if (revType === "Irrevocable") return "irrevocable";
        if (revType === "RevocableByGrantor") return "revocable_by_grantor";
        if (revType === "RevocableAfter") return "revocable_after";
        if (revType === "RevocableByArbiters") return "revocable_by_arbiters";
        return "irrevocable"; // Default to irrevocable instead of unknown
      })(),
      revocationBlockNumber:
        "RevocableAfter" in contract.revocation
          ? BigInt(contract.revocation.RevocableAfter)
          : null,
      revocationRequiredVotes:
        "RevocableByArbiters" in contract.revocation
          ? BigInt(contract.revocation.RevocableByArbiters.requiredVotes)
          : null,
      enforcementType:
        "None" in contract.enforcement
          ? ("none" as const)
          : ("controlled_by" as const),
      enforcementRequiredVotes:
        "ControlledBy" in contract.enforcement
          ? BigInt(contract.enforcement.ControlledBy.controllers.length)
          : null,
      lastExecutionBlock:
        // eslint-disable-next-line @typescript-eslint/no-unnecessary-condition
        contract.lastExecution && "Some" in contract.lastExecution
          ? BigInt(contract.lastExecution.Some)
          : null,
      executionCount: Number(contract.executionCount),
      createdAtBlock: BigInt(contract.createdAt),
      createdAt: now, // Using current date as approximation
      updatedAt: now,
      deletedAt: null,
    };

    // Build emission permissions if applicable
    let emission_permissions: PermissionWithDetails["emission_permissions"] =
      null;
    if (scopeType === "Emission" && "Emission" in contract.scope) {
      const emissionScope = contract.scope.Emission;
      const allocationType = Object.keys(emissionScope.allocation)[0];
      const distributionType = Object.keys(emissionScope.distribution)[0];

      emission_permissions = {
        permissionId,
        allocationType:
          allocationType === "Streams"
            ? ("streams" as const)
            : ("fixed_amount" as const),
        fixedAmount:
          "FixedAmount" in emissionScope.allocation
            ? emissionScope.allocation.FixedAmount.toString()
            : null,
        distributionType: distributionType
          ? (distributionType
              .toLowerCase()
              .replace(/([A-Z])/g, "_$1")
              .toLowerCase()
              .slice(1) as "manual" | "at_block" | "automatic" | "interval")
          : "manual",
        distributionThreshold:
          "Automatic" in emissionScope.distribution
            ? emissionScope.distribution.Automatic.toString()
            : null,
        distributionTargetBlock:
          "AtBlock" in emissionScope.distribution
            ? BigInt(emissionScope.distribution.AtBlock)
            : null,
        distributionIntervalBlocks:
          "Interval" in emissionScope.distribution
            ? BigInt(emissionScope.distribution.Interval)
            : null,
        accumulating: emissionScope.accumulating,
        createdAt: now,
        updatedAt: now,
        deletedAt: null,
      };
    }

    // Build namespace permissions if applicable
    let namespace_permissions: PermissionWithDetails["namespace_permissions"] =
      null;
    if (scopeType === "Namespace") {
      namespace_permissions = {
        permissionId,
        createdAt: now,
        updatedAt: now,
        deletedAt: null,
      };
    }

    return {
      permissions,
      emission_permissions,
      namespace_permissions,
    };
  };

  // Handle wallet switching - reset selection when account changes
  useEffect(() => {
    if (selectedAccount?.address) {
      // Clear current selection when wallet changes
      if (props.selectedPermissionId && userPermissions) {
        // Check if current selection is valid for new account
        const isCurrentSelectionValid = userPermissions.some(
          (item) => item.permissionId === props.selectedPermissionId,
        );

        if (!isCurrentSelectionValid) {
          // Clear invalid selection
          props.onPermissionIdChange("");
        }
      }
    }
  }, [
    selectedAccount?.address,
    userPermissions,
    props.selectedPermissionId,
    props.onPermissionIdChange,
    props,
  ]);

  // Auto-select first permission when conditions are met
  useEffect(() => {
    if (hasPermissions && !props.selectedPermissionId && defaultPermissionId) {
      props.onPermissionIdChange(defaultPermissionId);
    }
    // eslint-disable-next-line react-hooks/exhaustive-deps
  }, [
    hasPermissions,
    props.selectedPermissionId,
    props.onPermissionIdChange,
    defaultPermissionId,
  ]);

  // Update permission data when selection changes
  useEffect(() => {
    if (props.onPermissionDataChange) {
      const transformedData = transformToPermissionWithDetails(
        selectedPermissionData ?? null,
      );
      props.onPermissionDataChange(transformedData);
    }
  }, [selectedPermissionData, props.onPermissionDataChange, props]);

  function getPlaceholderText() {
    if (!isAccountConnected) return "Connect wallet to view permissions";
    if (isLoadingGrantor || isLoadingGrantee || isLoadingAll)
      return "Loading permissions...";
    if (permissionsError) return "Error loading permissions";
    if (!hasPermissions) return "No permissions available";
    return "Select permission";
  }

  function getDetailRows() {
    if (!selectedPermissionData) return [];

    const { contract } = selectedPermissionData;
    const permissionType = getPermissionType(contract);

    // Format duration
    const durationValue = (() => {
      const durationType = Object.keys(contract.duration)[0];
      if (durationType === "Indefinite") return "Indefinite";
      if (durationType === "UntilBlock" && "UntilBlock" in contract.duration) {
        const blockNumber = contract.duration.UntilBlock;
        return `Until Block ${blockNumber.toString()}`;
      }
      return "Unknown";
    })();

    // Format revocation
    const revocationValue = (() => {
      const revocationType = Object.keys(contract.revocation)[0];
      if (revocationType === "Irrevocable") return "Irrevocable";
      if (revocationType === "RevocableByGrantor")
        return "Revocable by Delegator";
      if (
        revocationType === "RevocableAfter" &&
        "RevocableAfter" in contract.revocation
      ) {
        const blockNumber = contract.revocation.RevocableAfter;
        return `Revocable after Block ${blockNumber.toString()}`;
      }
      if (
        revocationType === "RevocableByArbiters" &&
        "RevocableByArbiters" in contract.revocation
      ) {
        const arbiters = contract.revocation.RevocableByArbiters;
        return `Revocable by ${arbiters.requiredVotes.toString()} of ${arbiters.accounts.length} Arbiters`;
      }
      return "Unknown";
    })();

    const detailRows = [
      {
        label: "Permission ID",
        value: smallAddress(selectedPermissionData.permissionId),
      },
      {
        label: "Type",
        value: permissionType,
      },
      {
        label: "Delegator",
        value: smallAddress(contract.grantor),
      },
      {
        label: "Recipient",
        value: smallAddress(contract.grantee),
      },
      {
        label: "Duration",
        value: durationValue,
      },
      {
        label: "Revocation",
        value: revocationValue,
      },
      {
        label: "Created At",
        value: `Block ${contract.createdAt.toString()}`,
      },
    ];

    // Only add execution count for non-namespace permissions
    if (permissionType !== "Capability") {
      detailRows.push({
        label: "Execution Count",
        value: contract.executionCount.toString(),
      });
    }

    // Add namespace paths if it's a namespace permission
    if (
      selectedPermissionData.namespacePaths &&
      selectedPermissionData.namespacePaths.length > 0
    ) {
      detailRows.push({
        label: "Namespace Path",
        value: selectedPermissionData.namespacePaths.join("."),
      });
    }

    return detailRows;
  }

  return (
    <div className="space-y-2">
      <FormField
        control={props.control}
        name="permissionId"
        render={({ field }) => (
          <FormItem>
            <FormLabel>Select Permission</FormLabel>
            <div className="flex items-center gap-2">
              <Select
                value={field.value}
                onValueChange={(value: string) => {
                  field.onChange(value);
                  props.onPermissionIdChange(value);
                  // Update permission data immediately when selection changes
                  const newPermissionData = userPermissions?.find(
                    (item) => item.permissionId === value,
                  );
                  if (props.onPermissionDataChange) {
                    const transformedData = transformToPermissionWithDetails(
                      newPermissionData ?? null,
                    );
                    props.onPermissionDataChange(transformedData);
                  }
                }}
                disabled={
                  !isAccountConnected ||
                  !hasPermissions ||
                  isLoadingGrantor ||
                  isLoadingGrantee ||
                  isLoadingAll
                }
              >
                <FormControl>
                  <SelectTrigger className="w-full">
                    <SelectValue placeholder={getPlaceholderText()} />
                  </SelectTrigger>
                </FormControl>
                <SelectContent>
                  {(() => {
                    if (!userPermissions) return null;

                    // Separate permissions by role and deduplicate
                    const delegatorPermissions = userPermissions.filter(
                      (item) =>
                        item.contract.grantor ===
                        (selectedAccount?.address as SS58Address),
                    );

                    // Filter out permissions where user is also delegator to avoid duplicates
                    const recipientOnlyPermissions = userPermissions.filter(
                      (item) =>
                        item.contract.grantee ===
                          (selectedAccount?.address as SS58Address) &&
                        item.contract.grantor !==
                          (selectedAccount?.address as SS58Address),
                    );

                    return (
                      <>
                        {recipientOnlyPermissions.length > 0 && (
                          <SelectGroup>
                            <SelectLabel>As Recipient</SelectLabel>
                            {recipientOnlyPermissions.map((item) => {
                              const { permissionId, contract } = item;
                              const permissionType =
                                getPermissionType(contract);
                              return (
                                <SelectItem
                                  key={permissionId}
                                  value={permissionId}
                                >
                                  <div className="flex items-center gap-2">
                                    <span>{smallAddress(permissionId)}</span>
                                    <span className="text-xs text-muted-foreground">
                                      ({permissionType})
                                    </span>
                                  </div>
                                </SelectItem>
                              );
                            })}
                          </SelectGroup>
                        )}
                        {delegatorPermissions.length > 0 && (
                          <SelectGroup>
                            <SelectLabel>As Delegator</SelectLabel>
                            {delegatorPermissions.map((item) => {
                              const { permissionId, contract } = item;
                              const permissionType =
                                getPermissionType(contract);

                              return (
                                <SelectItem
                                  key={permissionId}
                                  value={permissionId}
                                >
                                  <div className="flex items-center gap-2">
                                    <span>{smallAddress(permissionId, 6)}</span>
                                    <span className="text-xs text-muted-foreground">
                                      {permissionType}
                                    </span>
                                  </div>
                                </SelectItem>
                              );
                            })}
                          </SelectGroup>
                        )}
                      </>
                    );
                  })()}
                </SelectContent>
              </Select>
              {props.selectedPermissionId && (
                <CopyButton
                  copy={props.selectedPermissionId}
                  variant="outline"
                  className="h-9 px-2"
                  message="Permission ID copied to clipboard."
                >
                  <Copy className="h-3 w-3" />
                </CopyButton>
              )}
            </div>
            <FormMessage />
          </FormItem>
        )}
      />

      {props.selectedPermissionId && selectedPermissionData && (
        <Card>
          <CardHeader className="p-4">
            <CardTitle className="text-sm font-semibold">
              Permission Details
            </CardTitle>
          </CardHeader>

          <CardContent className="text-xs p-4 pt-0">
            {getDetailRows().map((row) => (
              <div key={row.label} className="flex">
                <span className="font-medium flex-shrink-0">{row.label}:</span>
                <span className="ml-2 text-muted-foreground break-all">
                  {row.value}
                </span>
              </div>
            ))}
          </CardContent>
        </Card>
      )}
    </div>
  );
}<|MERGE_RESOLUTION|>--- conflicted
+++ resolved
@@ -6,22 +6,18 @@
 import { Copy } from "lucide-react";
 import type { Control } from "react-hook-form";
 
-<<<<<<< HEAD
-import { smallAddress } from "@torus-network/torus-utils/torus/address";
-=======
 import type {
   PermissionContract,
   PermissionId,
-  SS58Address,
-} from "@torus-network/sdk";
+} from "@torus-network/sdk/chain";
 import {
-  CONSTANTS,
   queryPermissions,
   queryPermissionsByGrantee,
   queryPermissionsByGrantor,
-} from "@torus-network/sdk";
+} from "@torus-network/sdk/chain";
+import { CONSTANTS } from "@torus-network/sdk/constants";
+import type { SS58Address } from "@torus-network/sdk/types";
 import { smallAddress } from "@torus-network/torus-utils/subspace";
->>>>>>> 3fa97606
 
 import { useTorus } from "@torus-ts/torus-provider";
 import {
