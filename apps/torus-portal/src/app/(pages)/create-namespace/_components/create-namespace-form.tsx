--- conflicted
+++ resolved
@@ -6,7 +6,6 @@
 import { Info } from "lucide-react";
 import { useForm } from "react-hook-form";
 import { z } from "zod";
-
 
 import type { SS58Address } from "@torus-network/sdk";
 import {
@@ -58,18 +57,6 @@
 
 const createNamespaceSchema = z
   .object({
-<<<<<<< HEAD
-    path: z.string().refine(
-      (val) => {
-        if (val === "") return true;
-        const pathResult = namespacePathField().safeParse(val);
-        return pathResult.success;
-      },
-      {
-        message: "Must be a valid capability permission path or empty",
-      },
-    ),
-=======
     path: z
       .string()
       .max(35, "Path must be 40 characters or less")
@@ -83,9 +70,11 @@
           message: "Must be a valid namespace path or empty",
         },
       ),
->>>>>>> 83c7005b
     method: z.enum([...HTTP_METHODS, "custom"]),
-    customMethod: z.string().max(35, "Custom method must be 35 characters or less").optional(),
+    customMethod: z
+      .string()
+      .max(35, "Custom method must be 35 characters or less")
+      .optional(),
   })
   .refine(
     (data) => {
@@ -313,7 +302,9 @@
                     )}
                   </div>
 
-                  <span className="text-muted-foreground font-mono hidden sm:block">.</span>
+                  <span className="text-muted-foreground font-mono hidden sm:block">
+                    .
+                  </span>
 
                   {/* Path Input */}
                   <div className="w-full sm:w-3/5 min-w-0 relative">
@@ -324,21 +315,6 @@
                       control={control}
                       name="path"
                       render={({ field }) => (
-<<<<<<< HEAD
-                        <Input
-                          {...field}
-                          placeholder={
-                            prefixOptions.length === 0
-                              ? "Agent registration required"
-                              : "capability permission path"
-                          }
-                          disabled={
-                            !isAccountConnected ||
-                            !selectedPrefix ||
-                            prefixOptions.length === 0
-                          }
-                        />
-=======
                         <div className="relative w-full">
                           <Input
                             {...field}
@@ -355,11 +331,13 @@
                             maxLength={35}
                             className="w-full pr-12"
                           />
-                          <div className="absolute right-2 top-1/2 -translate-y-1/2 text-xs text-muted-foreground bg-background px-1 rounded">
+                          <div
+                            className="absolute right-2 top-1/2 -translate-y-1/2 text-xs text-muted-foreground
+                              bg-background px-1 rounded"
+                          >
                             {field.value.length}/35
                           </div>
                         </div>
->>>>>>> 83c7005b
                       )}
                     />
                   </div>
@@ -375,15 +353,9 @@
                   </span>
                 ) : (
                   <>
-<<<<<<< HEAD
-                    Choose a prefix from existing capability permissions and
-                    optionally add a path extension. Leave the path empty to
-                    create a capability permission at the selected prefix level.
-=======
                     Choose a prefix from existing namespaces and optionally add
                     a path extension (max 35 characters). Leave the path empty
                     to create a namespace at the selected prefix level.
->>>>>>> 83c7005b
                   </>
                 )}
               </FormDescription>
@@ -421,14 +393,16 @@
                         <ToggleGroupItem
                           key={method}
                           value={method}
-                          className="data-[state=on]:bg-primary data-[state=on]:text-primary-foreground text-xs sm:text-sm px-2 sm:px-3"
+                          className="data-[state=on]:bg-primary data-[state=on]:text-primary-foreground text-xs
+                            sm:text-sm px-2 sm:px-3"
                         >
                           {method.toUpperCase()}
                         </ToggleGroupItem>
                       ))}
                       <ToggleGroupItem
                         value="custom"
-                        className="data-[state=on]:bg-primary data-[state=on]:text-primary-foreground text-xs sm:text-sm px-2 sm:px-3"
+                        className="data-[state=on]:bg-primary data-[state=on]:text-primary-foreground text-xs
+                          sm:text-sm px-2 sm:px-3"
                       >
                         CUSTOM
                       </ToggleGroupItem>
@@ -463,15 +437,19 @@
                           maxLength={35}
                           className="pr-12"
                         />
-                        <div className="absolute right-2 top-1/2 -translate-y-1/2 text-xs text-muted-foreground bg-background px-1 rounded">
+                        <div
+                          className="absolute right-2 top-1/2 -translate-y-1/2 text-xs text-muted-foreground
+                            bg-background px-1 rounded"
+                        >
                           {(field.value ?? "").length}/35
                         </div>
                       </div>
                     </FormControl>
                     <FormDescription>
-                      Enter a custom method name (max 35 characters). Must start and end with
-                      alphanumeric characters and contain only lowercase
-                      letters, numbers, hyphens, underscores, and plus signs.
+                      Enter a custom method name (max 35 characters). Must start
+                      and end with alphanumeric characters and contain only
+                      lowercase letters, numbers, hyphens, underscores, and plus
+                      signs.
                     </FormDescription>
                     <FormMessage />
                   </FormItem>
@@ -481,13 +459,8 @@
 
             <div className="rounded-md border border-border bg-muted p-3 sm:p-4">
               <div className="flex items-center gap-2 text-sm font-medium">
-<<<<<<< HEAD
-                <Info className="h-4 w-4" />
-                Full Capability Permission Path
-=======
                 <Info className="h-4 w-4 flex-shrink-0" />
                 Full Namespace Path
->>>>>>> 83c7005b
               </div>
               <div className="mt-2 text-sm text-muted-foreground">
                 <code className="rounded bg-background px-2 py-1 text-foreground break-all text-xs sm:text-sm">
