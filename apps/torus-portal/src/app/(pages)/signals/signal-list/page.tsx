--- conflicted
+++ resolved
@@ -1,12 +1,8 @@
 "use client";
 
-<<<<<<< HEAD
 import { createSeoMetadata } from "@torus-ts/ui/components/seo";
 import { env } from "~/env";
 import { useState } from "react";
-
-=======
->>>>>>> 8e065b6a
 import {
   Tabs,
   TabsContent,
