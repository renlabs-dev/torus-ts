"use client";

import { memo, useMemo, useRef, useState } from "react";

import { useFrame } from "@react-three/fiber";
import dynamic from "next/dynamic";
import type { GraphMethods, LinkObject, NodeObject } from "r3f-forcegraph";
import * as THREE from "three";

import type {
  CustomGraphData,
  CustomGraphNode,
} from "../permission-graph-types";
import { graphConstants } from "./force-graph-constants";
import { getLinkWidth, getNodeColor } from "./force-graph-highlight-utils";
import { useGraphInteractions } from "./use-graph-interactions";

const R3fForceGraph = dynamic(() => import("r3f-forcegraph"), { ssr: false });

interface ForceGraphProps {
  graphData: CustomGraphData;
  onNodeClick: (node: CustomGraphNode) => void;
  userAddress?: string;
}

const ForceGraph = memo(
  function ForceGraph(props: ForceGraphProps) {
    const fgRef = useRef<GraphMethods | undefined>(undefined);

    const [forcesConfigured, setForcesConfigured] = useState(false);

    useFrame(({ clock }) => {
      if (fgRef.current?.d3Force) {
        if (!forcesConfigured) {
          const chargeForce = fgRef.current.d3Force("charge");
          if (chargeForce && typeof chargeForce.strength === "function") {
            // eslint-disable-next-line @typescript-eslint/no-unsafe-call
            chargeForce.strength(graphConstants.physics.chargeStrength);
          }
          setForcesConfigured(true);
        }
        const linkForce = fgRef.current.d3Force("link");
        if (linkForce && typeof linkForce.distance === "function") {
          // eslint-disable-next-line @typescript-eslint/no-unsafe-call
          linkForce.distance(graphConstants.physics.linkDistance);
        }

        const centerForce = fgRef.current.d3Force("center");
        if (centerForce && typeof centerForce.strength === "function") {
          // eslint-disable-next-line @typescript-eslint/no-unsafe-call
          centerForce.strength(graphConstants.physics.centerForceStrength);
        }

        fgRef.current.tickFrame();
      }

      const time = clock.getElapsedTime();
      const pulsateOpacity = ((Math.sin(time * 3) + 1) / 2) * 0.7 + 0.5; // Oscillates between 0.3 and 1

      props.graphData.nodes.forEach((node) => {
        if (node.nodeType === "signal" && node.__threeObj) {
          const mesh = node.__threeObj as THREE.Mesh;
          // eslint-disable-next-line @typescript-eslint/no-unnecessary-condition
          if (mesh.material && "opacity" in mesh.material) {
            (mesh.material as THREE.MeshLambertMaterial).opacity =
              pulsateOpacity;
          }
        }
      });
    });

    const {
      highlightState,
      handleNodeClick,
      handleNodeHover,
      handleLinkHover,
    } = useGraphInteractions(props.graphData, props.onNodeClick);

    const formatedData = useMemo(() => {
      return {
        nodes: props.graphData.nodes,
        links: props.graphData.links,
      };
    }, [props.graphData.nodes, props.graphData.links]);

    const nodeThreeObject = useMemo(() => {
      return (node: NodeObject) => {
        const customNode = node as CustomGraphNode;
        const color = getNodeColor(node, highlightState, props.userAddress);

        const material = new THREE.MeshStandardMaterial({
          roughness: 0.1,
          metalness: 0.4,
          color: color,
<<<<<<< HEAD
          normalScale: new THREE.Vector2(0.15, 0.15),
=======
          opacity: 1,
          transparent: customNode.nodeType === "signal", // Enable transparency for signal nodes
>>>>>>> d8b9ca21
        });

        let geometry: THREE.BufferGeometry;

        switch (customNode.nodeType) {
          case "signal": {
            const config = graphConstants.nodeConfig.nodeGeometry.signalNode;
            geometry = new THREE.TetrahedronGeometry(
              config.radius,
              config.detail,
            );
            break;
          }
          case "permission": {
            const config =
              graphConstants.nodeConfig.nodeGeometry.permissionNode;
            geometry = new THREE.IcosahedronGeometry(
              config.radius,
              config.detail,
            );
            break;
          }
          case "allocator": {
            const config = graphConstants.nodeConfig.nodeGeometry.allocator;
            geometry = new THREE.SphereGeometry(
              config.radius,
              config.widthSegments,
              config.heightSegments,
            );
            break;
          }
          case "root_agent": {
            const config = graphConstants.nodeConfig.nodeGeometry.rootNode;
            geometry = new THREE.SphereGeometry(
              config.radius,
              config.widthSegments,
              config.heightSegments,
            );
            break;
          }

          case "target_agent":
          default: {
            const config = graphConstants.nodeConfig.nodeGeometry.targetNode;
            geometry = new THREE.SphereGeometry(
              config.radius,
              config.widthSegments,
              config.heightSegments,
            );
            break;
          }
        }

        const mesh = new THREE.Mesh(geometry, material);
        mesh.castShadow = true;
        mesh.receiveShadow = true;
        return mesh;
      };
    }, [highlightState, props.userAddress]);

    return (
      <>
        <R3fForceGraph
          ref={fgRef}
          graphData={formatedData}
          nodeOpacity={graphConstants.nodeConfig.rendering.opacity}
          nodeThreeObject={nodeThreeObject}
          linkDirectionalParticleWidth={3}
          linkDirectionalParticles={(link: LinkObject) =>
            Number(link.linkDirectionalParticles) || 0
          }
          linkDirectionalParticleSpeed={(link: LinkObject) =>
            Number(link.linkDirectionalParticleSpeed) ||
            graphConstants.particleAnimation.defaultSpeed
          }
          linkDirectionalArrowLength={(link: LinkObject) =>
            Number(link.linkDirectionalArrowLength)
          }
          linkDirectionalArrowRelPos={(link: LinkObject) =>
            Number(link.linkDirectionalArrowRelPos)
          }
          linkCurvature={(link: LinkObject) => Number(link.linkCurvature)}
          linkColor={(link: LinkObject) => String(link.linkColor)}
          linkWidth={(link: LinkObject) => getLinkWidth(link, highlightState)}
          nodeResolution={graphConstants.nodeConfig.rendering.resolution}
          onNodeClick={handleNodeClick}
          onNodeHover={handleNodeHover}
          onLinkHover={handleLinkHover}
        />
      </>
    );
  },
  (prevProps, nextProps) => {
    return (
      prevProps.graphData === nextProps.graphData &&
      prevProps.onNodeClick === nextProps.onNodeClick &&
      prevProps.userAddress === nextProps.userAddress
    );
  },
);

export default ForceGraph;<|MERGE_RESOLUTION|>--- conflicted
+++ resolved
@@ -92,12 +92,8 @@
           roughness: 0.1,
           metalness: 0.4,
           color: color,
-<<<<<<< HEAD
-          normalScale: new THREE.Vector2(0.15, 0.15),
-=======
           opacity: 1,
           transparent: customNode.nodeType === "signal", // Enable transparency for signal nodes
->>>>>>> d8b9ca21
         });
 
         let geometry: THREE.BufferGeometry;
