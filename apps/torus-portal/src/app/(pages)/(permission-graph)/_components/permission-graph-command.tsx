--- conflicted
+++ resolved
@@ -13,13 +13,8 @@
 import { useIsMobile } from "@torus-ts/ui/hooks/use-mobile";
 import { api as trpcApi } from "~/trpc/react";
 import { Check, Package, Radio, Search, Users, Zap } from "lucide-react";
-<<<<<<< HEAD
-import { useRouter, useSearchParams } from "next/navigation";
-import React, { useCallback, useState } from "react";
-=======
 import { usePathname, useRouter, useSearchParams } from "next/navigation";
 import React, { useCallback, useMemo, useState } from "react";
->>>>>>> 8e065b6a
 import { useGraphData } from "./force-graph/use-graph-data";
 
 export function PermissionGraphCommand() {
@@ -50,18 +45,7 @@
   const allAddresses = useMemo(() => {
     if (!graphData) return new Set<string>();
 
-<<<<<<< HEAD
-  const searchData = (() => {
-    if (!graphData)
-      return {
-        agents: [],
-        streamPermissions: [],
-        namespacePermissions: [],
-        signals: [],
-      };
-=======
     const addresses = new Set<string>();
->>>>>>> 8e065b6a
 
     graphData.agents.forEach((agent) => {
       addresses.add(agent.accountId);
@@ -106,8 +90,7 @@
     [agentNamesMap],
   );
 
-  // eslint-disable-next-line react-hooks/preserve-manual-memoization
-  const searchGroups = useMemo(() => {
+  const searchGroups = (() => {
     if (!graphData) return [];
 
     return [
@@ -153,23 +136,6 @@
           ).values(),
         ),
       },
-<<<<<<< HEAD
-    );
-
-    // Process signals
-    const signals = graphData.signals.map((signal) => ({
-      id: `signal-${signal.id}`,
-      type: "signal",
-      name: signal.title,
-      description: signal.description,
-      agentKey: signal.agentKey,
-      searchText:
-        `${signal.title} ${signal.description} ${signal.agentKey} signal`.toLowerCase(),
-    }));
-
-    return { agents, streamPermissions, namespacePermissions, signals };
-  })();
-=======
       {
         type: "namespace",
         icon: Package,
@@ -209,8 +175,7 @@
         ),
       },
     ];
-  }, [graphData, getFormattedAddress]);
->>>>>>> 8e065b6a
+  })();
 
   if (!graphData) {
     return (
