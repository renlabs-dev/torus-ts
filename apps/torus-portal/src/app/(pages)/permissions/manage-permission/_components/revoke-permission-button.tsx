--- conflicted
+++ resolved
@@ -2,10 +2,6 @@
 
 import { useQueryClient } from "@tanstack/react-query";
 import { Trash2 } from "lucide-react";
-<<<<<<< HEAD
-=======
-import { match } from "rustie";
->>>>>>> 0db8d87f
 
 import { revokePermission } from "@torus-network/sdk/chain";
 
@@ -37,41 +33,6 @@
   const { toast } = useToast();
   const { api, torusApi, wsEndpoint, isAccountConnected, selectedAccount } =
     useTorus();
-<<<<<<< HEAD
-  const { web3FromAddress } = torusApi;
-
-  const queryClient = useQueryClient();
-
-  const { sendTx, isPending } = useSendTransaction({
-    api,
-    selectedAccount,
-    wsEndpoint,
-    web3FromAddress,
-    transactionType: "Revoke Permission",
-  });
-
-  const handleRevoke = async () => {
-    if (!api || !sendTx) {
-      toast.error("API not ready");
-      return;
-    }
-
-    await sendTx(revokePermission(api, permissionId as `0x${string}`));
-
-    // todo refetch handler
-    const todoRefetcher = true;
-
-    // eslint-disable-next-line @typescript-eslint/no-unnecessary-condition
-    if (todoRefetcher) {
-      onSuccess?.();
-      await queryClient.invalidateQueries({ queryKey: ["user_permissions"] });
-      await queryClient.invalidateQueries({
-        queryKey: ["permissions_by_grantor", selectedAccount?.address],
-      });
-      await queryClient.invalidateQueries({
-        queryKey: ["permissions_by_grantee", selectedAccount?.address],
-      });
-=======
 
   const queryClient = useQueryClient();
 
@@ -105,7 +66,6 @@
     if (sendErr !== undefined) {
       // Error is already handled by useSendTransaction
       return;
->>>>>>> 0db8d87f
     }
     const { tracker } = sendRes;
 
