--- conflicted
+++ resolved
@@ -78,12 +78,7 @@
             control={control}
             name={`newStreams.${index}.streamId`}
             render={({ field }) => {
-<<<<<<< HEAD
-              // eslint-disable-next-line @typescript-eslint/no-unnecessary-condition
-              const isDuplicate = duplicateIds.has(field.value ?? "");
-=======
               const isDuplicate = duplicateIds.has(field.value || "");
->>>>>>> 554300c4
               return (
                 <FormItem className="flex-1">
                   <FormControl>
