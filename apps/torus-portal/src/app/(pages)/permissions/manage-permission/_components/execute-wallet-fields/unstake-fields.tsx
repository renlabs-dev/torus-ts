--- conflicted
+++ resolved
@@ -37,12 +37,7 @@
           // eslint-disable-next-line react-hooks/rules-of-hooks
           const accountStakedBy = useKeyStakingTo(api, delegatorAddress);
 
-<<<<<<< HEAD
-          // eslint-disable-next-line @typescript-eslint/no-unnecessary-condition
-          const fieldValue = field.value ?? "";
-=======
           const fieldValue = field.value || "";
->>>>>>> 554300c4
 
           // Find the stake amount for the selected staked account
           const stakeToSelected = accountStakedBy.data?.find(
@@ -86,12 +81,7 @@
             <FormLabel>Amount</FormLabel>
             <FormControl>
               <TokenAmountInput
-<<<<<<< HEAD
-                // eslint-disable-next-line @typescript-eslint/no-unnecessary-condition
-                value={field.value ?? ""}
-=======
                 value={field.value || ""}
->>>>>>> 554300c4
                 onChange={field.onChange}
                 placeholder="Enter amount to unstake"
                 disabled={!isAccountConnected}
