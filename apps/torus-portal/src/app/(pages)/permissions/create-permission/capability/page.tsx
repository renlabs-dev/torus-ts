--- conflicted
+++ resolved
@@ -1,7 +1,3 @@
-<<<<<<< HEAD
-import { createSeoMetadata } from "@torus-ts/ui/components/seo";
-import { env } from "~/env";
-=======
 "use client";
 
 import { useRef, useState } from "react";
@@ -18,7 +14,6 @@
   CapabilityFlowRef,
   PathWithPermission,
 } from "./_components/create-capability-flow/create-capability-flow-types";
->>>>>>> 75bd2fcb
 import { CreateCapabilityPermissionForm } from "./_components/create-capability-permission-form";
 import { CapabilityTutorialDialog } from "./_components/capability-tutorial-dialog";
 
@@ -51,19 +46,6 @@
         onCreatePermission={handleCreatePermission}
       />
 
-<<<<<<< HEAD
-export const metadata = createSeoMetadata({
-  title: "Create Capability Permission - Torus Portal",
-  description: "Create capability-based permissions for agents on the Torus Network. Define specific access rights and operational permissions.",
-  keywords: ["capability permission", "agent capabilities", "permission creation", "access rights", "operational permissions"],
-  ogSiteName: "Torus Portal",
-  canonical: "/permissions/create-permission/capability",
-  baseUrl: env("BASE_URL"),
-});
-
-export default function CreateCapabilityPermissionPage() {
-  return <CreateCapabilityPermissionForm />;
-=======
       <Dialog open={isModalOpen} onOpenChange={setIsModalOpen}>
         <DialogContent className="max-w-2xl max-h-[90vh] overflow-y-auto">
           <DialogHeader>
@@ -78,5 +60,4 @@
       </Dialog>
     </div>
   );
->>>>>>> 75bd2fcb
 }