import "@torus-ts/ui/globals.css";
import { GoogleAnalytics } from "@next/third-parties/google";
import { ReactQueryProvider } from "@torus-ts/query-provider";
import { TorusProvider } from "@torus-ts/torus-provider";
import { Container } from "@torus-ts/ui/components/container";
import { Footer } from "@torus-ts/ui/components/footer";
import { Layout } from "@torus-ts/ui/components/layout";
import { createSeoMetadata } from "@torus-ts/ui/components/seo";
import { Toaster } from "@torus-ts/ui/components/toaster";
import { UsdPriceProvider } from "~/context/usd-price-provider";
import { WalletProvider } from "~/context/wallet-provider";
import { env, EnvScript } from "~/env";
import { firaMono } from "~/utils/fonts";
<<<<<<< HEAD
=======
import { generateMetadata } from "~/utils/seo";
import PlausibleProvider from "next-plausible";
>>>>>>> 8e065b6a
import { APRBar } from "./_components/apr-bar/apr-bar";
import { SidebarLinks } from "./_components/sidebar-links";
import { TransactionsSheet } from "./_components/transactions-sheet";
import { WalletBalance } from "./_components/wallet-balance";
import { WalletHeader } from "./_components/wallet-header";

export const metadata = () =>
  createSeoMetadata({
    title: "Torus Wallet - Secure Crypto Wallet for Torus Network",
    description:
      "Manage your Torus Network tokens securely with our web-based wallet. Stake, transfer, and track your digital assets in the Torus ecosystem.",
    ogSiteName: "Torus Wallet",
    canonical: "/",
    baseUrl: env("BASE_URL"),
    keywords: [
      "torus wallet",
      "crypto wallet",
      "web3 wallet",
      "secure wallet",
      "token management",
      "wallet dashboard",
    ],
  });

interface ProvidersProps {
  children: React.ReactNode;
  wsEndpoint: string;
  torusCacheUrl: string;
}

const Providers: React.FC<ProvidersProps> = ({
  children,
  wsEndpoint,
  torusCacheUrl,
}) => (
  <TorusProvider wsEndpoint={wsEndpoint} torusCacheUrl={torusCacheUrl}>
    <ReactQueryProvider>
      <WalletProvider>
        <UsdPriceProvider>{children}</UsdPriceProvider>
      </WalletProvider>
    </ReactQueryProvider>
  </TorusProvider>
);

export default function RootLayout({
  children,
}: Readonly<{
  children: React.ReactNode;
}>) {
  return (
    <PlausibleProvider
      domain="wallet.torus.network,rollup.torus.network"
      trackOutboundLinks
    >
      <Layout font={firaMono} headScripts={[EnvScript]}>
        <Providers
          wsEndpoint={env("NEXT_PUBLIC_TORUS_RPC_URL")}
          torusCacheUrl={env("NEXT_PUBLIC_TORUS_CACHE_URL")}
        >
          <WalletHeader />
          <APRBar />
          <Container>
            <main className="mx-auto flex min-w-full flex-col items-center gap-3 text-white">
              <div className="flex w-full max-w-screen-xl flex-col justify-around gap-4 lg:mt-[10vh] lg:flex-row">
                <div className="animate-fade flex w-full flex-col gap-4 lg:max-w-[320px]">
                  <SidebarLinks />
                  <WalletBalance />
                </div>
                {children}
                <div className="mb-20 lg:hidden" />
              </div>
              <TransactionsSheet />
            </main>
          </Container>
          <Toaster />
        </Providers>
        <Footer torusChainEnv={env("NEXT_PUBLIC_TORUS_CHAIN_ENV")} />
        <GoogleAnalytics gaId={env("NEXT_PUBLIC_TORUS_GA_ID")} />
      </Layout>
    </PlausibleProvider>
  );
}<|MERGE_RESOLUTION|>--- conflicted
+++ resolved
@@ -11,11 +11,8 @@
 import { WalletProvider } from "~/context/wallet-provider";
 import { env, EnvScript } from "~/env";
 import { firaMono } from "~/utils/fonts";
-<<<<<<< HEAD
-=======
 import { generateMetadata } from "~/utils/seo";
 import PlausibleProvider from "next-plausible";
->>>>>>> 8e065b6a
 import { APRBar } from "./_components/apr-bar/apr-bar";
 import { SidebarLinks } from "./_components/sidebar-links";
 import { TransactionsSheet } from "./_components/transactions-sheet";
