--- conflicted
+++ resolved
@@ -1,16 +1,7 @@
 "use client";
 
-<<<<<<< HEAD
-import * as React from "react";
-import { z } from "zod";
-import { useForm } from "react-hook-form";
 import { zodResolver } from "@hookform/resolvers/zod";
 import { toast } from "@torus-ts/toast-provider";
-import { api } from "~/trpc/react";
-import { TriangleAlert } from "lucide-react";
-=======
-import { toast } from "@torus-ts/toast-provider";
->>>>>>> d767571a
 import {
   Button,
   Dialog,
@@ -34,7 +25,8 @@
   Textarea,
 } from "@torus-ts/ui";
 import { TriangleAlert } from "lucide-react";
-import { useState } from "react";
+import * as React from "react";
+import { useForm } from "react-hook-form";
 import { z } from "zod";
 import { api } from "~/trpc/react";
 
