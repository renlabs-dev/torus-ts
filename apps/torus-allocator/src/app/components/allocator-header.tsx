--- conflicted
+++ resolved
@@ -7,12 +7,8 @@
 import type { SS58Address } from "@torus-ts/subspace";
 import { useTorus } from "@torus-ts/torus-provider";
 import { Header } from "@torus-ts/ui/components/header";
-<<<<<<< HEAD
 import { WalletDropdown } from "@torus-ts/ui/components/wallet-dropdown/wallet-dropdown";
-=======
-import { WalletDropdown } from "@torus-ts/ui/components/wallet-dropdown";
 import { env } from "~/env";
->>>>>>> 54af2d1c
 
 export function AllocatorHeader({
   torusCacheUrl,
