--- conflicted
+++ resolved
@@ -1,18 +1,14 @@
 import "@torus-ts/ui/globals.css";
 import { GoogleAnalytics } from "@next/third-parties/google";
-<<<<<<< HEAD
 
 import { createSeoMetadata } from "@torus-ts/ui/components/seo";
 import { env } from "~/env";
 import { Fira_Mono as FiraMono } from "next/font/google";
 
-=======
->>>>>>> 8e065b6a
 import { Layout } from "@torus-ts/ui/components/layout";
 import { EnvScript } from "~/env";
 import type { Metadata } from "next";
 import PlausibleProvider from "next-plausible";
-import { Fira_Mono as FiraMono } from "next/font/google";
 
 export const metadata = () =>
   createSeoMetadata({
