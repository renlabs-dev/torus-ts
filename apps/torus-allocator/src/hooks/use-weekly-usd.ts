import {
  useGetTorusPrice,
  // useBlockEmission,
  // useIncentivesRatio,
} from "@torus-ts/query-provider/hooks";
import { CONSTANTS } from "@torus-ts/subspace";
import { useMemo } from "react";
import { api as extAPI } from "~/trpc/react";
import type { Agent } from "~/utils/types";

interface AgentUsdCalculationResult {
  isLoading: boolean;
  isError: boolean;
  tokensPerWeek: number;
  usdValue: number;
  displayTokensPerWeek: string;
  displayUsdValue: string;
}

export function useWeeklyUsdCalculation(
  agent: Agent,
): AgentUsdCalculationResult {
  // Queries the Torus dolar Brice from Coingecko
  const {
    data: torusPrice,
    isLoading: isTorusPriceLoading,
    isError: isTorusPriceError,
  } = useGetTorusPrice();
  // Queries the computed weight of the agent
  const {
    data: computedWeightedAgents,
    isLoading: isComputedWeightLoading,
    isError: isComputedWeightError,
  } = extAPI.computedAgentWeight.byAgentKey.useQuery({ agentKey: agent.key });

  // Loads all queries at once, and if any of them are wrong, the whole result is wrong
  const isLoading = isTorusPriceLoading || isComputedWeightLoading;
  const isError = isTorusPriceError || isComputedWeightError;

  // Calculate tokens per week
  const tokensPerWeek = useMemo(() => {
    if (!computedWeightedAgents?.computedWeight) return 0;

    // Blocks per week calculation
    const BLOCKS_PER_WEEK =
      CONSTANTS.TIME.ONE_WEEK / CONSTANTS.TIME.BLOCK_TIME_SECONDS;

    // Weight Factor is the penalty factor
    const weightPenaltyFactor = agent.weightFactor ?? 1; // Default to 1 if not available

    // Calculate weekly emission in NANOs and convert to tokens
    const weeklyEmission = CONSTANTS.EMISSION.BLOCK_EMISSION * BLOCKS_PER_WEEK;

    // Computed Weight but the percentage
    const percComputedWeight = computedWeightedAgents.percComputedWeight;

    // Penalty factor but the percentage
    const percWeightPenaltyFactor = weightPenaltyFactor / 100;

    // Emission * %Incentive * %Agent Weight * (1 - Penalty Factor)
    return (
      weeklyEmission *
<<<<<<< HEAD
      CONSTANTS.ECONOMY.DEFAULT_INCENTIVES_RATIO *
=======
      CONSTANTS.ECONOMY.INCENTIVES_RATIO *
>>>>>>> 552ea8a9
      percComputedWeight *
      (1 - percWeightPenaltyFactor)
    );
  }, [
    computedWeightedAgents?.percComputedWeight,
    computedWeightedAgents?.computedWeight,
    agent.weightFactor,
  ]);

  // Calculate USD value of weekly tokens
  const usdValue = useMemo(() => {
    if (!torusPrice) return 0;
    return tokensPerWeek * torusPrice;
  }, [tokensPerWeek, torusPrice]);

  // EXAMPLE: 5000000.00000 will be displayed: 5,000,000.00 TORUS
  const displayTokensPerWeek =
    tokensPerWeek.toLocaleString("en-US", {
      minimumFractionDigits: 2,
      maximumFractionDigits: 2,
    }) + " TORUS";

  // EXAMPLE: 50000.0000 will be displayed: $50,000.00
  const displayUsdValue = usdValue.toLocaleString("en-US", {
    style: "currency",
    currency: "USD",
    minimumFractionDigits: 2,
    maximumFractionDigits: 2,
  });

  return {
    tokensPerWeek,
    usdValue,
    isLoading,
    isError,
    displayTokensPerWeek,
    displayUsdValue,
  };
}<|MERGE_RESOLUTION|>--- conflicted
+++ resolved
@@ -60,11 +60,7 @@
     // Emission * %Incentive * %Agent Weight * (1 - Penalty Factor)
     return (
       weeklyEmission *
-<<<<<<< HEAD
-      CONSTANTS.ECONOMY.DEFAULT_INCENTIVES_RATIO *
-=======
       CONSTANTS.ECONOMY.INCENTIVES_RATIO *
->>>>>>> 552ea8a9
       percComputedWeight *
       (1 - percWeightPenaltyFactor)
     );
