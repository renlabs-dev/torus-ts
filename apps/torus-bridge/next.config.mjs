import { fileURLToPath } from "url";
import bundleAnalyzer from "@next/bundle-analyzer";

const withBundleAnalyzer = bundleAnalyzer({
  enabled: process.env.ANALYZE === "true",
});

/** @type {import("next").NextConfig} */
const config = {
  reactStrictMode: true,

<<<<<<< HEAD
  // Standalone output for optimized Docker builds (~50MB vs ~500MB)
  output: "standalone",

  experimental: {
    reactCompiler: true,
    // Optimize imports for heavy packages - tree shaking
=======
  reactCompiler: true,

  experimental: {
    // Optimize imports for heavy packages
>>>>>>> 5cd644bb
    optimizePackageImports: [
      "@hyperlane-xyz/sdk",
      "@hyperlane-xyz/widgets",
      "@hyperlane-xyz/utils",
      "@hyperlane-xyz/registry",
      "viem",
      "@wagmi/core",
      "lucide-react",
      "@polkadot/api",
      "@polkadot/util",
      "@polkadot/util-crypto",
    ],
  },

  // Use Turbopack for faster builds
  turbopack: {},

  transpilePackages: [
    "@torus-ts/api",
    "@torus-ts/db",
    "@torus-ts/ui",
    "@torus-network/torus-utils",
    "@torus-ts/env-validation",
  ],

  // Disable source maps in production for smaller bundles
  productionBrowserSourceMaps: false,

  /** We already do typechecking as separate task in CI */
  typescript: { ignoreBuildErrors: true },

  webpack: (config, { isServer }) => {
    // Optimize bundle splitting
    if (!isServer) {
      config.optimization.splitChunks = {
        chunks: "all",
        maxInitialRequests: 25,
        minSize: 20000,
        cacheGroups: {
          // Hyperlane SDK in its own chunk
          hyperlane: {
            test: /[\\/]node_modules[\\/]@hyperlane-xyz[\\/]/,
            name: "hyperlane",
            chunks: "all",
            priority: 30,
          },
          // Polkadot/Substrate packages
          polkadot: {
            test: /[\\/]node_modules[\\/]@polkadot[\\/]/,
            name: "polkadot",
            chunks: "all",
            priority: 25,
          },
          // EVM packages (viem, wagmi)
          evm: {
            test: /[\\/]node_modules[\\/](viem|@wagmi)[\\/]/,
            name: "evm",
            chunks: "all",
            priority: 20,
          },
          // Default vendor chunk for remaining packages
          vendor: {
            test: /[\\/]node_modules[\\/]/,
            name: "vendors",
            chunks: "all",
            priority: 10,
          },
        },
      };
    }

    // YAML loader for config files
    config.module.rules.push({
      test: /\.ya?ml$/,
      use: "yaml-loader",
    });

    return config;
  },
};

export default withBundleAnalyzer(config);<|MERGE_RESOLUTION|>--- conflicted
+++ resolved
@@ -9,19 +9,13 @@
 const config = {
   reactStrictMode: true,
 
-<<<<<<< HEAD
   // Standalone output for optimized Docker builds (~50MB vs ~500MB)
   output: "standalone",
 
-  experimental: {
-    reactCompiler: true,
-    // Optimize imports for heavy packages - tree shaking
-=======
   reactCompiler: true,
 
   experimental: {
-    // Optimize imports for heavy packages
->>>>>>> 5cd644bb
+    // Optimize imports for heavy packages - tree shaking
     optimizePackageImports: [
       "@hyperlane-xyz/sdk",
       "@hyperlane-xyz/widgets",
