import { fileURLToPath } from "url";

/** @type {import("next").NextConfig} */
const config = {
  reactStrictMode: true,

  experimental: {
    reactCompiler: true,
    // Optimize imports for heavy packages
    optimizePackageImports: [
      "@hyperlane-xyz/sdk",
      "@hyperlane-xyz/widgets",
      "@solana/web3.js",
      "@solana/wallet-adapter-react",
      "@cosmos-kit/react",
      "@starknet-react/core",
      "starknet",
    ],
    // Build optimizations enabled
  },

  // Use Turbopack for faster builds
  turbopack: {},

  transpilePackages: [
    "@torus-ts/api",
    "@torus-ts/db",
    "@torus-ts/ui",
    "@torus-network/torus-utils",
    "@torus-ts/env-validation",
  ],

  productionBrowserSourceMaps: true,

  /** We already do linting and typechecking as separate tasks in CI */
  eslint: { ignoreDuringBuilds: true },
  typescript: { ignoreBuildErrors: true },

<<<<<<< HEAD
  webpack: (config, { isServer }) => {
    // Optimize bundle splitting
=======
  webpack: (config, { isServer, webpack }) => {
>>>>>>> 5e6cd06b
    if (!isServer) {
      // Replace node: protocol imports with their browser versions
      config.plugins.push(
        new webpack.NormalModuleReplacementPlugin(/^node:/, (resource) => {
          resource.request = resource.request.replace(/^node:/, "");
        }),
      );

      config.resolve.fallback = {
        ...config.resolve.fallback,
        fs: false,
        net: false,
        tls: false,
        child_process: false,
        util: fileURLToPath(new URL("util/", import.meta.url)),
        crypto: fileURLToPath(new URL("crypto-browserify", import.meta.url)),
        stream: fileURLToPath(new URL("stream-browserify", import.meta.url)),
        events: fileURLToPath(new URL("events/", import.meta.url)),
        process: fileURLToPath(new URL("process/browser", import.meta.url)),
      };

      // Optimize bundle splitting
      config.optimization.splitChunks = {
        chunks: "all",
        cacheGroups: {
          vendor: {
            test: /[\\/]node_modules[\\/]/,
            name: "vendors",
            chunks: "all",
            priority: 10,
          },
          wallet: {
            test: /[\\/]node_modules[\\/](@solana|@cosmos-kit|@starknet|@hyperlane)[\\/]/,
            name: "wallet-vendors",
            chunks: "all",
            priority: 20,
          },
        },
      };
    }

    // YAML loader for config files
    config.module.rules.push({
      test: /\.ya?ml$/,
      use: "yaml-loader",
    });

    return config;
  },
};

export default config;<|MERGE_RESOLUTION|>--- conflicted
+++ resolved
@@ -36,34 +36,9 @@
   eslint: { ignoreDuringBuilds: true },
   typescript: { ignoreBuildErrors: true },
 
-<<<<<<< HEAD
   webpack: (config, { isServer }) => {
     // Optimize bundle splitting
-=======
-  webpack: (config, { isServer, webpack }) => {
->>>>>>> 5e6cd06b
     if (!isServer) {
-      // Replace node: protocol imports with their browser versions
-      config.plugins.push(
-        new webpack.NormalModuleReplacementPlugin(/^node:/, (resource) => {
-          resource.request = resource.request.replace(/^node:/, "");
-        }),
-      );
-
-      config.resolve.fallback = {
-        ...config.resolve.fallback,
-        fs: false,
-        net: false,
-        tls: false,
-        child_process: false,
-        util: fileURLToPath(new URL("util/", import.meta.url)),
-        crypto: fileURLToPath(new URL("crypto-browserify", import.meta.url)),
-        stream: fileURLToPath(new URL("stream-browserify", import.meta.url)),
-        events: fileURLToPath(new URL("events/", import.meta.url)),
-        process: fileURLToPath(new URL("process/browser", import.meta.url)),
-      };
-
-      // Optimize bundle splitting
       config.optimization.splitChunks = {
         chunks: "all",
         cacheGroups: {
