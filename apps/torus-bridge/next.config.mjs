/** @type {import("next").NextConfig} */
const config = {
  reactStrictMode: true,

  experimental: {
    // Optimize imports for heavy packages
    optimizePackageImports: [
      "@hyperlane-xyz/sdk",
      "@hyperlane-xyz/widgets",
      "@solana/web3.js",
      "@solana/wallet-adapter-react",
      "@cosmos-kit/react",
      "@starknet-react/core",
      "starknet",
    ],

    // Build optimizations enabled
  },

  // Use Turbopack for faster builds
  turbopack: {
    rules: {
      "*.yaml": ["yaml-loader"],
      "*.yml": ["yaml-loader"],
    },
  },

  transpilePackages: [
    "@torus-ts/api",
    "@torus-ts/db",
    "@torus-ts/ui",
    "@torus-network/torus-utils",
    "@torus-ts/env-validation",
  ],

<<<<<<< HEAD
  productionBrowserSourceMaps: true,

  reactStrictMode: true,

  experimental: {
    reactCompiler: true,
  },

  /** We already do linting and typechecking as separate tasks in CI */
=======
>>>>>>> 8930383a
  eslint: { ignoreDuringBuilds: true },
  typescript: { ignoreBuildErrors: true },

  webpack: (config, { isServer }) => {
    // YAML loader for config files
    config.module.rules.push({
      test: /\.ya?ml$/,
      use: "yaml-loader",
    });

    // Optimize bundle splitting
    if (!isServer) {
      config.optimization.splitChunks = {
        chunks: "all",
        cacheGroups: {
          vendor: {
            test: /[\\/]node_modules[\\/]/,
            name: "vendors",
            chunks: "all",
            priority: 10,
          },
          wallet: {
            test: /[\\/]node_modules[\\/](@solana|@cosmos-kit|@starknet|@hyperlane)[\\/]/,
            name: "wallet-vendors",
            chunks: "all",
            priority: 20,
          },
        },
      };
    }

    return config;
  },
};

export default config;<|MERGE_RESOLUTION|>--- conflicted
+++ resolved
@@ -1,8 +1,16 @@
+import { fileURLToPath } from "url";
+
+// Import env files to validate at build time. Use jiti so we can load .ts files in here.
+// WARNING: ONLY NEEDED IF NEXT_PUBLIC_* VARIABLES ARE USED IN THE APP DIRECTLY
+// createJiti(fileURLToPath(import.meta.url))("./src/env");
+
 /** @type {import("next").NextConfig} */
 const config = {
   reactStrictMode: true,
 
   experimental: {
+    // Enable React Compiler
+    reactCompiler: true,
     // Optimize imports for heavy packages
     optimizePackageImports: [
       "@hyperlane-xyz/sdk",
@@ -13,7 +21,6 @@
       "@starknet-react/core",
       "starknet",
     ],
-
     // Build optimizations enabled
   },
 
@@ -33,30 +40,35 @@
     "@torus-ts/env-validation",
   ],
 
-<<<<<<< HEAD
   productionBrowserSourceMaps: true,
 
-  reactStrictMode: true,
-
-  experimental: {
-    reactCompiler: true,
-  },
-
   /** We already do linting and typechecking as separate tasks in CI */
-=======
->>>>>>> 8930383a
   eslint: { ignoreDuringBuilds: true },
   typescript: { ignoreBuildErrors: true },
 
-  webpack: (config, { isServer }) => {
-    // YAML loader for config files
-    config.module.rules.push({
-      test: /\.ya?ml$/,
-      use: "yaml-loader",
-    });
+  webpack: (config, { isServer, webpack }) => {
+    if (!isServer) {
+      // Replace node: protocol imports with their browser versions
+      config.plugins.push(
+        new webpack.NormalModuleReplacementPlugin(/^node:/, (resource) => {
+          resource.request = resource.request.replace(/^node:/, "");
+        }),
+      );
 
-    // Optimize bundle splitting
-    if (!isServer) {
+      config.resolve.fallback = {
+        ...config.resolve.fallback,
+        fs: false,
+        net: false,
+        tls: false,
+        child_process: false,
+        util: fileURLToPath(new URL("util/", import.meta.url)),
+        crypto: fileURLToPath(new URL("crypto-browserify", import.meta.url)),
+        stream: fileURLToPath(new URL("stream-browserify", import.meta.url)),
+        events: fileURLToPath(new URL("events/", import.meta.url)),
+        process: fileURLToPath(new URL("process/browser", import.meta.url)),
+      };
+
+      // Optimize bundle splitting
       config.optimization.splitChunks = {
         chunks: "all",
         cacheGroups: {
@@ -76,6 +88,12 @@
       };
     }
 
+    // YAML loader for config files
+    config.module.rules.push({
+      test: /\.ya?ml$/,
+      use: "yaml-loader",
+    });
+
     return config;
   },
 };
