--- conflicted
+++ resolved
@@ -34,10 +34,9 @@
 import { useFileUploader } from "hooks/use-file-uploader";
 import { useDiscordAuth } from "hooks/use-discord-auth";
 import { Icons } from "@torus-ts/ui/components/icons";
-<<<<<<< HEAD
+
 import { DiscordAuthButton } from "../discord-auth-button";
-=======
->>>>>>> bbd8ddd2
+
 
 const agentApplicationSchema = z.object({
   applicationKey: z.string().min(1, "Application Key is required"),
@@ -270,7 +269,7 @@
           </TabsList>
           <TabsContent value="edit" className="mt-1 flex flex-col gap-1">
             {/* Discord ID Display */}
-<<<<<<< HEAD
+
             {isAuthenticated && (
               <DiscordAuthButton
                 variant="ghost"
@@ -281,31 +280,7 @@
                   toast.error(error.message || "Failed to disconnect");
                 }}
               />
-=======
-            {isAuthenticated && discordId && (
-              <div
-                className="flex items-center justify-between rounded-md border border-input bg-background
-                  px-3 py-2 text-sm"
-              >
-                <div className="flex items-center gap-2">
-                  <Icons.Discord className="h-4 w-4 text-muted-foreground" />
-                  <span className="text-muted-foreground">Discord ID:</span>
-                  <span className="font-mono">{discordId}</span>
-                </div>
-                <Button
-                  type="button"
-                  variant="ghost"
-                  size="sm"
-                  onClick={async () => {
-                    await signOut();
-                    toast.success("Disconnected from Discord");
-                  }}
-                  className="h-7 px-2 text-xs"
-                >
-                  Logout
-                </Button>
-              </div>
->>>>>>> bbd8ddd2
+
             )}
             <FormField
               control={control}
