--- conflicted
+++ resolved
@@ -7,13 +7,9 @@
 import { GovernanceProvider } from "~/context/governance-provider";
 import { env, EnvScript } from "~/env";
 import { TRPCReactProvider } from "~/trpc/react";
-<<<<<<< HEAD
-
 import { createSeoMetadata } from "@torus-ts/ui/components/seo";
-=======
 import type { Metadata } from "next";
 import PlausibleProvider from "next-plausible";
->>>>>>> 8e065b6a
 import { Fira_Mono as FiraMono } from "next/font/google";
 import DiscordAuthProvider from "../context/auth-provider";
 
