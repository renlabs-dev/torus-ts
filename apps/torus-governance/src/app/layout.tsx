import "@torus-ts/ui/globals.css";
import DiscordAuthProvider from "./providers/auth-provider";
import { TorusProvider } from "@torus-ts/torus-provider";
import { Container } from "@torus-ts/ui/components/container";
import { Footer } from "@torus-ts/ui/components/footer";
import { Layout } from "@torus-ts/ui/components/layout";
import { Toaster } from "@torus-ts/ui/components/toaster";
import type { Metadata } from "next";
import { Fira_Mono as FiraMono } from "next/font/google";
import { GovernanceProvider } from "~/context/governance-provider";
import { env, EnvScript } from "~/env";
import { TRPCReactProvider } from "~/trpc/react";

const APP_NAME = "Torus DAO";

export const metadata: Metadata = {
  robots: "all",
  title: APP_NAME,
  icons: [{ rel: "icon", url: "favicon.ico" }],
  description: "The thermodynamic god's favorite DAO.",
};

export const firaMono = FiraMono({
  subsets: ["latin"],
  display: "swap",
  weight: "400",
});

export default function RootLayout({
  children,
}: Readonly<{
  children: React.ReactNode;
}>): JSX.Element {
  return (
    <Layout font={firaMono} headScripts={[EnvScript]}>
      <TorusProvider
        wsEndpoint={env("NEXT_PUBLIC_TORUS_RPC_URL")}
        torusCacheUrl={env("NEXT_PUBLIC_TORUS_CACHE_URL")}
      >
        <TRPCReactProvider>
          <GovernanceProvider>
<<<<<<< HEAD
            <DiscordAuthProvider>
              <Container>{children}</Container>
              <Footer />
              <Toaster />
            </DiscordAuthProvider>
=======
            <Container>{children}</Container>
            <Footer torusChainEnv={env("NEXT_PUBLIC_TORUS_CHAIN_ENV")} />
            <Toaster />
>>>>>>> 552ea8a9
          </GovernanceProvider>
        </TRPCReactProvider>
      </TorusProvider>
    </Layout>
  );
}<|MERGE_RESOLUTION|>--- conflicted
+++ resolved
@@ -39,17 +39,13 @@
       >
         <TRPCReactProvider>
           <GovernanceProvider>
-<<<<<<< HEAD
             <DiscordAuthProvider>
               <Container>{children}</Container>
-              <Footer />
               <Toaster />
             </DiscordAuthProvider>
-=======
             <Container>{children}</Container>
             <Footer torusChainEnv={env("NEXT_PUBLIC_TORUS_CHAIN_ENV")} />
             <Toaster />
->>>>>>> 552ea8a9
           </GovernanceProvider>
         </TRPCReactProvider>
       </TorusProvider>
