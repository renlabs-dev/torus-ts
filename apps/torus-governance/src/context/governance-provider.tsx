--- conflicted
+++ resolved
@@ -48,10 +48,7 @@
 import type { inferProcedureOutput } from "@trpc/server";
 import type { UseTRPCQueryResult } from "@trpc/react-query/shared";
 import type { TRPCClientErrorLike } from "@trpc/client";
-<<<<<<< HEAD
-=======
 import { useSignIn } from "hooks/use-sign-in";
->>>>>>> 1157e578
 
 type CadreCandidates = inferProcedureOutput<AppRouter["cadreCandidate"]["all"]>;
 type CadreList = inferProcedureOutput<AppRouter["cadre"]["all"]>;
@@ -103,11 +100,8 @@
     TRPCClientErrorLike<AppRouter>
   >;
   cadreList: UseTRPCQueryResult<CadreList, TRPCClientErrorLike<AppRouter>>;
-<<<<<<< HEAD
-=======
   authenticateUser: () => Promise<void>;
   isUserAuthenticated: boolean | null;
->>>>>>> 1157e578
 }
 
 const GovernanceContext = createContext<GovernanceContextType | null>(null);
@@ -171,10 +165,7 @@
     (user) => user.userKey === selectedAccount?.address,
   );
 
-<<<<<<< HEAD
-=======
   const { isUserAuthenticated, authenticateUser } = useSignIn();
->>>>>>> 1157e578
   // == Subspace ==
   const stakeOut = useCachedStakeOut(env("NEXT_PUBLIC_TORUS_CACHE_URL"));
 
