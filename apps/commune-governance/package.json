--- conflicted
+++ resolved
@@ -24,23 +24,12 @@
     "@trpc/react-query": "catalog:",
     "@trpc/server": "catalog:",
     "@uiw/react-markdown-preview": "^5.1.1",
-<<<<<<< HEAD
-    "hast-util-to-string": "^3.0.0",
-    "next": "^14.2.3",
-    "react": "^18.3.1",
-    "react-dom": "^18.3.1",
-    "rustie": "^0.2.0",
-    "superjson": "2.2.1",
-    "tsafe": "^1.6.6",
-    "zod": "^3.23.8"
-=======
     "next": "catalog:",
     "react": "catalog:react18",
     "react-dom": "catalog:react18",
     "rustie": "catalog:",
     "tsafe": "catalog:",
     "zod": "catalog:"
->>>>>>> 8b9d821e
   },
   "devDependencies": {
     "@commune-ts/eslint-config": "workspace:*",
