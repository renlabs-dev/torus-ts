--- conflicted
+++ resolved
@@ -8,11 +8,8 @@
 
 import type { Vote } from "./vote-label";
 import { Card } from "./card";
-<<<<<<< HEAD
 import { WalletButton } from "@commune-ts/wallet";
-=======
 import { SectionHeaderText } from "./section-header-text";
->>>>>>> 1f9e9d92
 
 export function VoteCard(props: {
   proposalId: number;
