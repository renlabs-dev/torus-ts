--- conflicted
+++ resolved
@@ -3,17 +3,9 @@
 import type { Metadata } from "next";
 import { Providers } from "@commune-ts/providers/context";
 import { WalletButtonWithHook } from "@commune-ts/providers/wallet-button-with-hook";
-<<<<<<< HEAD
 import { Header, Footer, cairo, links } from "@commune-ts/ui"
 import { MobileHeaderContent } from './components/mobile-header-content'
-=======
-import { links } from "@commune-ts/ui/data";
-import { cairo } from "@commune-ts/ui/fonts";
-import { Footer } from "@commune-ts/ui/footer";
-import { Header } from "@commune-ts/ui/header";
-
 import { FooterDivider } from "./components/footer-divider";
->>>>>>> 4ac417a4
 
 // TODO this could come from the ui lib since the only thing that changes between apps is the title
 export const metadata: Metadata = {
@@ -44,13 +36,10 @@
             ]}
           />
           {children}
-<<<<<<< HEAD
-=======
           <FooterDivider />
->>>>>>> 4ac417a4
           <Footer />
-        </Providers>
-      </body>
+        </Providers >
+      </body >
     </html >
   );
 }