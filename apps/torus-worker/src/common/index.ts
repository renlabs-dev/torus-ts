import type { ApiPromise } from "@polkadot/api";
import type {
  AgentApplication,
  Api,
  LastBlock,
  Proposal,
} from "@torus-network/sdk";
import {
  CONSTANTS,
  queryAgentApplications,
  queryLastBlock,
  queryProposals,
} from "@torus-network/sdk";
import { applicationStatusValues } from "@torus-ts/db/schema";
import { tryAsyncLoggingRaw } from "@torus-ts/utils/error-handler/server-operations";
import { match } from "rustie";
import type {
  ApplicationDB,
  CadreCandidate,
  NewApplication,
  NewProposal,
  VotesByNumericId as VoteById,
  VotesByKey as VoteByKey,
} from "../db";
import {
  addCadreMember,
  countCadreKeys,
  getCadreDiscord,
  pendingPenalizations,
  queryAgentApplicationsDB,
  queryCadreCandidates,
  queryProposalsDB,
  queryTotalVotesPerApp,
  queryTotalVotesPerCadre,
  refuseCadreApplication,
  removeCadreMember,
} from "../db";

export interface WorkerProps {
  lastBlockNumber: number;
  lastBlock: LastBlock;
  api: ApiPromise;
}

// -- Constants -- //

export const APPLICATION_EXPIRATION_TIME =
  CONSTANTS.TIME.BLOCK_TIME_SECONDS * CONSTANTS.TIME.ONE_WEEK; // 7 days in blocks

// -- Functions -- //

export function log(...args: unknown[]) {
  const [first, ...rest] = args;
  // eslint-disable-next-line @typescript-eslint/restrict-template-expressions
  console.log(`[${new Date().toISOString()}] ${first}`, ...rest);
}

export function isNewBlock(savedBlock: number, queriedBlock: number) {
  if (savedBlock === queriedBlock) {
    log(`Block ${queriedBlock} already processed, skipping`);
    return false;
  }
  return true;
}

export function sleep(ms: number) {
  return new Promise((resolve) => setTimeout(resolve, ms));
}

export async function sleepUntilNewBlock(props: WorkerProps) {
  while (true) {
    const [error, lastBlock] = await tryAsyncLoggingRaw(
      queryLastBlock(props.api),
    );

    if (error) {
      log(
        `Error querying last block: ${error instanceof Error ? error.message : JSON.stringify(error)}`,
      );
      await sleep(CONSTANTS.TIME.BLOCK_TIME_MILLISECONDS);
      continue;
    }
    if (!lastBlock) {
      log("Failed to get a new block");
      await sleep(CONSTANTS.TIME.BLOCK_TIME_MILLISECONDS);
      continue;
    }

    if (!isNewBlock(props.lastBlock.blockNumber, lastBlock.blockNumber)) {
      await sleep(CONSTANTS.TIME.BLOCK_TIME_MILLISECONDS);
    } else {
      return lastBlock;
    }
  }
}

// -- DAO Applications -- //

type ApplicationVoteStatus = "open" | "accepted" | "locked";

// TODO: cursed function. Should refactor everywhere to just use Application
export function agentApplicationToApplication(
  agentApplication: AgentApplication,
): NewApplication {
  const mappedStatus = match(agentApplication.status)({
    Open: () => applicationStatusValues.Open,
    Resolved: ({ accepted }) =>
      accepted
        ? applicationStatusValues.Accepted
        : applicationStatusValues.Rejected,
    Expired: () => applicationStatusValues.Rejected,
  });

  return {
    ...agentApplication,
    cost: agentApplication.cost.toString(),
    status: mappedStatus,
  };
}

export function agentProposalToProposal(proposal: Proposal): NewProposal {
  const status = match(proposal.status)({
    Open: () => applicationStatusValues.Open,
    Accepted: () => applicationStatusValues.Accepted,
    Expired: () => applicationStatusValues.Expired,
    Refused: () => applicationStatusValues.Rejected,
  });
  return {
    proposalID: proposal.id,
    expirationBlock: proposal.expirationBlock,
    status: status,
    proposerKey: proposal.proposer,
    creationBlock: proposal.creationBlock,
    metadataUri: proposal.metadata,
    proposalCost: proposal.proposalCost.toString(),
    notified: false, // Default value as specified in schema
  };
}

/*
  We need this for now because before we used to have the enum 
  // as all upper case on the db. We changed it, because it didnt match the
  // values that came from the network and we want parity of this sort of thing
  the maximum that we can
*/
export function normalizeApplicationValue(value: string): keyof typeof applicationStatusValues {
  switch (value.toLowerCase()) {
    case "open":
      return "Open";
    case "accepted":
      return "Accepted";
    case "rejected":
      return "Rejected";
    case "expired":
      return "Expired";
    default:
      throw new Error(`Invalid value ${value} for application status`);
  }
}


export function getProposalStatus(proposal: Proposal) {
  const status = match(proposal.status)({
    Open: () => applicationStatusValues.Open,
    Accepted: () => applicationStatusValues.Accepted,
    Expired: () => applicationStatusValues.Expired,
    Refused: () => applicationStatusValues.Rejected,
  });
  return status;
}



export const getApplicationVoteStatus = (
  app: AgentApplication,
): ApplicationVoteStatus =>
  match(app.status)({
    Open: () => "open",
    Resolved: ({ accepted }) => (accepted ? "accepted" : "locked"),
    Expired: () => "locked",
  });

export const applicationIsPending = (app: AgentApplication) =>
  getApplicationVoteStatus(app) != "locked";

export const applicationIsOpen = (app: AgentApplication) =>
  match(app.status)({
    Open: () => true,
    Resolved: ({ accepted }) => accepted,
    Expired: () => false,
  });

// TODO: refactor to return using the db type
export async function getApplications(
  api: Api,
  filterFn: (app: AgentApplication) => boolean,
) {
  const [error, application_entries] = await tryAsyncLoggingRaw(
    queryAgentApplications(api),
  );

  if (error) {
    log(
      `Error querying agent applications: ${error instanceof Error ? error.message : JSON.stringify(error)}`,
    );
    return;
  }
  if (!application_entries) {
    log("No application entries found");
    return;
  }

  const pending_daos = application_entries.filter(filterFn);
  const applications_map: Record<number, AgentApplication> =
    pending_daos.reduce(
      (hashmap, dao) => {
        hashmap[dao.id] = dao;
        return hashmap;
      },
      {} as Record<number, AgentApplication>,
    );
  return applications_map;
}

export async function getProposals(
  api: Api,
  filterFn: (app: Proposal) => boolean,
) {
<<<<<<< HEAD
  const [error, application_entries] = await tryAsyncLoggingRaw(
    queryProposals(api),
  );

  if (error) {
    log(
      `Error querying proposals: ${error instanceof Error ? error.message : JSON.stringify(error)}`,
    );
    return;
  }

  if (!application_entries) {
    log("No proposals found");
    return;
  }

  const pending_daos = application_entries.filter(filterFn);
  const applications_map: Record<number, Proposal> = pending_daos.reduce(
=======
  const proposals_entries = await queryProposals(api);
  const desired_proposals = proposals_entries.filter(filterFn);
  const proposals_map: Record<number, Proposal> = desired_proposals.reduce(
>>>>>>> 6943b3b7
    (hashmap, proposal) => {
      hashmap[proposal.id] = proposal;
      return hashmap;
    },
    {} as Record<number, Proposal>,
  );
  return proposals_map;
}

export async function getProposalsDB(filterFn: (app: NewProposal) => boolean) {
  const [error, proposals] = await tryAsyncLoggingRaw(queryProposalsDB());

  if (error) {
    log(
      `Error querying proposals from DB: ${error instanceof Error ? error.message : JSON.stringify(error)}`,
    );
    return;
  }
  if (!proposals) {
    log("No proposals found");
    return;
  }

  const pending_daos = proposals.filter(filterFn);
  return pending_daos;
}

export async function getApplicationsDB(
  filterFn: (app: ApplicationDB) => boolean,
) {
  const [error, applications] = await tryAsyncLoggingRaw(
    queryAgentApplicationsDB(),
  );

  if (error) {
    log(
      `Error querying agent applications from DB: ${error instanceof Error ? error.message : JSON.stringify(error)}`,
    );
    return;
  }

  if (!applications) {
    log("No applications found");
    return;
  }

  const pending_daos = applications.filter(filterFn);
  return pending_daos;
}

export async function getCadreCandidates(
  filterFn: (app: CadreCandidate) => boolean,
) {
  const [error, cadreCandidates] = await tryAsyncLoggingRaw(
    queryCadreCandidates(),
  );

  if (error) {
    log(
      `Error querying cadre candidates: ${error instanceof Error ? error.message : JSON.stringify(error)}`,
    );
    return [];
  }

  if (!cadreCandidates) {
    log("No cadre candidates found");
    return [];
  }

  return cadreCandidates.filter(filterFn);
}

export async function getVotesOnPending(
  applications_map: Record<number, AgentApplication>,
  last_block_number: number,
): Promise<VoteById[]> {
  const [error, votes] = await tryAsyncLoggingRaw(queryTotalVotesPerApp());

  if (error) {
    log(
      `Error querying total votes per app: ${error instanceof Error ? error.message : JSON.stringify(error)}`,
    );
    return [];
  }

  if (!votes) {
    log("No votes found");
    return [];
  }

  const votes_on_pending = votes.filter((vote) => {
    const app = applications_map[vote.appId];
    if (app == null) return false;
    return applicationIsOpen(app) && app.expiresAt > last_block_number;
  });
  return votes_on_pending;
}

export async function getCadreVotes(): Promise<VoteByKey[]> {
  const [error, votes] = await tryAsyncLoggingRaw(queryTotalVotesPerCadre());

  if (error) {
    log(
      `Error querying total votes per cadre: ${error instanceof Error ? error.message : JSON.stringify(error)}`,
    );
    return [];
  }
  if (!votes) {
    log("No votes found");
    return [];
  }

  return votes;
}

export async function getCadreThreshold() {
  const [error, keys] = await tryAsyncLoggingRaw(countCadreKeys());

  if (error) {
    log(
      `Error counting cadre keys: ${error instanceof Error ? error.message : JSON.stringify(error)}`,
    );
    return;
  }
  if (!keys) {
    log("No cadre keys found");
    return;
  }

  return Math.floor(keys / 2) + 1;
}

export async function getPenaltyFactors(cadreThreshold: number) {
  const [error, penalizations] = await tryAsyncLoggingRaw(
    pendingPenalizations(cadreThreshold, Math.max(cadreThreshold - 1, 1)),
  );

  if (error) {
    log(
      `Error getting pending penalizations: ${error instanceof Error ? error.message : JSON.stringify(error)}`,
    );
    return [];
  }

  return penalizations;
}

// TODO: abstract common logic and merge with processVotesOnProposal
export async function processCadreVotes(
  votes: VoteByKey[],
  vote_threshold: number,
) {
  await Promise.all(
    votes.map(async (vote_info) => {
      const {
        appId: applicatorKey,
        acceptVotes,
        refuseVotes,
        removeVotes,
      } = vote_info;

      if (acceptVotes >= vote_threshold) {
        console.log("Adding cadre member:", applicatorKey);

        const [discordError, cadreDiscord] = await tryAsyncLoggingRaw(
          getCadreDiscord(applicatorKey),
        );

        if (discordError) {
          log(
            `Error getting cadre discord for ${applicatorKey}: ${discordError instanceof Error ? discordError.message : JSON.stringify(discordError)}`,
          );
          return;
        }

        if (cadreDiscord == null) {
          log(`No discord account found for cadre member: ${applicatorKey}`);
          return;
        }

        const [addError] = await tryAsyncLoggingRaw(
          addCadreMember(applicatorKey, cadreDiscord),
        );
        if (addError) {
          log(
            `Error adding cadre member ${applicatorKey}: ${addError instanceof Error ? addError.message : JSON.stringify(addError)}`,
          );
        }
      } else if (refuseVotes >= vote_threshold) {
        console.log("Refusing cadre application:", applicatorKey);

        const [refuseError] = await tryAsyncLoggingRaw(
          refuseCadreApplication(applicatorKey),
        );
        if (refuseError) {
          log(
            `Error refusing cadre application ${applicatorKey}: ${refuseError instanceof Error ? refuseError.message : JSON.stringify(refuseError)}`,
          );
        }
      } else if (removeVotes >= vote_threshold) {
        console.log("Removing cadre member:", applicatorKey);

        const [removeError] = await tryAsyncLoggingRaw(
          removeCadreMember(applicatorKey),
        );
        if (removeError) {
          log(
            `Error removing cadre member ${applicatorKey}: ${removeError instanceof Error ? removeError.message : JSON.stringify(removeError)}`,
          );
        }
      }
    }),
  ).catch((error) =>
    log(
      `Failed to process vote for reason: ${error instanceof Error ? error.message : JSON.stringify(error)}`,
    ),
  );
}<|MERGE_RESOLUTION|>--- conflicted
+++ resolved
@@ -143,7 +143,9 @@
   // values that came from the network and we want parity of this sort of thing
   the maximum that we can
 */
-export function normalizeApplicationValue(value: string): keyof typeof applicationStatusValues {
+export function normalizeApplicationValue(
+  value: string,
+): keyof typeof applicationStatusValues {
   switch (value.toLowerCase()) {
     case "open":
       return "Open";
@@ -158,7 +160,6 @@
   }
 }
 
-
 export function getProposalStatus(proposal: Proposal) {
   const status = match(proposal.status)({
     Open: () => applicationStatusValues.Open,
@@ -168,8 +169,6 @@
   });
   return status;
 }
-
-
 
 export const getApplicationVoteStatus = (
   app: AgentApplication,
@@ -226,8 +225,7 @@
   api: Api,
   filterFn: (app: Proposal) => boolean,
 ) {
-<<<<<<< HEAD
-  const [error, application_entries] = await tryAsyncLoggingRaw(
+  const [error, proposals_entries] = await tryAsyncLoggingRaw(
     queryProposals(api),
   );
 
@@ -238,18 +236,13 @@
     return;
   }
 
-  if (!application_entries) {
+  if (!proposals_entries) {
     log("No proposals found");
     return;
   }
 
-  const pending_daos = application_entries.filter(filterFn);
-  const applications_map: Record<number, Proposal> = pending_daos.reduce(
-=======
-  const proposals_entries = await queryProposals(api);
   const desired_proposals = proposals_entries.filter(filterFn);
   const proposals_map: Record<number, Proposal> = desired_proposals.reduce(
->>>>>>> 6943b3b7
     (hashmap, proposal) => {
       hashmap[proposal.id] = proposal;
       return hashmap;
