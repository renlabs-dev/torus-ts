--- conflicted
+++ resolved
@@ -1,7 +1,5 @@
 import type { WorkerProps } from "../common";
-<<<<<<< HEAD
 import {
-  BLOCK_TIME,
   isNewBlock,
   log,
   sleep,
@@ -18,11 +16,6 @@
   upsertWhitelistApplication,
 } from "../db";
 import type { LastBlock, SS58Address } from "@torus-ts/subspace";
-=======
-import { isNewBlock, log, sleep } from "../common";
-import { SubspaceAgentToDatabase, upsertAgentData } from "../db";
-import type { SS58Address } from "@torus-ts/subspace";
->>>>>>> 6232e01e
 import {
   checkSS58,
   queryAgents,
