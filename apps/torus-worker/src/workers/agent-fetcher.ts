--- conflicted
+++ resolved
@@ -42,20 +42,16 @@
   NewProposal,
 } from "../db";
 import {
+  deleteAgents,
+  deletePermissions,
+  getAllAgentKeys,
+  getAllPermissionIds,
   queryProposalsDB,
   SubspaceAgentToDatabase,
   upsertAgentData,
   upsertPermissions,
   upsertProposal,
   upsertWhitelistApplication,
-<<<<<<< HEAD
-=======
-  upsertPermissions,
-  getAllAgentKeys,
-  getAllPermissionIds,
-  deleteAgents,
-  deletePermissions,
->>>>>>> 8b492d70
 } from "../db";
 
 const log = BasicLogger.create({ name: "agent-fetcher" });
