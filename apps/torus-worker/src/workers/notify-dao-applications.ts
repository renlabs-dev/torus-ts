--- conflicted
+++ resolved
@@ -9,11 +9,8 @@
   getCadreCandidates,
   getProposalsDB,
   log,
-<<<<<<< HEAD
+  normalizeApplicationValue,
   sleep,
-=======
-  normalizeApplicationValue,
->>>>>>> 6943b3b7
 } from "../common";
 import type { ApplicationDB } from "../db";
 import * as db from "../db";
@@ -377,22 +374,22 @@
  */
 function generateBaseEmbedParams(objectName: string) {
   const embedParamsMap = {
-    Open: {
+    OPEN: {
       title: `New Pending ${objectName}`,
       description: `A new ${objectName} has been submitted`,
       color: 0xffde00, // Yellow
     },
-    Accepted: {
+    ACCEPTED: {
       title: `Accepted ${objectName}`,
       description: `A ${objectName} has been accepted`,
       color: 0x00ff00, // Green
     },
-    Rejected: {
+    REJECTED: {
       title: `Rejected ${objectName}`,
       description: `A ${objectName} has been rejected`,
       color: 0xff0000, // Red
     },
-    Expired: {
+    EXPIRED: {
       title: `EXPIRED ${objectName}`,
       description: `A ${objectName} has expired`,
       color: 0xff0000, // Red
@@ -499,33 +496,31 @@
   return payload;
 }
 
-<<<<<<< HEAD
 /**
  * Builds a Discord webhook message for a proposal
  * @param application Proposal data
  * @param proposalURL URL to the proposal
  * @returns Webhook payload for Discord
  */
-=======
-
->>>>>>> 6943b3b7
+
 function buildProposalMessage(
   application: db.NewProposal,
   proposalURL: string,
 ) {
   const embedParamsMap = generateBaseEmbedParams("Proposal");
-  const embedParams = embedParamsMap[normalizeApplicationValue(application.status)];
+  const embedParams =
+    embedParamsMap[normalizeApplicationValue(application.status)];
   const fields = [
     { name: "Proposer", value: application.proposerKey },
     { name: "Proposal ID", value: `${String(application.id)}` },
   ];
 
-  if (application.status !== "Expired") {
+  if (application.status !== "EXPIRED") {
     fields.push({ name: "Proposal URL", value: proposalURL });
   }
 
   let footer = { text: "" };
-  if (application.status !== "Expired") {
+  if (application.status !== "EXPIRED") {
     footer = { text: "Please vote on our website." };
   }
 
