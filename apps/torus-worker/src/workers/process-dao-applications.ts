import type { ApiPromise } from "@polkadot/api";
import type { AgentApplication, SS58Address } from "@torus-network/sdk";
import {
  acceptApplication,
  CONSTANTS,
  denyApplication,
  penalizeAgent,
  removeFromWhitelist,
  queryAgents,
} from "@torus-network/sdk";
import { validateEnvOrExit } from "@torus-ts/utils/env";
import { tryAsyncLoggingRaw } from "@torus-ts/utils/error-handler/server-operations";
import { z } from "zod";
import type { WorkerProps } from "../common";
import {
  applicationIsPending,
  getApplications,
  getApplicationVoteStatus,
  getCadreVotes,
  log,
  processCadreVotes,
  sleep,
  sleepUntilNewBlock,
} from "../common";
import type { VotesByNumericId } from "../db";
import {
  countCadreKeys,
  pendingPenalizations,
  queryTotalVotesPerApp,
  updatePenalizeAgentVotes,
  getAgentKeysWithPenalties,
} from "../db";


const getEnv = validateEnvOrExit({
  TORUS_CURATOR_MNEMONIC: z
    .string()
    .nonempty("TORUS_CURATOR_MNEMONIC is required"),
});

export async function processApplicationsWorker(props: WorkerProps) {
  const env = getEnv(process.env);
  while (true) {
    const [error] = await tryAsyncLoggingRaw(async () => {
      const lastBlock = await sleepUntilNewBlock(props);
      props.lastBlock = lastBlock;
      log(`Block ${props.lastBlock.blockNumber}: processing`);

      const [appsError, apps_map] = await tryAsyncLoggingRaw(
        getApplications(props.api, applicationIsPending),
      );
      if (appsError) {
        log(
          `Error fetching applications: ${appsError instanceof Error ? appsError.message : JSON.stringify(appsError)}`,
        );
        return;
      }

      if (!apps_map) {
        log(`No applications found`);
        return;
      }

      const [votesError, votes_on_pending] = await tryAsyncLoggingRaw(
        getVotesOnPending(apps_map, lastBlock.blockNumber),
      );
      if (votesError) {
        log(
          `Error fetching votes: ${votesError instanceof Error ? votesError.message : JSON.stringify(votesError)}`,
        );
        return;
      }

      if (!votes_on_pending) {
        log(`No votes found`);
        return;
      }

      const [thresholdError, vote_threshold] =
        await tryAsyncLoggingRaw(getCadreThreshold());
      if (thresholdError) {
        log(
          `Error getting threshold: ${thresholdError instanceof Error ? thresholdError.message : JSON.stringify(thresholdError)}`,
        );
        return;
      }

      if (!vote_threshold) {
        log(`No vote threshold found`);
        return;
      }

      const mnemonic = env.TORUS_CURATOR_MNEMONIC;
      await processAllVotes(
        props.api,
        mnemonic,
        votes_on_pending,
        vote_threshold,
        apps_map,
      );

      const [cadreVotesError, cadreVotes] =
        await tryAsyncLoggingRaw(getCadreVotes());
      if (cadreVotesError) {
        log(
          `Error getting cadre votes: ${cadreVotesError instanceof Error ? cadreVotesError.message : JSON.stringify(cadreVotesError)}`,
        );
        return;
      }

      if (!cadreVotes) {
        log(`No cadre votes found`);
        return;
      }

      await processCadreVotes(cadreVotes, vote_threshold);
      console.log("threshold: ", vote_threshold);

      const [penaltyThresholdError, penaltyVoteThreshold] =
        await tryAsyncLoggingRaw(getPenaltyThreshold());
      if (penaltyThresholdError) {
        log(
          `Error getting penalty threshold: ${penaltyThresholdError instanceof Error ? penaltyThresholdError.message : JSON.stringify(penaltyThresholdError)}`,
        );
        return;
      }
      console.log("penalty threshold: ", penaltyVoteThreshold);
<<<<<<< HEAD

      if (!penaltyVoteThreshold) {
        log(`No penalty vote threshold found`);
        return;
      }

      const [factorsError, factors] = await tryAsyncLoggingRaw(
        getPenaltyFactors(penaltyVoteThreshold),
      );
      if (factorsError) {
        log(
          `Error getting penalty factors: ${factorsError instanceof Error ? factorsError.message : JSON.stringify(factorsError)}`,
        );
        return;
      }

      if (!factors) {
        log(`No penalty factors found`);
        return;
      }

=======
      const factors = await getPenaltyFactors(penaltyVoteThreshold);
      const keysResetToPenaltyZero = await getKeysToReset(
        props.api, 
        penaltyVoteThreshold
      );
      factors.push(...keysResetToPenaltyZero);
>>>>>>> 6943b3b7
      await processPenalty(props.api, mnemonic, factors);
    });

    if (error) {
      log("UNEXPECTED ERROR: ", error);
      await sleep(CONSTANTS.TIME.BLOCK_TIME_MILLISECONDS);
    }
  }
}

export async function processAllVotes(
  api: ApiPromise,
  mnemonic: string,
  votes_on_pending: VotesByNumericId[],
  vote_threshold: number,
  application_map: Record<number, AgentApplication>,
) {
  await Promise.all(
    votes_on_pending.map((vote_info) =>
      processVotesOnProposal(
        api,
        mnemonic,
        vote_info,
        vote_threshold,
        application_map,
      ).catch((error) =>
        console.log(`Failed to process vote for reason: ${error}`),
      ),
    ),
  );
}

export async function processVotesOnProposal(
  api: ApiPromise,
  mnemonic: string,
  vote_info: VotesByNumericId,
  vote_threshold: number,
  applications_map: Record<number, AgentApplication>,
) {
  const { appId, acceptVotes, refuseVotes, removeVotes } = vote_info;

  const app = applications_map[appId];
  if (app == null) throw new Error("Impossible: Application ID not found");

  const appVoteStatus = getApplicationVoteStatus(app);
  log(
    `Application ${appId} [${appVoteStatus}] votes[ accept:${acceptVotes}, refuse:${refuseVotes}, remove:${removeVotes} ]`,
  );

  // Application is open and we have votes to accept or refuse
  if (appVoteStatus == "open") {
    if (acceptVotes >= vote_threshold) {
      log(`Accepting proposal ${appId} ${app.agentKey}`);

      const [acceptError, res] = await tryAsyncLoggingRaw(
        acceptApplication(api, appId, mnemonic),
      );

      if (acceptError) {
        log(
          `Error accepting application ${appId}: ${acceptError instanceof Error ? acceptError.message : JSON.stringify(acceptError)}`,
        );
        return;
      }

      if (!res) {
        log(`No response from acceptApplication`);
        return;
      }

      console.log("acceptApplication executed:", res.toHuman());
    } else if (refuseVotes >= vote_threshold) {
      log(`Refusing proposal ${appId}`);

      const [denyError, res] = await tryAsyncLoggingRaw(
        denyApplication(api, appId, mnemonic),
      );

      if (denyError) {
        log(
          `Error denying application ${appId}: ${denyError instanceof Error ? denyError.message : JSON.stringify(denyError)}`,
        );
        return;
      }

      if (!res) {
        log(`No response from denyApplication`);
        return;
      }

      console.log("denyApplication executed:", res.toHuman());
    }
  } else if (
    appVoteStatus == "accepted" &&
    removeVotes >= vote_threshold &&
    applications_map[appId] !== undefined
  ) {
    log(`Removing proposal ${appId}`);
    // Note: if chain is updated to include revoking logic, this should be
    // `revokeApplication` instead of `removeFromWhitelist`

    const [removeError, res] = await tryAsyncLoggingRaw(
      removeFromWhitelist(api, applications_map[appId].agentKey, mnemonic),
    );

    if (removeError) {
      log(
        `Error removing from whitelist for application ${appId}: ${removeError instanceof Error ? removeError.message : JSON.stringify(removeError)}`,
      );
      return;
    }
    if (!res) {
      log(`No response from removeFromWhitelist`);
      return;
    }

    console.log("removeFromWhitelist executed:", res.toHuman());
  }
}

export async function getVotesOnPending(
  applications_map: Record<number, AgentApplication>,
  last_block_number: number,
): Promise<VotesByNumericId[]> {
  const votes = await queryTotalVotesPerApp();
  const votes_on_pending = votes.filter((vote) => {
    const app = applications_map[vote.appId];
    if (app == null) return false;
    return applicationIsPending(app) && app.expiresAt > last_block_number;
  });
  return votes_on_pending;
}

// TODO: move `getCadreThreshold` to shared package
export async function getCadreThreshold() {
  const keys = await countCadreKeys();
  return Math.floor(keys / 2) + 1;
}

export async function getPenaltyThreshold() {
  const keys = await countCadreKeys();
  return Math.floor(Math.sqrt(keys)) + 1;
}

export async function getPenaltyFactors(cadreThreshold: number) {
  const nth_factor = Math.max(cadreThreshold - 1, 1);
  
  const penalizations = await pendingPenalizations(cadreThreshold, nth_factor);
  return penalizations;
}

async function getKeysToReset(
  api: ApiPromise,
  penaltyThreshold: number
) {
  const agentPenaltyVotes = await getAgentKeysWithPenalties();
  
  const voteCountByAgentKey = new Map(
    agentPenaltyVotes.map(({ agentKey, count }) => [agentKey, count])
  );
  
  const agentsMap = await queryAgents(api);
  
  const keysToResetPenalty: {agentKey: SS58Address, nthBiggestPenaltyFactor: number}[] = [];
  
  for (const [agentKey, agent] of agentsMap) {
    const hasCurrentPenalty = agent.weightPenaltyFactor > 0;
    const voteCount = voteCountByAgentKey.get(agentKey) ?? 0;
    
    if (hasCurrentPenalty && voteCount < penaltyThreshold) {
      log(`Agent ${agentKey} penalty votes (${voteCount}) below threshold (${penaltyThreshold})`);
      keysToResetPenalty.push({"agentKey": agentKey, "nthBiggestPenaltyFactor": 0});
    }
  }
    
  return keysToResetPenalty;
}

export async function processPenalty(
  api: ApiPromise,
  mnemonic: string,
  penaltiesToApply: {
    agentKey: SS58Address;
    nthBiggestPenaltyFactor: number;
  }[],
) {
  console.log("Penalties to apply: ", penaltiesToApply);
<<<<<<< HEAD

  for (const penalty of penaltiesToApply) {
    const { agentKey, nthBiggestPenaltyFactor } = penalty;

    const [penaltyError] = await tryAsyncLoggingRaw(
      penalizeAgent(api, agentKey, nthBiggestPenaltyFactor, mnemonic),
    );

    if (penaltyError) {
      log(
        `Error penalizing agent ${agentKey}: ${penaltyError instanceof Error ? penaltyError.message : JSON.stringify(penaltyError)}`,
      );
      continue;
    }
  }

  const penalizedKeys = penaltiesToApply.map((item) => item.agentKey);

  const [updateError] = await tryAsyncLoggingRaw(
    updatePenalizeAgentVotes(penalizedKeys),
  );
  if (updateError) {
    log(
      `Error updating penalize agent votes: ${updateError instanceof Error ? updateError.message : JSON.stringify(updateError)}`,
    );
    return;
  }

  console.log("Penalties applied");
=======
    
  const agentsMap = await queryAgents(api);
  
  const allProcessedKeys: SS58Address[] = [];
  
  for (const penalty of penaltiesToApply) {
    const { agentKey, nthBiggestPenaltyFactor } = penalty;
    const agent = agentsMap.get(agentKey);
    
    if (agent && nthBiggestPenaltyFactor !== agent.weightPenaltyFactor) {
      await penalizeAgent(api, agentKey, nthBiggestPenaltyFactor, mnemonic);
      log(`Applied penalty factor ${nthBiggestPenaltyFactor} to agent ${agentKey}`);
      allProcessedKeys.push(agentKey);
    }
  }
  
  if (allProcessedKeys.length > 0) {
    await updatePenalizeAgentVotes(allProcessedKeys);
    console.log(`Penalties updated for ${allProcessedKeys.length} agents`);
  } else {
    console.log("No penalties required updates");
  }
>>>>>>> 6943b3b7
}<|MERGE_RESOLUTION|>--- conflicted
+++ resolved
@@ -5,8 +5,8 @@
   CONSTANTS,
   denyApplication,
   penalizeAgent,
+  queryAgents,
   removeFromWhitelist,
-  queryAgents,
 } from "@torus-network/sdk";
 import { validateEnvOrExit } from "@torus-ts/utils/env";
 import { tryAsyncLoggingRaw } from "@torus-ts/utils/error-handler/server-operations";
@@ -25,12 +25,11 @@
 import type { VotesByNumericId } from "../db";
 import {
   countCadreKeys,
+  getAgentKeysWithPenalties,
   pendingPenalizations,
   queryTotalVotesPerApp,
   updatePenalizeAgentVotes,
-  getAgentKeysWithPenalties,
 } from "../db";
-
 
 const getEnv = validateEnvOrExit({
   TORUS_CURATOR_MNEMONIC: z
@@ -124,37 +123,17 @@
         );
         return;
       }
-      console.log("penalty threshold: ", penaltyVoteThreshold);
-<<<<<<< HEAD
-
       if (!penaltyVoteThreshold) {
         log(`No penalty vote threshold found`);
         return;
       }
-
-      const [factorsError, factors] = await tryAsyncLoggingRaw(
-        getPenaltyFactors(penaltyVoteThreshold),
-      );
-      if (factorsError) {
-        log(
-          `Error getting penalty factors: ${factorsError instanceof Error ? factorsError.message : JSON.stringify(factorsError)}`,
-        );
-        return;
-      }
-
-      if (!factors) {
-        log(`No penalty factors found`);
-        return;
-      }
-
-=======
+      console.log("penalty threshold: ", penaltyVoteThreshold);
       const factors = await getPenaltyFactors(penaltyVoteThreshold);
       const keysResetToPenaltyZero = await getKeysToReset(
-        props.api, 
-        penaltyVoteThreshold
+        props.api,
+        penaltyVoteThreshold,
       );
       factors.push(...keysResetToPenaltyZero);
->>>>>>> 6943b3b7
       await processPenalty(props.api, mnemonic, factors);
     });
 
@@ -301,35 +280,40 @@
 
 export async function getPenaltyFactors(cadreThreshold: number) {
   const nth_factor = Math.max(cadreThreshold - 1, 1);
-  
+
   const penalizations = await pendingPenalizations(cadreThreshold, nth_factor);
   return penalizations;
 }
 
-async function getKeysToReset(
-  api: ApiPromise,
-  penaltyThreshold: number
-) {
+async function getKeysToReset(api: ApiPromise, penaltyThreshold: number) {
   const agentPenaltyVotes = await getAgentKeysWithPenalties();
-  
+
   const voteCountByAgentKey = new Map(
-    agentPenaltyVotes.map(({ agentKey, count }) => [agentKey, count])
+    agentPenaltyVotes.map(({ agentKey, count }) => [agentKey, count]),
   );
-  
+
   const agentsMap = await queryAgents(api);
-  
-  const keysToResetPenalty: {agentKey: SS58Address, nthBiggestPenaltyFactor: number}[] = [];
-  
+
+  const keysToResetPenalty: {
+    agentKey: SS58Address;
+    nthBiggestPenaltyFactor: number;
+  }[] = [];
+
   for (const [agentKey, agent] of agentsMap) {
     const hasCurrentPenalty = agent.weightPenaltyFactor > 0;
     const voteCount = voteCountByAgentKey.get(agentKey) ?? 0;
-    
+
     if (hasCurrentPenalty && voteCount < penaltyThreshold) {
-      log(`Agent ${agentKey} penalty votes (${voteCount}) below threshold (${penaltyThreshold})`);
-      keysToResetPenalty.push({"agentKey": agentKey, "nthBiggestPenaltyFactor": 0});
-    }
-  }
-    
+      log(
+        `Agent ${agentKey} penalty votes (${voteCount}) below threshold (${penaltyThreshold})`,
+      );
+      keysToResetPenalty.push({
+        agentKey: agentKey,
+        nthBiggestPenaltyFactor: 0,
+      });
+    }
+  }
+
   return keysToResetPenalty;
 }
 
@@ -342,58 +326,54 @@
   }[],
 ) {
   console.log("Penalties to apply: ", penaltiesToApply);
-<<<<<<< HEAD
-
-  for (const penalty of penaltiesToApply) {
-    const { agentKey, nthBiggestPenaltyFactor } = penalty;
-
-    const [penaltyError] = await tryAsyncLoggingRaw(
-      penalizeAgent(api, agentKey, nthBiggestPenaltyFactor, mnemonic),
-    );
-
-    if (penaltyError) {
-      log(
-        `Error penalizing agent ${agentKey}: ${penaltyError instanceof Error ? penaltyError.message : JSON.stringify(penaltyError)}`,
-      );
-      continue;
-    }
-  }
-
-  const penalizedKeys = penaltiesToApply.map((item) => item.agentKey);
-
-  const [updateError] = await tryAsyncLoggingRaw(
-    updatePenalizeAgentVotes(penalizedKeys),
+
+  const [agentsMapError, agentsMap] = await tryAsyncLoggingRaw(
+    queryAgents(api),
   );
-  if (updateError) {
-    log(
-      `Error updating penalize agent votes: ${updateError instanceof Error ? updateError.message : JSON.stringify(updateError)}`,
-    );
+  if (agentsMapError) {
+    log("Error fetching agents from db");
     return;
   }
-
-  console.log("Penalties applied");
-=======
-    
-  const agentsMap = await queryAgents(api);
-  
+  if (!agentsMap) {
+    log("No agents found in db");
+    return;
+  }
+
   const allProcessedKeys: SS58Address[] = [];
-  
+
   for (const penalty of penaltiesToApply) {
     const { agentKey, nthBiggestPenaltyFactor } = penalty;
     const agent = agentsMap.get(agentKey);
-    
+
     if (agent && nthBiggestPenaltyFactor !== agent.weightPenaltyFactor) {
-      await penalizeAgent(api, agentKey, nthBiggestPenaltyFactor, mnemonic);
-      log(`Applied penalty factor ${nthBiggestPenaltyFactor} to agent ${agentKey}`);
+      const [penalizeAgentError] = await tryAsyncLoggingRaw(
+        penalizeAgent(api, agentKey, nthBiggestPenaltyFactor, mnemonic),
+      );
+      if (penalizeAgentError) {
+        log(
+          `Error penalizing agent ${agentKey}: ${penalizeAgentError instanceof Error ? penalizeAgentError.message : JSON.stringify(penalizeAgentError)}`,
+        );
+        continue;
+      }
+      log(
+        `Applied penalty factor ${nthBiggestPenaltyFactor} to agent ${agentKey}`,
+      );
       allProcessedKeys.push(agentKey);
     }
   }
-  
+
   if (allProcessedKeys.length > 0) {
-    await updatePenalizeAgentVotes(allProcessedKeys);
+    const [updatePenalizeAgentVotesError] = await tryAsyncLoggingRaw(
+      updatePenalizeAgentVotes(allProcessedKeys),
+    );
+    if (updatePenalizeAgentVotesError) {
+      log(
+        `Error updating penalize agent votes: ${updatePenalizeAgentVotesError instanceof Error ? updatePenalizeAgentVotesError.message : JSON.stringify(updatePenalizeAgentVotesError)}`,
+      );
+      return;
+    }
     console.log(`Penalties updated for ${allProcessedKeys.length} agents`);
   } else {
     console.log("No penalties required updates");
   }
->>>>>>> 6943b3b7
 }