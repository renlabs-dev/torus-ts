import type { SQL, Table } from "@torus-ts/db";
import {
  and,
  eq,
  getTableColumns,
  isNull,
  sql,
  gte,
  inArray,
  not,
} from "@torus-ts/db";
import { createDb } from "@torus-ts/db/client";
import {
  agentApplicationVoteSchema,
  agentSchema,
  cadreSchema,
  cadreVoteSchema,
  cadreVoteHistory,
  computedAgentWeightSchema,
  governanceNotificationSchema,
  userAgentWeightSchema,
  penalizeAgentVotesSchema,
  cadreCandidateSchema,
  candidacyStatusValues,
} from "@torus-ts/db/schema";
import type {
  Agent as TorusAgent,
  GovernanceItemType,
  SS58Address,
} from "@torus-ts/subspace";
import { checkSS58 } from "@torus-ts/subspace";
import { getOrSetDefault } from "@torus-ts/utils/collections";

const db = createDb();

export type NewVote = typeof cadreVoteSchema.$inferInsert;
export type Agent = typeof agentSchema.$inferInsert;
export type AgentWeight = typeof computedAgentWeightSchema.$inferInsert;
export type NewNotification = typeof governanceNotificationSchema.$inferInsert;
export type Transaction = Parameters<Parameters<typeof db.transaction>[0]>[0];

export async function insertAgentWeight(weights: AgentWeight[]) {
  await db
    .insert(computedAgentWeightSchema)
    .values(
      weights.map((w) => ({
        atBlock: w.atBlock,
        agentKey: w.agentKey,
        computedWeight: w.computedWeight,
        percComputedWeight: w.percComputedWeight,
      })),
    )
    .execute();
}

export async function upsertAgentData(agents: Agent[]) {
  await db
    .insert(agentSchema)
    .values(
      agents.map((a) => ({
        key: a.key,
        name: a.name,
        atBlock: a.atBlock,
        registrationBlock: a.registrationBlock,
        apiUrl: a.apiUrl,
        metadataUri: a.metadataUri,
        weightFactor: a.weightFactor,
        isWhitelisted: a.isWhitelisted,
        totalStaked: a.totalStaked,
        totalStakers: a.totalStakers,
      })),
    )
    .onConflictDoUpdate({
      target: [agentSchema.key],
      set: buildConflictUpdateColumns(agentSchema, [
        "atBlock",
        "name",
        "apiUrl",
        "metadataUri",
        "registrationBlock",
        "weightFactor",
        "isWhitelisted",
        "totalStaked",
        "totalStakers",
      ]),
    })
    .execute();
}

<<<<<<< HEAD

=======
>>>>>>> 1157e578
interface VotesByIdBase {
  acceptVotes: number;
  refuseVotes: number;
  removeVotes: number;
}

export interface VotesByNumericId extends VotesByIdBase {
  appId: number;
}

export interface VotesByKey extends VotesByIdBase {
  appId: SS58Address;
}

export async function vote(new_vote: NewVote) {
  await db.insert(cadreVoteSchema).values(new_vote);
}

export async function addSeenProposal(proposal: NewNotification) {
  await db.insert(governanceNotificationSchema).values(proposal);
}

export async function queryTotalVotesPerApp(): Promise<VotesByNumericId[]> {
  const result = await db
    .select({
      appId: agentApplicationVoteSchema.applicationId,
      acceptVotes: sql<number>`count(case when ${agentApplicationVoteSchema.vote} = ${agentApplicationVoteSchema.vote.enumValues[0]} then 1 end)`,
      refuseVotes: sql<number>`count(case when ${agentApplicationVoteSchema.vote} = ${agentApplicationVoteSchema.vote.enumValues[1]} then 1 end)`,
      removeVotes: sql<number>`count(case when ${agentApplicationVoteSchema.vote} = ${agentApplicationVoteSchema.vote.enumValues[2]} then 1 end)`,
    })
    .from(agentApplicationVoteSchema)
    .where(isNull(agentApplicationVoteSchema.deletedAt))
    .groupBy(agentApplicationVoteSchema.applicationId)
    .execute();

  return result.map((row) => ({
    appId: row.appId,
    acceptVotes: row.acceptVotes,
    refuseVotes: row.refuseVotes,
    removeVotes: row.removeVotes,
    agentId: row.appId,
  }));
}

<<<<<<< HEAD

=======
>>>>>>> 1157e578
export async function getCadreDiscord(cadreKey: SS58Address) {
  const result = await db
    .select({
      discordId: cadreCandidateSchema.discordId,
    })
    .from(cadreCandidateSchema)
    .where(
      and(
<<<<<<< HEAD
      isNull(cadreCandidateSchema.deletedAt), 
      eq(cadreCandidateSchema.userKey, cadreKey)
    ))
=======
        isNull(cadreCandidateSchema.deletedAt),
        eq(cadreCandidateSchema.userKey, cadreKey),
      ),
    )
>>>>>>> 1157e578
    .limit(1)
    .execute();

  return result.pop()?.discordId;
}

<<<<<<< HEAD

=======
>>>>>>> 1157e578
export async function queryTotalVotesPerCadre(): Promise<VotesByKey[]> {
  const result = await db
    .select({
      appId: cadreVoteSchema.applicantKey,
      acceptVotes: sql<number>`count(case when ${cadreVoteSchema.vote} = ${cadreVoteSchema.vote.enumValues[0]} then 1 end)`,
      refuseVotes: sql<number>`count(case when ${cadreVoteSchema.vote} = ${cadreVoteSchema.vote.enumValues[1]} then 1 end)`,
      removeVotes: sql<number>`count(case when ${cadreVoteSchema.vote} = ${cadreVoteSchema.vote.enumValues[2]} then 1 end)`,
    })
    .from(cadreVoteSchema)
    .where(isNull(cadreVoteSchema.deletedAt))
    .groupBy(cadreVoteSchema.applicantKey)
    .execute();

  return result.map((row) => ({
    appId: checkSS58(row.appId),
    acceptVotes: row.acceptVotes,
    refuseVotes: row.refuseVotes,
    removeVotes: row.removeVotes,
  }));
}

<<<<<<< HEAD

export async function archiveCadreVotes(
  applicantKey: SS58Address, 
  tx: Transaction
){
    const votes = await tx
      .select()
      .from(cadreVoteSchema)
      .where(eq(cadreVoteSchema.applicantKey, applicantKey));

    await tx.insert(cadreVoteHistory).values(
      votes.map((vote) => ({
        userKey: vote.userKey,
        applicantKey: vote.applicantKey,
        vote: vote.vote,
        createdAt: vote.createdAt, // Explicit to keep history
        updatedAt: vote.updatedAt,
      }))
    );

    await tx
      .delete(cadreVoteSchema)
      .where(eq(cadreVoteSchema.applicantKey, applicantKey));
=======
export async function archiveCadreVotes(
  applicantKey: SS58Address,
  tx: Transaction,
) {
  const votes = await tx
    .select()
    .from(cadreVoteSchema)
    .where(eq(cadreVoteSchema.applicantKey, applicantKey));

  await tx.insert(cadreVoteHistory).values(
    votes.map((vote) => ({
      userKey: vote.userKey,
      applicantKey: vote.applicantKey,
      vote: vote.vote,
      createdAt: vote.createdAt, // Explicit to keep history
      updatedAt: vote.updatedAt,
    })),
  );

  await tx
    .delete(cadreVoteSchema)
    .where(eq(cadreVoteSchema.applicantKey, applicantKey));
>>>>>>> 1157e578
}

export async function addCadreMember(userKey: SS58Address, discordId: string) {
  await db.transaction(async (tx) => {
    await tx.insert(cadreSchema).values({
<<<<<<< HEAD
        userKey: userKey,
        discordId: discordId,
      });
=======
      userKey: userKey,
      discordId: discordId,
    });
>>>>>>> 1157e578
    await tx
      .update(cadreCandidateSchema)
      .set({
        candidacyStatus: candidacyStatusValues.ACCEPTED,
      })
<<<<<<< HEAD
      .where(eq(cadreCandidateSchema.userKey, userKey))
    
=======
      .where(eq(cadreCandidateSchema.userKey, userKey));

>>>>>>> 1157e578
    await archiveCadreVotes(userKey, tx);
  });
}

export async function removeCadreMember(userKey: SS58Address) {
  await db.transaction(async (tx) => {
    await archiveCadreVotes(userKey, tx);
<<<<<<< HEAD
    await tx
      .delete(cadreSchema)
      .where(eq(cadreSchema.userKey, userKey));
    await tx
    .update(cadreCandidateSchema)
    .set({candidacyStatus: candidacyStatusValues.REMOVED})
    .where(eq(cadreCandidateSchema.userKey, userKey));
=======
    await tx.delete(cadreSchema).where(eq(cadreSchema.userKey, userKey));
    await tx
      .update(cadreCandidateSchema)
      .set({ candidacyStatus: candidacyStatusValues.REMOVED })
      .where(eq(cadreCandidateSchema.userKey, userKey));
>>>>>>> 1157e578
  });
}

export async function refuseCadreApplication(userKey: SS58Address) {
  await db.transaction(async (tx) => {
    await tx
      .update(cadreCandidateSchema)
<<<<<<< HEAD
      .set({candidacyStatus: candidacyStatusValues.REJECTED})
=======
      .set({ candidacyStatus: candidacyStatusValues.REJECTED })
>>>>>>> 1157e578
      .where(eq(cadreCandidateSchema.userKey, userKey));

    await archiveCadreVotes(userKey, tx);
  });
}

<<<<<<< HEAD

=======
>>>>>>> 1157e578
export async function getGovItemIdsByType(
  type: GovernanceItemType,
): Promise<number[]> {
  const result = await db
    .select({
      itemId: governanceNotificationSchema.itemId,
    })
    .from(governanceNotificationSchema)
    .where(eq(governanceNotificationSchema.itemType, type));

  const itemIds = result.map((row) => row.itemId);

  return itemIds;
}

export async function countCadreKeys(): Promise<number> {
  const result = await db
    .select({
      count: sql`count(*)`.as<number>(),
    })
    .from(cadreSchema)
    .where(sql`${cadreSchema.deletedAt} is null`)
    .execute();

  if (!result[0]) {
    return 0;
  }

  return result[0].count;
}

export async function pendingPenalizations(threshold: number) {
  const subquery = db
    .select({ agentKey: penalizeAgentVotesSchema.agentKey })
    .from(penalizeAgentVotesSchema)
    .where(not(penalizeAgentVotesSchema.executed))
    .groupBy(penalizeAgentVotesSchema.agentKey)
    .having(gte(sql`count(*)`, threshold));

  const result = await db
    .with(subquery.as("subquery"))
    .select({
      agentKey: penalizeAgentVotesSchema.agentKey,
      medianPenaltyFactor:
        sql`percentile_cont(0.5) within group (order by ${penalizeAgentVotesSchema.penaltyFactor})`.as<number>(),
    })
    .from(penalizeAgentVotesSchema)
    .where(
      and(
        not(penalizeAgentVotesSchema.executed),
        sql`${penalizeAgentVotesSchema.agentKey} in (select "agent_key" from subquery)`,
      ),
    )
    .groupBy(penalizeAgentVotesSchema.agentKey);

  return result;
}

export async function updatePenalizeAgentVotes(agentKeys: string[]) {
  await db
    .update(penalizeAgentVotesSchema)
    .set({
      executed: true,
    })
    .where(inArray(penalizeAgentVotesSchema.agentKey, agentKeys))
    .execute();
}

// util for upsert https://orm.drizzle.team/learn/guides/upsert#postgresql-and-sqlite
function buildConflictUpdateColumns<
  T extends Table,
  Q extends keyof T["_"]["columns"],
>(table: T, columns: Q[]): Record<Q, SQL> {
  const cls = getTableColumns(table);
  return columns.reduce(
    (acc, column) => {
      const colName = cls[column]?.name;
      acc[column] = sql.raw(`excluded.${colName}`);
      return acc;
    },
    {} as Record<Q, SQL>,
  );
}

export function SubspaceAgentToDatabase(
  agent: TorusAgent,
  atBlock: number,
  whitelisted: boolean,
): Agent {
  return {
    // Insertion timestamp
    atBlock: atBlock,

    // Actual identifier
    key: agent.key,
    name: agent.name,
    apiUrl: agent.url,
    metadataUri: agent.metadata,
    weightFactor: agent.weightPenaltyFactor,

    isWhitelisted: whitelisted,
    registrationBlock: atBlock,

    totalStaked: 0n,
    totalStakers: 0,
  };
}

/**
 * Queries the user-module data table to build a mapping of user keys to
 * module keys to weights.
 *
 * @returns user key -> module id -> weight (0–100)
 */
export async function getUserWeightMap(): Promise<
  Map<string, Map<string, bigint>>
> {
  const result = await db
    .select({
      userKey: userAgentWeightSchema.userKey,
      weight: userAgentWeightSchema.weight,
      agentKey: agentSchema.key,
    })
    .from(agentSchema)
    // filter agents updated on the last seen block
    .where(
      and(
        eq(agentSchema.atBlock, sql`(SELECT MAX(at_block) FROM agent)`),
        eq(agentSchema.isWhitelisted, true),
      ),
    )
    .innerJoin(
      userAgentWeightSchema,
      eq(agentSchema.key, userAgentWeightSchema.agentKey),
    )
    .execute();
  const weightMap = new Map<string, Map<string, bigint>>();
  for (const entry of result) {
    const { userKey, agentKey, weight } = entry;
    const userWeightMap = getOrSetDefault(weightMap, userKey, () => new Map());
    userWeightMap.set(agentKey, BigInt(weight));
  }
  return weightMap;
}<|MERGE_RESOLUTION|>--- conflicted
+++ resolved
@@ -87,10 +87,6 @@
     .execute();
 }
 
-<<<<<<< HEAD
-
-=======
->>>>>>> 1157e578
 interface VotesByIdBase {
   acceptVotes: number;
   refuseVotes: number;
@@ -135,10 +131,6 @@
   }));
 }
 
-<<<<<<< HEAD
-
-=======
->>>>>>> 1157e578
 export async function getCadreDiscord(cadreKey: SS58Address) {
   const result = await db
     .select({
@@ -147,26 +139,16 @@
     .from(cadreCandidateSchema)
     .where(
       and(
-<<<<<<< HEAD
-      isNull(cadreCandidateSchema.deletedAt), 
-      eq(cadreCandidateSchema.userKey, cadreKey)
-    ))
-=======
         isNull(cadreCandidateSchema.deletedAt),
         eq(cadreCandidateSchema.userKey, cadreKey),
       ),
     )
->>>>>>> 1157e578
     .limit(1)
     .execute();
 
   return result.pop()?.discordId;
 }
 
-<<<<<<< HEAD
-
-=======
->>>>>>> 1157e578
 export async function queryTotalVotesPerCadre(): Promise<VotesByKey[]> {
   const result = await db
     .select({
@@ -188,31 +170,6 @@
   }));
 }
 
-<<<<<<< HEAD
-
-export async function archiveCadreVotes(
-  applicantKey: SS58Address, 
-  tx: Transaction
-){
-    const votes = await tx
-      .select()
-      .from(cadreVoteSchema)
-      .where(eq(cadreVoteSchema.applicantKey, applicantKey));
-
-    await tx.insert(cadreVoteHistory).values(
-      votes.map((vote) => ({
-        userKey: vote.userKey,
-        applicantKey: vote.applicantKey,
-        vote: vote.vote,
-        createdAt: vote.createdAt, // Explicit to keep history
-        updatedAt: vote.updatedAt,
-      }))
-    );
-
-    await tx
-      .delete(cadreVoteSchema)
-      .where(eq(cadreVoteSchema.applicantKey, applicantKey));
-=======
 export async function archiveCadreVotes(
   applicantKey: SS58Address,
   tx: Transaction,
@@ -235,33 +192,21 @@
   await tx
     .delete(cadreVoteSchema)
     .where(eq(cadreVoteSchema.applicantKey, applicantKey));
->>>>>>> 1157e578
 }
 
 export async function addCadreMember(userKey: SS58Address, discordId: string) {
   await db.transaction(async (tx) => {
     await tx.insert(cadreSchema).values({
-<<<<<<< HEAD
-        userKey: userKey,
-        discordId: discordId,
-      });
-=======
       userKey: userKey,
       discordId: discordId,
     });
->>>>>>> 1157e578
     await tx
       .update(cadreCandidateSchema)
       .set({
         candidacyStatus: candidacyStatusValues.ACCEPTED,
       })
-<<<<<<< HEAD
-      .where(eq(cadreCandidateSchema.userKey, userKey))
-    
-=======
       .where(eq(cadreCandidateSchema.userKey, userKey));
 
->>>>>>> 1157e578
     await archiveCadreVotes(userKey, tx);
   });
 }
@@ -269,21 +214,11 @@
 export async function removeCadreMember(userKey: SS58Address) {
   await db.transaction(async (tx) => {
     await archiveCadreVotes(userKey, tx);
-<<<<<<< HEAD
-    await tx
-      .delete(cadreSchema)
-      .where(eq(cadreSchema.userKey, userKey));
-    await tx
-    .update(cadreCandidateSchema)
-    .set({candidacyStatus: candidacyStatusValues.REMOVED})
-    .where(eq(cadreCandidateSchema.userKey, userKey));
-=======
     await tx.delete(cadreSchema).where(eq(cadreSchema.userKey, userKey));
     await tx
       .update(cadreCandidateSchema)
       .set({ candidacyStatus: candidacyStatusValues.REMOVED })
       .where(eq(cadreCandidateSchema.userKey, userKey));
->>>>>>> 1157e578
   });
 }
 
@@ -291,21 +226,13 @@
   await db.transaction(async (tx) => {
     await tx
       .update(cadreCandidateSchema)
-<<<<<<< HEAD
-      .set({candidacyStatus: candidacyStatusValues.REJECTED})
-=======
       .set({ candidacyStatus: candidacyStatusValues.REJECTED })
->>>>>>> 1157e578
       .where(eq(cadreCandidateSchema.userKey, userKey));
 
     await archiveCadreVotes(userKey, tx);
   });
 }
 
-<<<<<<< HEAD
-
-=======
->>>>>>> 1157e578
 export async function getGovItemIdsByType(
   type: GovernanceItemType,
 ): Promise<number[]> {
