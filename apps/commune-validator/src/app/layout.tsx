--- conflicted
+++ resolved
@@ -12,10 +12,7 @@
 import { Header } from "@commune-ts/ui/header";
 
 import { TRPCReactProvider } from "~/trpc/react";
-<<<<<<< HEAD
-=======
 import { DelegatedModulesList } from "./components/delegated-modules-list";
->>>>>>> 4ac417a4
 
 export const metadata: Metadata = {
   robots: "all",
@@ -59,17 +56,12 @@
             title="Commune AI"
             wallet={<WalletButtonWithHook />}
           />
-<<<<<<< HEAD
-          <TRPCReactProvider>{children}</TRPCReactProvider>
-          <Footer />
-=======
           <TRPCReactProvider>
             {children} <DelegatedModulesList />
           </TRPCReactProvider>
           <Footer shouldBeFixed />
->>>>>>> 4ac417a4
-        </Providers>
-      </body>
-    </html>
+        </Providers >
+      </body >
+    </html >
   );
 }