"use client";

import { useState } from "react";
import { XMarkIcon } from "@heroicons/react/16/solid";
import { ExclamationTriangleIcon } from "@heroicons/react/20/solid";
import { z } from "zod";

import { toast } from "@commune-ts/providers/use-toast";

import { api } from "~/trpc/react";

<<<<<<< HEAD
enum ReportReason {
  spam = "SPAM",
  harassment = "HARASSMENT",
  hateSpeech = "HATE_SPEECH",
  violence = "VIOLENCE",
  sexualContent = "SEXUAL_CONTENT",
}

=======
>>>>>>> d80219ac
const reportSchema = z.object({
  reason: z.enum([
    "SPAM",
    "VIOLENCE",
    "HARASSMENT",
    "HATE_SPEECH",
    "SEXUAL_CONTENT",
  ] as const),
  content: z.string().min(10).max(500),
});

type ReportFormData = z.infer<typeof reportSchema>;

interface ReportModuleProps {
  moduleId: number;
}

export function ReportModule({ moduleId }: ReportModuleProps) {
  const [modalOpen, setModalOpen] = useState(false);
  const [formData, setFormData] = useState<ReportFormData>({
    reason: "SPAM",
    content: "",
  });
  const [errors, setErrors] = useState<Partial<ReportFormData>>({});

  const reportModuleMutation = api.module.createModuleReport.useMutation({
    onSuccess: () => {
      setModalOpen(false);
      setFormData({ reason: "SPAM", content: "" });
      setErrors({});
    },
  });

  function toggleModalMenu() {
    setModalOpen(!modalOpen);
  }

  const handleInputChange = (
    e: React.ChangeEvent<HTMLSelectElement | HTMLTextAreaElement>,
  ) => {
    const { name, value } = e.target;
    setFormData((prev) => ({ ...prev, [name]: value }));
  };

  const validateForm = (): boolean => {
    try {
      reportSchema.parse(formData);
      setErrors({});
      return true;
    } catch (error) {
      if (error instanceof z.ZodError) {
        const fieldErrors = error.formErrors
          .fieldErrors as Partial<ReportFormData>;
        setErrors(fieldErrors);
      } else {
        console.error("Unexpected error during form validation:", error);
      }
      return false;
    }
  };

  const handleSubmit = (e: React.FormEvent) => {
    e.preventDefault();
    if (validateForm()) {
      reportModuleMutation.mutate({
        moduleId,
        reason: formData.reason,
        content: formData.content,
      });

      toast.success("Module reported successfully.");
    }
  };

  return (
    <>
      <button
        onClick={toggleModalMenu}
        type="button"
        className="flex items-center gap-1 border border-red-500 p-1 px-2 text-red-500 opacity-30 transition duration-200 hover:bg-red-500/10 hover:opacity-100"
      >
        <ExclamationTriangleIcon className="mt-0.5 h-4 w-4" /> Report Module
      </button>
      {modalOpen && (
        <div className="fixed inset-0 z-50 flex items-center justify-center">
          <div
            className="fixed inset-0 bg-black/60 backdrop-blur-sm"
            onClick={toggleModalMenu}
          />
          <div className="z-60 w-[90%] max-w-screen-md animate-fade-in-down overflow-hidden border border-white/20 bg-[#898989]/5 text-left text-white backdrop-blur-md">
            <div className="flex items-center justify-between gap-3 border-b border-gray-500 bg-cover bg-center bg-no-repeat p-1">
              <h3 className="pl-2 text-xl font-bold leading-6" id="modal-title">
                Report Module
              </h3>
              <button
                className="p-2 transition duration-200"
                onClick={toggleModalMenu}
                type="button"
              >
                <XMarkIcon className="h-6 w-6" />
              </button>
            </div>
            <form onSubmit={handleSubmit} className="p-6">
              <div className="mb-4">
                <label className="mb-2 block text-sm font-bold">Reason</label>
                <select
                  name="reason"
                  value={formData.reason}
                  onChange={handleInputChange}
                  className="w-full border border-gray-300 bg-black/40 p-2"
                >
                  <option value="SPAM">Spam</option>
                  <option value="VIOLENCE">Violence</option>
                  <option value="HARASSMENT">Harassment</option>
                  <option value="HATE_SPEECH">Hate Speech</option>
                  <option value="SEXUAL_CONTENT">Sexual Content</option>
                </select>
                {errors.reason && (
                  <p className="mt-1 text-xs text-red-500">{errors.reason}</p>
                )}
              </div>
              <div className="mb-4">
                <label className="mb-2 block text-sm font-bold">
                  Description
                </label>
                <textarea
                  name="content"
                  value={formData.content}
                  onChange={handleInputChange}
                  className="w-full border border-gray-300 bg-black/40 p-2"
                  rows={4}
                ></textarea>
                {errors.content && (
                  <p className="mt-1 text-xs text-red-500">{errors.content}</p>
                )}
              </div>
              <div className="flex justify-end">
                <button
                  type="submit"
                  className="border border-red-500 bg-red-500/10 px-4 py-2 text-white transition duration-200 hover:bg-red-500/20"
                  disabled={reportModuleMutation.isPending}
                >
                  {reportModuleMutation.isPending ? "Submitting..." : "Submit"}
                </button>
              </div>
            </form>
          </div>
        </div>
      )}
    </>
  );
}<|MERGE_RESOLUTION|>--- conflicted
+++ resolved
@@ -9,17 +9,6 @@
 
 import { api } from "~/trpc/react";
 
-<<<<<<< HEAD
-enum ReportReason {
-  spam = "SPAM",
-  harassment = "HARASSMENT",
-  hateSpeech = "HATE_SPEECH",
-  violence = "VIOLENCE",
-  sexualContent = "SEXUAL_CONTENT",
-}
-
-=======
->>>>>>> d80219ac
 const reportSchema = z.object({
   reason: z.enum([
     "SPAM",
