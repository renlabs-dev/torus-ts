--- conflicted
+++ resolved
@@ -3,15 +3,7 @@
 
 import { Loading } from "@commune-ts/ui/loading";
 
-<<<<<<< HEAD
-import { sections } from "../utils/mocks/sections-mock";
-import { FrequentQuestions } from "./components/sections/frequent-questions";
-import { GenericSection } from "./components/sections/generic-section";
-import { HeroSection } from "./components/sections/hero-section";
-import { WelcomeSection } from "./components/sections/welcome";
-=======
 import { MainSection } from "./components/sections/main-section";
->>>>>>> 428d4a96
 
 export const metadata: Metadata = {
   robots: "all",
@@ -23,27 +15,7 @@
 export default function Page(): JSX.Element {
   return (
     <Suspense fallback={<Loading />}>
-<<<<<<< HEAD
-      <HeroSection />
-      <WelcomeSection />
-      {sections.map((section, index) => {
-        return (
-          <GenericSection
-            features={section.features}
-            iconSrc={section.iconSrc}
-            index={index}
-            key={section.title}
-            sectionName={section.sectionName}
-            subtitle={section.subtitle}
-            title={section.title}
-          />
-        );
-      })}
-      <FrequentQuestions />
-      <Footer />
-=======
       <MainSection />
->>>>>>> 428d4a96
     </Suspense>
   );
 }