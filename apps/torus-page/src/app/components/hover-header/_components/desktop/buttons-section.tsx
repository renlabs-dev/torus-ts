--- conflicted
+++ resolved
@@ -1,4 +1,3 @@
-<<<<<<< HEAD
 /* eslint-disable @typescript-eslint/no-non-null-assertion */
 
 import { CustomButton } from "../custom-button";
@@ -10,60 +9,7 @@
 import { motion } from "framer-motion";
 import { ArrowBigDown } from "lucide-react";
 import { useEffect, useState } from "react";
-=======
-import { Button, Card, cn, links, ScrollArea } from "@torus-ts/ui";
-import { motion } from "framer-motion";
-import { ArrowBigDown } from "lucide-react";
-import Link from "next/link";
-import { useEffect, useState } from "react";
 
-const buttonVariants = {
-  hidden: { opacity: 0, y: -15 },
-  visible: (custom: number) => ({
-    opacity: 1,
-    y: 0,
-    transition: { duration: 0.3, delay: custom * 0.1 },
-  }),
-};
-
-const textVariants = {
-  collapsed: { opacity: 0, height: 0 },
-  expanded: { opacity: 1, height: "auto" },
-};
-
-const cardVariants = {
-  collapsed: { height: "auto" },
-  expanded: { height: "auto" },
-};
-
-interface ButtonProps {
-  href: string;
-  children: React.ReactNode;
-  isHidden?: boolean;
-}
-
-function CustomButton({ href, children, isHidden }: ButtonProps) {
-  if (isHidden) {
-    return (
-      <Button className="invisible w-28" size="lg">
-        gambiarra
-      </Button>
-    );
-  }
-  return (
-    <Button
-      variant="outline"
-      size="lg"
-      asChild
-      className={`w-28 animate-fade-down bg-background animate-delay-300`}
-    >
-      <Link href={href} target="_blank">
-        {children}
-      </Link>
-    </Button>
-  );
-}
->>>>>>> 2787c9ea
 
 interface ButtonsSectionProps {
   isExpanded: boolean;
@@ -153,16 +99,11 @@
         className="absolute mt-20 flex w-full max-w-[43rem] justify-around gap-36"
         style={{ zIndex: isExpanded ? 1 : "auto" }}
       >
-<<<<<<< HEAD
         <CustomButton
           href={desktopButtons.starter[2]!.href}
           isHidden={!showStarter}
         >
           {desktopButtons.starter[2]!.text}
-=======
-        <CustomButton href={links.blog} isHidden={!showStarter}>
-          Blog
->>>>>>> 2787c9ea
         </CustomButton>
         <CustomButton
           href={desktopButtons.network[2]!.href}
