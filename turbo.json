{
  "$schema": "https://turborepo.org/schema.json",
  "ui": "tui",
  "tasks": {
    "topo": {
      "dependsOn": [
        "^topo"
      ]
    },
    "build": {
      "dependsOn": [
        "^build"
      ],
      "outputs": [
        ".cache/tsbuildinfo.json",
        "dist/**"
      ]
    },
    "dev": {
      "cache": false,
      "persistent": false
    },
    "format": {
      "outputs": [
        ".cache/.prettiercache"
      ],
      "outputLogs": "new-only"
    },
    "lint": {
      "dependsOn": [
        "^topo",
        "^build"
      ],
      "outputs": [
        ".cache/.eslintcache"
      ]
    },
    "typecheck": {
      "dependsOn": [
        "^topo",
        "^build"
      ],
      "outputs": [
        ".cache/tsbuildinfo.json"
      ]
    },
    "clean": {
      "cache": false
    },
    "//#clean": {
      "cache": false
    },
    "push": {
      "cache": false,
      "interactive": true
    },
    "studio": {
      "cache": false,
      "persistent": true
    },
    "ui-add": {
      "cache": false,
      "interactive": true
    }
  },
  "globalEnv": [
    "POSTGRES_URL",
    "DISCORD_API_TOKEN",
    "DISCORD_API_ENDPOINT",
<<<<<<< HEAD
=======
    "PINATA_JWT",
>>>>>>> 8b9d821e
    "AUTH_DISCORD_ID",
    "AUTH_DISCORD_SECRET",
    "AUTH_REDIRECT_PROXY_URL",
    "AUTH_SECRET",
    "PORT",
    "SUBSPACE_MNEMONIC",
    "NEXT_PUBLIC_WS_PROVIDER_URL",
    "NEXT_PUBLIC_CACHE_PROVIDER_URL"
  ],
  "globalPassThroughEnv": [
    "NODE_ENV",
    "CI",
    "VERCEL",
    "VERCEL_ENV",
    "VERCEL_URL",
    "npm_lifecycle_event"
  ]
}<|MERGE_RESOLUTION|>--- conflicted
+++ resolved
@@ -67,10 +67,7 @@
     "POSTGRES_URL",
     "DISCORD_API_TOKEN",
     "DISCORD_API_ENDPOINT",
-<<<<<<< HEAD
-=======
     "PINATA_JWT",
->>>>>>> 8b9d821e
     "AUTH_DISCORD_ID",
     "AUTH_DISCORD_SECRET",
     "AUTH_REDIRECT_PROXY_URL",
