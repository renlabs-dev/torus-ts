lockfileVersion: '9.0'

settings:
  autoInstallPeers: true
  excludeLinksFromLockfile: false

catalogs:
  default:
    '@heroicons/react':
      specifier: ^2.1.5
      version: 2.1.5
    '@next/eslint-plugin-next':
      specifier: ^14.2.5
      version: 14.2.15
    '@polkadot/api':
      specifier: ^13.0.1
      version: 13.2.1
    '@polkadot/api-augment':
      specifier: ^13.0.1
      version: 13.2.1
    '@polkadot/extension-dapp':
      specifier: ^0.52.3
      version: 0.52.3
    '@polkadot/extension-inject':
      specifier: ^0.52.3
      version: 0.52.3
    '@polkadot/types':
      specifier: ^13.0.1
<<<<<<< HEAD
      version: 13.0.1
    '@polkadot/util':
      specifier: ^13.0.2
      version: 13.0.2
=======
      version: 13.2.1
    '@polkadot/util':
      specifier: ^13.0.2
      version: 13.1.1
>>>>>>> bd2e1814
    '@polkadot/util-crypto':
      specifier: ^13.0.2
      version: 13.1.1
    '@t3-oss/env-nextjs':
      specifier: ^0.10.1
      version: 0.10.1
    '@tailwindcss/typography':
      specifier: ^0.5.15
      version: 0.5.15
    '@tanstack/react-query':
      specifier: ^5.51.23
      version: 5.59.13
    '@trpc/client':
      specifier: ^11.0.0-rc.477
      version: 11.0.0-rc.571
    '@trpc/react-query':
      specifier: ^11.0.0-rc.477
      version: 11.0.0-rc.571
    '@trpc/server':
      specifier: ^11.0.0-rc.477
      version: 11.0.0-rc.571
    '@types/node':
      specifier: ^20.14.15
      version: 20.16.11
    dotenv-cli:
      specifier: ^7.4.2
      version: 7.4.2
    eslint:
      specifier: ^9.9.0
      version: 9.12.0
    jiti:
      specifier: ^1.21.6
      version: 1.21.6
    multiformats:
      specifier: ^13.2.3
      version: 13.3.0
    next:
      specifier: ^14.2.13
      version: 14.2.15
    postcss:
      specifier: ^8.4.41
      version: 8.4.47
    prettier:
      specifier: ^3.3.3
      version: 3.3.3
    rustie:
      specifier: ^0.2.0
      version: 0.2.0
    tailwindcss:
      specifier: ^3.4.10
      version: 3.4.13
    tsafe:
      specifier: ^1.6.6
      version: 1.7.5
    tsx:
      specifier: ^4.19.1
      version: 4.19.1
    typescript:
      specifier: ^5.5.4
      version: 5.6.3
    zod:
      specifier: ^3.23.8
      version: 3.23.8
  react18:
    '@types/react':
      specifier: ^18.3.3
      version: 18.3.11
    '@types/react-dom':
      specifier: ^18.3.0
      version: 18.3.1
    react:
      specifier: 18.3.1
      version: 18.3.1
    react-dom:
      specifier: 18.3.1
      version: 18.3.1

importers:

  .:
    devDependencies:
      '@commune-ts/prettier-config':
        specifier: workspace:*
        version: link:tooling/prettier
      '@turbo/gen':
        specifier: ^2.1.1
        version: 2.1.3(@types/node@22.7.5)(typescript@5.6.3)
      husky:
        specifier: ^9.1.4
        version: 9.1.6
      prettier:
        specifier: 'catalog:'
        version: 3.3.3
      sort-package-json:
        specifier: ^2.10.1
        version: 2.10.1
      turbo:
        specifier: ^2.1.1
        version: 2.1.3
      typescript:
        specifier: 'catalog:'
        version: 5.6.3

  apps/commune-cache:
    dependencies:
      '@commune-ts/subspace':
        specifier: workspace:*
        version: link:../../packages/subspace
      '@polkadot/api':
        specifier: 'catalog:'
        version: 13.2.1
      '@t3-oss/env-core':
        specifier: ^0.11.1
        version: 0.11.1(typescript@5.6.3)(zod@3.23.8)
      cors:
        specifier: ^2.8.5
        version: 2.8.5
      express:
        specifier: ^4.19.2
        version: 4.21.1
      json-bigint:
        specifier: ^1.0.0
        version: 1.0.0
      zod:
        specifier: 'catalog:'
        version: 3.23.8
    devDependencies:
      '@commune-ts/eslint-config':
        specifier: workspace:*
        version: link:../../tooling/eslint
      '@commune-ts/prettier-config':
        specifier: workspace:*
        version: link:../../tooling/prettier
      '@commune-ts/tsconfig':
        specifier: workspace:*
        version: link:../../tooling/typescript
      '@commune-ts/types':
        specifier: workspace:*
        version: link:../../packages/types
      '@polkadot/api-augment':
        specifier: 'catalog:'
        version: 13.2.1
      '@types/cors':
        specifier: ^2.8.17
        version: 2.8.17
      '@types/express':
        specifier: ^4.17.21
        version: 4.17.21
      '@types/json-bigint':
        specifier: ^1.0.4
        version: 1.0.4
      '@types/node':
        specifier: 'catalog:'
        version: 20.16.11
      dotenv-cli:
        specifier: 'catalog:'
        version: 7.4.2
      eslint:
        specifier: 'catalog:'
        version: 9.12.0(jiti@1.21.6)
      node-fetch:
        specifier: ^3.3.2
        version: 3.3.2
      nodemon:
        specifier: ^3.1.4
        version: 3.1.7
      prettier:
        specifier: 'catalog:'
        version: 3.3.3
      ts-node:
        specifier: ^10.9.2
        version: 10.9.2(@types/node@20.16.11)(typescript@5.6.3)
      tsx:
        specifier: 'catalog:'
        version: 4.19.1
      typescript:
        specifier: 'catalog:'
        version: 5.6.3

  apps/commune-forum:
    dependencies:
      '@commune-ts/api':
        specifier: workspace:*
        version: link:../../packages/api
      '@commune-ts/db':
        specifier: workspace:*
        version: link:../../packages/db
      '@commune-ts/providers':
        specifier: workspace:*
        version: link:../../packages/providers
      '@commune-ts/types':
        specifier: workspace:*
        version: link:../../packages/types
      '@commune-ts/ui':
        specifier: workspace:*
        version: link:../../packages/ui
      '@commune-ts/utils':
        specifier: workspace:*
        version: link:../../packages/utils
      '@commune-ts/wallet':
        specifier: workspace:*
        version: link:../../packages/wallet
      '@heroicons/react':
        specifier: 'catalog:'
        version: 2.1.5(react@18.3.1)
      '@t3-oss/env-nextjs':
        specifier: 'catalog:'
        version: 0.10.1(typescript@5.5.4)(zod@3.23.8)
      '@tanstack/react-query':
        specifier: 'catalog:'
        version: 5.51.24(react@18.3.1)
      '@trpc/client':
        specifier: 'catalog:'
        version: 11.0.0-rc.502(@trpc/server@11.0.0-rc.502)
      '@trpc/react-query':
        specifier: 'catalog:'
        version: 11.0.0-rc.502(@tanstack/react-query@5.51.24(react@18.3.1))(@trpc/client@11.0.0-rc.502(@trpc/server@11.0.0-rc.502))(@trpc/server@11.0.0-rc.502)(react-dom@18.3.1(react@18.3.1))(react@18.3.1)
      '@trpc/server':
        specifier: 'catalog:'
        version: 11.0.0-rc.502
      '@uiw/react-markdown-preview':
        specifier: ^5.1.1
        version: 5.1.2(@types/react@18.3.3)(react-dom@18.3.1(react@18.3.1))(react@18.3.1)
      luxon:
        specifier: ^3.5.0
        version: 3.5.0
      next:
        specifier: 'catalog:'
        version: 14.2.14(react-dom@18.3.1(react@18.3.1))(react@18.3.1)
      react:
        specifier: catalog:react18
        version: 18.3.1
      react-dom:
        specifier: catalog:react18
        version: 18.3.1(react@18.3.1)
      rustie:
        specifier: 'catalog:'
        version: 0.2.0
      tsafe:
        specifier: 'catalog:'
        version: 1.7.2
      zod:
        specifier: 'catalog:'
        version: 3.23.8
    devDependencies:
      '@commune-ts/eslint-config':
        specifier: workspace:*
        version: link:../../tooling/eslint
      '@commune-ts/tailwind-config':
        specifier: workspace:*
        version: link:../../tooling/tailwind
      '@commune-ts/tsconfig':
        specifier: workspace:*
        version: link:../../tooling/typescript
      '@next/eslint-plugin-next':
        specifier: 'catalog:'
        version: 14.2.5
      '@types/luxon':
        specifier: ^3.4.2
        version: 3.4.2
      '@types/node':
        specifier: 'catalog:'
        version: 20.16.1
      '@types/react':
        specifier: catalog:react18
        version: 18.3.3
      '@types/react-dom':
        specifier: catalog:react18
        version: 18.3.0
      jiti:
        specifier: 'catalog:'
        version: 1.21.6
      postcss:
        specifier: 'catalog:'
        version: 8.4.41
      tailwindcss:
        specifier: 'catalog:'
        version: 3.4.10(ts-node@10.9.2(@types/node@20.16.1)(typescript@5.5.4))
      typescript:
        specifier: 'catalog:'
        version: 5.5.4

  apps/commune-governance:
    dependencies:
      '@commune-ts/api':
        specifier: workspace:*
        version: link:../../packages/api
      '@commune-ts/providers':
        specifier: workspace:*
        version: link:../../packages/providers
      '@commune-ts/types':
        specifier: workspace:*
        version: link:../../packages/types
      '@commune-ts/ui':
        specifier: workspace:*
        version: link:../../packages/ui
      '@commune-ts/utils':
        specifier: workspace:*
        version: link:../../packages/utils
      '@commune-ts/wallet':
        specifier: workspace:*
        version: link:../../packages/wallet
      '@heroicons/react':
        specifier: 'catalog:'
        version: 2.1.5(react@18.3.1)
      '@t3-oss/env-nextjs':
        specifier: 'catalog:'
        version: 0.10.1(typescript@5.6.3)(zod@3.23.8)
      '@tanstack/react-query':
        specifier: 'catalog:'
        version: 5.59.13(react@18.3.1)
      '@trpc/client':
        specifier: 'catalog:'
        version: 11.0.0-rc.571(@trpc/server@11.0.0-rc.571)
      '@trpc/react-query':
        specifier: 'catalog:'
        version: 11.0.0-rc.571(@tanstack/react-query@5.59.13(react@18.3.1))(@trpc/client@11.0.0-rc.571(@trpc/server@11.0.0-rc.571))(@trpc/server@11.0.0-rc.571)(react-dom@18.3.1(react@18.3.1))(react@18.3.1)
      '@trpc/server':
        specifier: 'catalog:'
        version: 11.0.0-rc.571
      '@uiw/react-markdown-preview':
        specifier: ^5.1.1
        version: 5.1.3(@types/react@18.3.11)(react-dom@18.3.1(react@18.3.1))(react@18.3.1)
      next:
        specifier: 'catalog:'
        version: 14.2.15(react-dom@18.3.1(react@18.3.1))(react@18.3.1)
      react:
        specifier: catalog:react18
        version: 18.3.1
      react-dom:
        specifier: catalog:react18
        version: 18.3.1(react@18.3.1)
      rustie:
        specifier: 'catalog:'
        version: 0.2.0
      superjson:
        specifier: 2.2.1
        version: 2.2.1
      tsafe:
        specifier: 'catalog:'
        version: 1.7.5
      zod:
        specifier: 'catalog:'
        version: 3.23.8
    devDependencies:
      '@commune-ts/eslint-config':
        specifier: workspace:*
        version: link:../../tooling/eslint
      '@commune-ts/tailwind-config':
        specifier: workspace:*
        version: link:../../tooling/tailwind
      '@commune-ts/tsconfig':
        specifier: workspace:*
        version: link:../../tooling/typescript
      '@next/eslint-plugin-next':
        specifier: 'catalog:'
        version: 14.2.15
      '@types/node':
        specifier: 'catalog:'
        version: 20.16.11
      '@types/react':
        specifier: catalog:react18
        version: 18.3.11
      '@types/react-dom':
        specifier: catalog:react18
        version: 18.3.1
      jiti:
        specifier: 'catalog:'
        version: 1.21.6
      postcss:
        specifier: 'catalog:'
        version: 8.4.47
      tailwindcss:
        specifier: 'catalog:'
        version: 3.4.13(ts-node@10.9.2(@types/node@20.16.11)(typescript@5.6.3))
      typescript:
        specifier: 'catalog:'
        version: 5.6.3

  apps/commune-page:
    dependencies:
      '@commune-ts/ui':
        specifier: workspace:*
        version: link:../../packages/ui
      '@headlessui/react':
        specifier: ^2.0.4
        version: 2.1.10(react-dom@18.3.1(react@18.3.1))(react@18.3.1)
      '@heroicons/react':
        specifier: 'catalog:'
        version: 2.1.5(react@18.3.1)
      '@mdx-js/loader':
        specifier: ^3.0.1
        version: 3.0.1(webpack@5.95.0)
      '@mdx-js/react':
        specifier: ^3.0.1
        version: 3.0.1(@types/react@18.3.11)(react@18.3.1)
      '@next/mdx':
        specifier: ^14.2.5
        version: 14.2.15(@mdx-js/loader@3.0.1(webpack@5.95.0))(@mdx-js/react@3.0.1(@types/react@18.3.11)(react@18.3.1))
      '@t3-oss/env-nextjs':
        specifier: 'catalog:'
        version: 0.10.1(typescript@5.6.3)(zod@3.23.8)
      '@types/mdx':
        specifier: ^2.0.13
        version: 2.0.13
      '@types/three':
        specifier: ^0.165.0
        version: 0.165.0
      gsap:
        specifier: ^3.12.5
        version: 3.12.5
      lil-gui:
        specifier: ^0.19.2
        version: 0.19.2
      next:
        specifier: 'catalog:'
        version: 14.2.15(react-dom@18.3.1(react@18.3.1))(react@18.3.1)
      parse-numeric-range:
        specifier: ^1.3.0
        version: 1.3.0
      react:
        specifier: catalog:react18
        version: 18.3.1
      react-countup:
        specifier: ^6.5.3
        version: 6.5.3(react@18.3.1)
      react-dom:
        specifier: catalog:react18
        version: 18.3.1(react@18.3.1)
      rehype-parse:
        specifier: ^9.0.0
        version: 9.0.1
      rehype-pretty-code:
        specifier: ^0.13.1
        version: 0.13.2(shiki@1.22.0)
      shiki:
        specifier: ^1.6.1
        version: 1.22.0
      three:
        specifier: ^0.164.1
        version: 0.164.1
      unified:
        specifier: ^11.0.4
        version: 11.0.5
      unist-util-visit:
        specifier: ^5.0.0
        version: 5.0.0
      zod:
        specifier: 'catalog:'
        version: 3.23.8
    devDependencies:
      '@commune-ts/eslint-config':
        specifier: workspace:*
        version: link:../../tooling/eslint
      '@commune-ts/tailwind-config':
        specifier: workspace:*
        version: link:../../tooling/tailwind
      '@commune-ts/tsconfig':
        specifier: workspace:*
        version: link:../../tooling/typescript
      '@next/eslint-plugin-next':
        specifier: 'catalog:'
        version: 14.2.15
      '@tailwindcss/typography':
        specifier: 'catalog:'
        version: 0.5.15(tailwindcss@3.4.13(ts-node@10.9.2(@types/node@20.16.11)(typescript@5.6.3)))
      '@types/node':
        specifier: 'catalog:'
        version: 20.16.11
      '@types/react':
        specifier: catalog:react18
        version: 18.3.11
      '@types/react-dom':
        specifier: catalog:react18
        version: 18.3.1
      jiti:
        specifier: 'catalog:'
        version: 1.21.6
      postcss:
        specifier: 'catalog:'
        version: 8.4.47
      raw-loader:
        specifier: ^4.0.2
        version: 4.0.2(webpack@5.95.0)
      tailwindcss:
        specifier: 'catalog:'
        version: 3.4.13(ts-node@10.9.2(@types/node@20.16.11)(typescript@5.6.3))
      typescript:
        specifier: 'catalog:'
        version: 5.6.3

  apps/commune-validator:
    dependencies:
      '@commune-ts/api':
        specifier: workspace:*
        version: link:../../packages/api
      '@commune-ts/providers':
        specifier: workspace:*
        version: link:../../packages/providers
      '@commune-ts/ui':
        specifier: workspace:*
        version: link:../../packages/ui
      '@commune-ts/utils':
        specifier: workspace:*
        version: link:../../packages/utils
      '@commune-ts/wallet':
        specifier: workspace:*
        version: link:../../packages/wallet
      '@heroicons/react':
        specifier: 'catalog:'
        version: 2.1.5(react@18.3.1)
      '@t3-oss/env-nextjs':
        specifier: 'catalog:'
        version: 0.10.1(typescript@5.6.3)(zod@3.23.8)
      '@tanstack/react-query':
        specifier: 'catalog:'
        version: 5.59.13(react@18.3.1)
      '@trpc/client':
        specifier: 'catalog:'
        version: 11.0.0-rc.571(@trpc/server@11.0.0-rc.571)
      '@trpc/react-query':
        specifier: 'catalog:'
        version: 11.0.0-rc.571(@tanstack/react-query@5.59.13(react@18.3.1))(@trpc/client@11.0.0-rc.571(@trpc/server@11.0.0-rc.571))(@trpc/server@11.0.0-rc.571)(react-dom@18.3.1(react@18.3.1))(react@18.3.1)
      '@trpc/server':
        specifier: 'catalog:'
        version: 11.0.0-rc.571
      next:
        specifier: 'catalog:'
        version: 14.2.15(react-dom@18.3.1(react@18.3.1))(react@18.3.1)
      react:
        specifier: catalog:react18
        version: 18.3.1
      react-dom:
        specifier: catalog:react18
        version: 18.3.1(react@18.3.1)
      superjson:
        specifier: 2.2.1
        version: 2.2.1
      zod:
        specifier: 'catalog:'
        version: 3.23.8
      zustand:
        specifier: ^4.5.4
        version: 4.5.5(@types/react@18.3.11)(react@18.3.1)
    devDependencies:
      '@commune-ts/eslint-config':
        specifier: workspace:*
        version: link:../../tooling/eslint
      '@commune-ts/tailwind-config':
        specifier: workspace:*
        version: link:../../tooling/tailwind
      '@commune-ts/tsconfig':
        specifier: workspace:*
        version: link:../../tooling/typescript
      '@next/eslint-plugin-next':
        specifier: 'catalog:'
        version: 14.2.15
      '@types/node':
        specifier: 'catalog:'
        version: 20.16.11
      '@types/react':
        specifier: catalog:react18
        version: 18.3.11
      '@types/react-dom':
        specifier: catalog:react18
        version: 18.3.1
      dotenv-cli:
        specifier: ^7.4.2
        version: 7.4.2
      jiti:
        specifier: 'catalog:'
        version: 1.21.6
      postcss:
        specifier: 'catalog:'
        version: 8.4.47
      tailwindcss:
        specifier: 'catalog:'
        version: 3.4.13(ts-node@10.9.2(@types/node@20.16.11)(typescript@5.6.3))
      typescript:
        specifier: 'catalog:'
        version: 5.6.3

  apps/commune-wallet:
    dependencies:
      '@commune-ts/providers':
        specifier: workspace:*
        version: link:../../packages/providers
      '@commune-ts/ui':
        specifier: workspace:*
        version: link:../../packages/ui
      '@heroicons/react':
        specifier: 'catalog:'
        version: 2.1.5(react@18.3.1)
      '@t3-oss/env-nextjs':
        specifier: 'catalog:'
        version: 0.10.1(typescript@5.6.3)(zod@3.23.8)
      next:
        specifier: 'catalog:'
        version: 14.2.15(react-dom@18.3.1(react@18.3.1))(react@18.3.1)
      react:
        specifier: catalog:react18
        version: 18.3.1
      react-dom:
        specifier: catalog:react18
        version: 18.3.1(react@18.3.1)
      zod:
        specifier: 'catalog:'
        version: 3.23.8
    devDependencies:
      '@commune-ts/eslint-config':
        specifier: workspace:*
        version: link:../../tooling/eslint
      '@commune-ts/subspace':
        specifier: workspace:*
        version: link:../../packages/subspace
      '@commune-ts/tailwind-config':
        specifier: workspace:*
        version: link:../../tooling/tailwind
      '@commune-ts/tsconfig':
        specifier: workspace:*
        version: link:../../tooling/typescript
      '@next/eslint-plugin-next':
        specifier: 'catalog:'
        version: 14.2.15
      '@tailwindcss/typography':
        specifier: 'catalog:'
        version: 0.5.15(tailwindcss@3.4.13(ts-node@10.9.2(@types/node@20.16.11)(typescript@5.6.3)))
      '@types/node':
        specifier: 'catalog:'
        version: 20.16.11
      '@types/react':
        specifier: catalog:react18
        version: 18.3.11
      '@types/react-dom':
        specifier: catalog:react18
        version: 18.3.1
      jiti:
        specifier: 'catalog:'
        version: 1.21.6
      postcss:
        specifier: 'catalog:'
        version: 8.4.47
      tailwindcss:
        specifier: 'catalog:'
        version: 3.4.13(ts-node@10.9.2(@types/node@20.16.11)(typescript@5.6.3))
      typescript:
        specifier: 'catalog:'
        version: 5.6.3

  apps/commune-worker:
    dependencies:
      '@commune-ts/subspace':
        specifier: workspace:*
        version: link:../../packages/subspace
      '@commune-ts/types':
        specifier: workspace:*
        version: link:../../packages/types
      '@polkadot/api':
        specifier: 'catalog:'
        version: 13.2.1
      express:
        specifier: ^4.19.2
        version: 4.21.1
    devDependencies:
      '@commune-ts/db':
        specifier: workspace:*
        version: link:../../packages/db
      '@commune-ts/eslint-config':
        specifier: workspace:*
        version: link:../../tooling/eslint
      '@commune-ts/prettier-config':
        specifier: workspace:*
        version: link:../../tooling/prettier
      '@commune-ts/tsconfig':
        specifier: workspace:*
        version: link:../../tooling/typescript
      '@commune-ts/utils':
        specifier: workspace:*
        version: link:../../packages/utils
      '@polkadot/api-augment':
        specifier: 'catalog:'
        version: 13.2.1
      '@types/express':
        specifier: ^4.17.21
        version: 4.17.21
      '@types/node':
        specifier: 'catalog:'
        version: 20.16.11
      axios:
        specifier: ^1.7.7
        version: 1.7.7
      dotenv-cli:
        specifier: 'catalog:'
        version: 7.4.2
      eslint:
        specifier: 'catalog:'
        version: 9.12.0(jiti@1.21.6)
      nodemon:
        specifier: ^3.1.4
        version: 3.1.7
      prettier:
        specifier: 'catalog:'
        version: 3.3.3
      ts-node:
        specifier: ^10.9.2
        version: 10.9.2(@types/node@20.16.11)(typescript@5.6.3)
      tsx:
        specifier: 'catalog:'
        version: 4.19.1
      typescript:
        specifier: 'catalog:'
        version: 5.6.3

  apps/communex-page:
    dependencies:
      '@commune-ts/providers':
        specifier: workspace:*
        version: link:../../packages/providers
      '@commune-ts/ui':
        specifier: workspace:*
        version: link:../../packages/ui
      '@commune-ts/wallet':
        specifier: workspace:*
        version: link:../../packages/wallet
      '@heroicons/react':
        specifier: 'catalog:'
        version: 2.1.5(react@18.3.1)
      '@t3-oss/env-nextjs':
        specifier: 'catalog:'
        version: 0.10.1(typescript@5.6.3)(zod@3.23.8)
      next:
        specifier: 'catalog:'
        version: 14.2.15(react-dom@18.3.1(react@18.3.1))(react@18.3.1)
      react:
        specifier: catalog:react18
        version: 18.3.1
      react-dom:
        specifier: catalog:react18
        version: 18.3.1(react@18.3.1)
      zod:
        specifier: 'catalog:'
        version: 3.23.8
    devDependencies:
      '@commune-ts/eslint-config':
        specifier: workspace:*
        version: link:../../tooling/eslint
      '@commune-ts/tailwind-config':
        specifier: workspace:*
        version: link:../../tooling/tailwind
      '@commune-ts/tsconfig':
        specifier: workspace:*
        version: link:../../tooling/typescript
      '@next/eslint-plugin-next':
        specifier: 'catalog:'
        version: 14.2.15
      '@types/node':
        specifier: 'catalog:'
        version: 20.16.11
      '@types/react':
        specifier: catalog:react18
        version: 18.3.11
      '@types/react-dom':
        specifier: catalog:react18
        version: 18.3.1
      jiti:
        specifier: 'catalog:'
        version: 1.21.6
      postcss:
        specifier: 'catalog:'
        version: 8.4.47
      tailwindcss:
        specifier: 'catalog:'
        version: 3.4.13(ts-node@10.9.2(@types/node@20.16.11)(typescript@5.6.3))
      typescript:
        specifier: 'catalog:'
        version: 5.6.3

  packages/api:
    dependencies:
      '@commune-ts/db':
        specifier: workspace:*
        version: link:../db
      '@commune-ts/types':
        specifier: workspace:*
        version: link:../types
      '@commune-ts/utils':
        specifier: workspace:*
        version: link:../utils
      '@polkadot/util':
        specifier: 'catalog:'
<<<<<<< HEAD
        version: 13.0.2
      '@polkadot/util-crypto':
        specifier: 'catalog:'
        version: 13.0.2(@polkadot/util@13.0.2)
      '@trpc/client':
        specifier: 'catalog:'
        version: 11.0.0-rc.502(@trpc/server@11.0.0-rc.502)
=======
        version: 13.1.1
      '@polkadot/util-crypto':
        specifier: 'catalog:'
        version: 13.1.1(@polkadot/util@13.1.1)
      '@trpc/client':
        specifier: 'catalog:'
        version: 11.0.0-rc.571(@trpc/server@11.0.0-rc.571)
>>>>>>> bd2e1814
      '@trpc/server':
        specifier: 'catalog:'
        version: 11.0.0-rc.571
      jsonwebtoken:
        specifier: ^9.0.2
        version: 9.0.2
      superjson:
        specifier: 2.2.1
        version: 2.2.1
      zod:
        specifier: 'catalog:'
        version: 3.23.8
    devDependencies:
      '@commune-ts/eslint-config':
        specifier: workspace:*
        version: link:../../tooling/eslint
      '@commune-ts/prettier-config':
        specifier: workspace:*
        version: link:../../tooling/prettier
      '@commune-ts/tsconfig':
        specifier: workspace:*
        version: link:../../tooling/typescript
      '@types/jsonwebtoken':
        specifier: ^9.0.6
        version: 9.0.7
      eslint:
        specifier: 'catalog:'
        version: 9.12.0(jiti@1.21.6)
      prettier:
        specifier: 'catalog:'
        version: 3.3.3
      typescript:
        specifier: 'catalog:'
        version: 5.6.3

  packages/db:
    dependencies:
      drizzle-orm:
        specifier: ^0.33.0
        version: 0.33.0(@types/react@18.3.11)(postgres@3.4.4)(react@18.3.1)
      drizzle-zod:
        specifier: ^0.5.1
        version: 0.5.1(drizzle-orm@0.33.0(@types/react@18.3.11)(postgres@3.4.4)(react@18.3.1))(zod@3.23.8)
      postgres:
        specifier: ^3.4.4
        version: 3.4.4
      zod:
        specifier: 'catalog:'
        version: 3.23.8
    devDependencies:
      '@commune-ts/eslint-config':
        specifier: workspace:*
        version: link:../../tooling/eslint
      '@commune-ts/prettier-config':
        specifier: workspace:*
        version: link:../../tooling/prettier
      '@commune-ts/tsconfig':
        specifier: workspace:*
        version: link:../../tooling/typescript
      '@types/node':
        specifier: 'catalog:'
        version: 20.16.11
      dotenv-cli:
        specifier: 'catalog:'
        version: 7.4.2
      drizzle-kit:
        specifier: ^0.24.2
        version: 0.24.2
      eslint:
        specifier: 'catalog:'
        version: 9.12.0(jiti@1.21.6)
      prettier:
        specifier: 'catalog:'
        version: 3.3.3
      typescript:
        specifier: 'catalog:'
        version: 5.6.3

  packages/providers:
    dependencies:
      '@commune-ts/subspace':
        specifier: workspace:*
        version: link:../subspace
      '@commune-ts/types':
        specifier: workspace:*
        version: link:../types
      '@commune-ts/utils':
        specifier: workspace:*
        version: link:../utils
      '@polkadot/api':
        specifier: 'catalog:'
        version: 13.2.1
      '@polkadot/api-augment':
        specifier: 'catalog:'
        version: 13.2.1
      '@polkadot/extension-dapp':
        specifier: 'catalog:'
        version: 0.52.3(@polkadot/api@13.2.1)(@polkadot/util-crypto@13.1.1(@polkadot/util@13.1.1))(@polkadot/util@13.1.1)
      '@polkadot/extension-inject':
        specifier: 'catalog:'
        version: 0.52.3(@polkadot/api@13.2.1)(@polkadot/util@13.1.1)
      '@polkadot/types':
        specifier: 'catalog:'
        version: 13.2.1
      '@polkadot/util-crypto':
        specifier: 'catalog:'
        version: 13.1.1(@polkadot/util@13.1.1)
      '@tanstack/react-query':
        specifier: 'catalog:'
        version: 5.59.13(react@18.3.1)
      multiformats:
        specifier: 'catalog:'
        version: 13.3.0
      next:
        specifier: 'catalog:'
        version: 14.2.15(react-dom@18.3.1(react@18.3.1))(react@18.3.1)
      react:
        specifier: catalog:react18
        version: 18.3.1
      react-dom:
        specifier: catalog:react18
        version: 18.3.1(react@18.3.1)
      react-toastify:
        specifier: ^10.0.5
        version: 10.0.6(react-dom@18.3.1(react@18.3.1))(react@18.3.1)
      rustie:
        specifier: 'catalog:'
        version: 0.2.0
      tsafe:
        specifier: 'catalog:'
        version: 1.7.5
      zod:
        specifier: 'catalog:'
        version: 3.23.8
    devDependencies:
      '@commune-ts/eslint-config':
        specifier: workspace:*
        version: link:../../tooling/eslint
      '@commune-ts/tsconfig':
        specifier: workspace:*
        version: link:../../tooling/typescript
      '@types/node':
        specifier: 'catalog:'
        version: 20.16.11
      '@types/react':
        specifier: catalog:react18
        version: 18.3.11
      '@types/react-dom':
        specifier: catalog:react18
        version: 18.3.1
      typescript:
        specifier: 'catalog:'
        version: 5.6.3

  packages/subspace:
    dependencies:
      '@commune-ts/types':
        specifier: workspace:*
        version: link:../types
      '@commune-ts/utils':
        specifier: workspace:*
        version: link:../utils
      '@polkadot/api':
        specifier: 'catalog:'
        version: 13.2.1
      '@polkadot/api-augment':
        specifier: 'catalog:'
        version: 13.2.1
      '@polkadot/types':
        specifier: 'catalog:'
        version: 13.2.1
      '@polkadot/util-crypto':
        specifier: 'catalog:'
        version: 13.1.1(@polkadot/util@13.1.1)
      multiformats:
        specifier: 'catalog:'
        version: 13.3.0
      rustie:
        specifier: 'catalog:'
        version: 0.2.0
      tsafe:
        specifier: 'catalog:'
        version: 1.7.5
      zod:
        specifier: 'catalog:'
        version: 3.23.8
    devDependencies:
      '@commune-ts/eslint-config':
        specifier: workspace:*
        version: link:../../tooling/eslint
      '@commune-ts/tsconfig':
        specifier: workspace:*
        version: link:../../tooling/typescript
      tsx:
        specifier: 'catalog:'
        version: 4.19.1

  packages/types:
    dependencies:
      '@polkadot/api':
        specifier: 'catalog:'
        version: 13.2.1
      '@polkadot/extension-inject':
        specifier: 'catalog:'
        version: 0.52.3(@polkadot/api@13.2.1)(@polkadot/util@13.1.1)
      '@polkadot/types':
        specifier: 'catalog:'
        version: 13.2.1
      '@polkadot/util-crypto':
        specifier: 'catalog:'
        version: 13.1.1(@polkadot/util@13.1.1)
      rustie:
        specifier: 'catalog:'
        version: 0.2.0
      tsafe:
        specifier: 'catalog:'
        version: 1.7.5
      zod:
        specifier: 'catalog:'
        version: 3.23.8
    devDependencies:
      '@commune-ts/eslint-config':
        specifier: workspace:*
        version: link:../../tooling/eslint
      '@commune-ts/tsconfig':
        specifier: workspace:*
        version: link:../../tooling/typescript

  packages/ui:
    dependencies:
      '@heroicons/react':
        specifier: 'catalog:'
        version: 2.1.5(react@18.3.1)
      '@radix-ui/react-checkbox':
        specifier: ^1.1.1
        version: 1.1.2(@types/react-dom@18.3.1)(@types/react@18.3.11)(react-dom@18.3.1(react@18.3.1))(react@18.3.1)
      '@radix-ui/react-dialog':
        specifier: ^1.1.1
        version: 1.1.2(@types/react-dom@18.3.1)(@types/react@18.3.11)(react-dom@18.3.1(react@18.3.1))(react@18.3.1)
      '@radix-ui/react-dropdown-menu':
        specifier: ^2.1.1
        version: 2.1.2(@types/react-dom@18.3.1)(@types/react@18.3.11)(react-dom@18.3.1(react@18.3.1))(react@18.3.1)
      '@radix-ui/react-hover-card':
        specifier: ^1.1.1
        version: 1.1.2(@types/react-dom@18.3.1)(@types/react@18.3.11)(react-dom@18.3.1(react@18.3.1))(react@18.3.1)
      '@radix-ui/react-icons':
        specifier: ^1.3.0
        version: 1.3.0(react@18.3.1)
      '@radix-ui/react-label':
        specifier: ^2.1.0
        version: 2.1.0(@types/react-dom@18.3.1)(@types/react@18.3.11)(react-dom@18.3.1(react@18.3.1))(react@18.3.1)
      '@radix-ui/react-navigation-menu':
        specifier: ^1.2.1
        version: 1.2.1(@types/react-dom@18.3.1)(@types/react@18.3.11)(react-dom@18.3.1(react@18.3.1))(react@18.3.1)
      '@radix-ui/react-popover':
        specifier: ^1.1.2
        version: 1.1.2(@types/react-dom@18.3.1)(@types/react@18.3.11)(react-dom@18.3.1(react@18.3.1))(react@18.3.1)
      '@radix-ui/react-scroll-area':
        specifier: ^1.2.0
        version: 1.2.0(@types/react-dom@18.3.1)(@types/react@18.3.11)(react-dom@18.3.1(react@18.3.1))(react@18.3.1)
      '@radix-ui/react-select':
        specifier: ^2.1.1
        version: 2.1.2(@types/react-dom@18.3.1)(@types/react@18.3.11)(react-dom@18.3.1(react@18.3.1))(react@18.3.1)
      '@radix-ui/react-separator':
        specifier: ^1.1.0
        version: 1.1.0(@types/react-dom@18.3.1)(@types/react@18.3.11)(react-dom@18.3.1(react@18.3.1))(react@18.3.1)
      '@radix-ui/react-slot':
        specifier: ^1.1.0
        version: 1.1.0(@types/react@18.3.11)(react@18.3.1)
      '@radix-ui/react-tabs':
        specifier: ^1.1.1
        version: 1.1.1(@types/react-dom@18.3.1)(@types/react@18.3.11)(react-dom@18.3.1(react@18.3.1))(react@18.3.1)
      '@tanstack/react-table':
        specifier: ^8.20.5
        version: 8.20.5(react-dom@18.3.1(react@18.3.1))(react@18.3.1)
      '@uiw/react-markdown-preview':
        specifier: ^5.1.1
        version: 5.1.3(@types/react@18.3.11)(react-dom@18.3.1(react@18.3.1))(react@18.3.1)
      class-variance-authority:
        specifier: ^0.7.0
        version: 0.7.0
      cmdk:
        specifier: ^1.0.0
        version: 1.0.0(@types/react-dom@18.3.1)(@types/react@18.3.11)(react-dom@18.3.1(react@18.3.1))(react@18.3.1)
      input-otp:
        specifier: ^1.2.4
        version: 1.2.4(react-dom@18.3.1(react@18.3.1))(react@18.3.1)
      recharts:
        specifier: ^2.13.0-alpha.4
        version: 2.13.0(react-dom@18.3.1(react@18.3.1))(react@18.3.1)
      tailwind-merge:
        specifier: ^2.5.2
        version: 2.5.4
    devDependencies:
      '@commune-ts/eslint-config':
        specifier: workspace:*
        version: link:../../tooling/eslint
      '@commune-ts/prettier-config':
        specifier: workspace:*
        version: link:../../tooling/prettier
      '@commune-ts/tsconfig':
        specifier: workspace:*
        version: link:../../tooling/typescript
      '@commune-ts/types':
        specifier: workspace:*
        version: link:../types
      '@types/react':
        specifier: catalog:react18
        version: 18.3.11
      eslint:
        specifier: 'catalog:'
        version: 9.12.0(jiti@1.21.6)
      prettier:
        specifier: 'catalog:'
        version: 3.3.3
      react:
        specifier: catalog:react18
        version: 18.3.1
      typescript:
        specifier: 'catalog:'
        version: 5.6.3

  packages/utils:
    dependencies:
      '@commune-ts/types':
        specifier: workspace:*
        version: link:../types
      '@polkadot/util':
        specifier: 'catalog:'
<<<<<<< HEAD
        version: 13.0.2
=======
        version: 13.1.1
>>>>>>> bd2e1814
      multiformats:
        specifier: 'catalog:'
        version: 13.3.0
      rustie:
        specifier: 'catalog:'
        version: 0.2.0
      tsafe:
        specifier: 'catalog:'
        version: 1.7.5
    devDependencies:
      '@commune-ts/eslint-config':
        specifier: workspace:*
        version: link:../../tooling/eslint
      '@commune-ts/tsconfig':
        specifier: workspace:*
        version: link:../../tooling/typescript

  packages/wallet:
    dependencies:
      '@commune-ts/providers':
        specifier: workspace:*
        version: link:../providers
      '@commune-ts/types':
        specifier: workspace:*
        version: link:../types
      '@commune-ts/ui':
        specifier: workspace:*
        version: link:../ui
      '@commune-ts/utils':
        specifier: workspace:*
        version: link:../utils
      next:
        specifier: 'catalog:'
        version: 14.2.15(react-dom@18.3.1(react@18.3.1))(react@18.3.1)
    devDependencies:
      '@commune-ts/eslint-config':
        specifier: workspace:*
        version: link:../../tooling/eslint
      '@commune-ts/tailwind-config':
        specifier: workspace:*
        version: link:../../tooling/tailwind
      '@commune-ts/tsconfig':
        specifier: workspace:*
        version: link:../../tooling/typescript
      '@types/react':
        specifier: catalog:react18
        version: 18.3.11
      eslint:
        specifier: 'catalog:'
        version: 9.12.0(jiti@1.21.6)
      postcss:
        specifier: 'catalog:'
        version: 8.4.47
      prettier:
        specifier: 'catalog:'
        version: 3.3.3
      react:
        specifier: catalog:react18
        version: 18.3.1
      tailwindcss:
        specifier: 'catalog:'
        version: 3.4.13(ts-node@10.9.2(@types/node@22.7.5)(typescript@5.6.3))
      typescript:
        specifier: 'catalog:'
        version: 5.6.3

  tooling/eslint:
    dependencies:
      '@eslint/compat':
        specifier: ^1.1.1
        version: 1.2.0(eslint@9.12.0(jiti@1.21.6))
      '@next/eslint-plugin-next':
        specifier: ^14.2.5
        version: 14.2.15
      eslint-plugin-import:
        specifier: ^2.29.1
        version: 2.31.0(@typescript-eslint/parser@8.9.0(eslint@9.12.0(jiti@1.21.6))(typescript@5.6.3))(eslint@9.12.0(jiti@1.21.6))
      eslint-plugin-jsx-a11y:
        specifier: ^6.9.0
        version: 6.10.0(eslint@9.12.0(jiti@1.21.6))
      eslint-plugin-react:
        specifier: ^7.35.0
        version: 7.37.1(eslint@9.12.0(jiti@1.21.6))
      eslint-plugin-react-hooks:
        specifier: rc
<<<<<<< HEAD
        version: 5.1.0-rc-77b637d6-20241016(eslint@9.10.0(jiti@1.21.6))
=======
        version: 5.1.0-rc-6cf85185-20241014(eslint@9.12.0(jiti@1.21.6))
>>>>>>> bd2e1814
      eslint-plugin-turbo:
        specifier: ^2.1.1
        version: 2.1.3(eslint@9.12.0(jiti@1.21.6))
      typescript-eslint:
        specifier: ^8.3.0
        version: 8.9.0(eslint@9.12.0(jiti@1.21.6))(typescript@5.6.3)
    devDependencies:
      '@commune-ts/prettier-config':
        specifier: workspace:*
        version: link:../prettier
      '@commune-ts/tsconfig':
        specifier: workspace:*
        version: link:../typescript
      eslint:
        specifier: 'catalog:'
        version: 9.12.0(jiti@1.21.6)
      prettier:
        specifier: 'catalog:'
        version: 3.3.3
      typescript:
        specifier: 'catalog:'
        version: 5.6.3

  tooling/github: {}

  tooling/prettier:
    dependencies:
      '@ianvs/prettier-plugin-sort-imports':
        specifier: ^4.3.1
        version: 4.3.1(prettier@3.3.3)
      prettier:
        specifier: 'catalog:'
        version: 3.3.3
      prettier-plugin-tailwindcss:
        specifier: ^0.6.6
        version: 0.6.8(@ianvs/prettier-plugin-sort-imports@4.3.1(prettier@3.3.3))(prettier@3.3.3)
    devDependencies:
      '@commune-ts/tsconfig':
        specifier: workspace:*
        version: link:../typescript
      typescript:
        specifier: 'catalog:'
        version: 5.6.3

  tooling/tailwind:
    dependencies:
      postcss:
        specifier: 'catalog:'
        version: 8.4.47
      tailwindcss:
        specifier: 'catalog:'
        version: 3.4.13(ts-node@10.9.2(@types/node@22.7.5)(typescript@5.6.3))
      tailwindcss-animate:
        specifier: ^1.0.7
        version: 1.0.7(tailwindcss@3.4.13(ts-node@10.9.2(@types/node@22.7.5)(typescript@5.6.3)))
      tailwindcss-animated:
        specifier: ^1.1.2
        version: 1.1.2(tailwindcss@3.4.13(ts-node@10.9.2(@types/node@22.7.5)(typescript@5.6.3)))
    devDependencies:
      '@commune-ts/eslint-config':
        specifier: workspace:*
        version: link:../eslint
      '@commune-ts/prettier-config':
        specifier: workspace:*
        version: link:../prettier
      '@commune-ts/tsconfig':
        specifier: workspace:*
        version: link:../typescript
      eslint:
        specifier: 'catalog:'
        version: 9.12.0(jiti@1.21.6)
      prettier:
        specifier: 'catalog:'
        version: 3.3.3
      typescript:
        specifier: 'catalog:'
        version: 5.6.3

  tooling/typescript: {}

packages:

  '@alloc/quick-lru@5.2.0':
    resolution: {integrity: sha512-UrcABB+4bUrFABwbluTIBErXwvbsU/V7TZWfmbgJfbkwiBuziS9gxdODUyuiecfdGQ85jglMW6juS3+z5TsKLw==}
    engines: {node: '>=10'}

  '@ampproject/remapping@2.3.0':
    resolution: {integrity: sha512-30iZtAPgz+LTIYoeivqYo853f02jBYSd5uGnGpkFV0M3xOt9aN73erkgYAmZU43x4VfqcnLxW9Kpg3R5LC4YYw==}
    engines: {node: '>=6.0.0'}

  '@babel/code-frame@7.25.7':
    resolution: {integrity: sha512-0xZJFNE5XMpENsgfHYTw8FbX4kv53mFLn2i3XPoq69LyhYSCBJtitaHx9QnsVTrsogI4Z3+HtEfZ2/GFPOtf5g==}
    engines: {node: '>=6.9.0'}

  '@babel/compat-data@7.25.8':
    resolution: {integrity: sha512-ZsysZyXY4Tlx+Q53XdnOFmqwfB9QDTHYxaZYajWRoBLuLEAwI2UIbtxOjWh/cFaa9IKUlcB+DDuoskLuKu56JA==}
    engines: {node: '>=6.9.0'}

  '@babel/core@7.25.8':
    resolution: {integrity: sha512-Oixnb+DzmRT30qu9d3tJSQkxuygWm32DFykT4bRoORPa9hZ/L4KhVB/XiRm6KG+roIEM7DBQlmg27kw2HZkdZg==}
    engines: {node: '>=6.9.0'}

  '@babel/generator@7.25.7':
    resolution: {integrity: sha512-5Dqpl5fyV9pIAD62yK9P7fcA768uVPUyrQmqpqstHWgMma4feF1x/oFysBCVZLY5wJ2GkMUCdsNDnGZrPoR6rA==}
    engines: {node: '>=6.9.0'}

  '@babel/helper-compilation-targets@7.25.7':
    resolution: {integrity: sha512-DniTEax0sv6isaw6qSQSfV4gVRNtw2rte8HHM45t9ZR0xILaufBRNkpMifCRiAPyvL4ACD6v0gfCwCmtOQaV4A==}
    engines: {node: '>=6.9.0'}

  '@babel/helper-module-imports@7.25.7':
    resolution: {integrity: sha512-o0xCgpNmRohmnoWKQ0Ij8IdddjyBFE4T2kagL/x6M3+4zUgc+4qTOUBoNe4XxDskt1HPKO007ZPiMgLDq2s7Kw==}
    engines: {node: '>=6.9.0'}

  '@babel/helper-module-transforms@7.25.7':
    resolution: {integrity: sha512-k/6f8dKG3yDz/qCwSM+RKovjMix563SLxQFo0UhRNo239SP6n9u5/eLtKD6EAjwta2JHJ49CsD8pms2HdNiMMQ==}
    engines: {node: '>=6.9.0'}
    peerDependencies:
      '@babel/core': ^7.0.0

  '@babel/helper-simple-access@7.25.7':
    resolution: {integrity: sha512-FPGAkJmyoChQeM+ruBGIDyrT2tKfZJO8NcxdC+CWNJi7N8/rZpSxK7yvBJ5O/nF1gfu5KzN7VKG3YVSLFfRSxQ==}
    engines: {node: '>=6.9.0'}

  '@babel/helper-string-parser@7.25.7':
    resolution: {integrity: sha512-CbkjYdsJNHFk8uqpEkpCvRs3YRp9tY6FmFY7wLMSYuGYkrdUi7r2lc4/wqsvlHoMznX3WJ9IP8giGPq68T/Y6g==}
    engines: {node: '>=6.9.0'}

  '@babel/helper-validator-identifier@7.25.7':
    resolution: {integrity: sha512-AM6TzwYqGChO45oiuPqwL2t20/HdMC1rTPAesnBCgPCSF1x3oN9MVUwQV2iyz4xqWrctwK5RNC8LV22kaQCNYg==}
    engines: {node: '>=6.9.0'}

  '@babel/helper-validator-option@7.25.7':
    resolution: {integrity: sha512-ytbPLsm+GjArDYXJ8Ydr1c/KJuutjF2besPNbIZnZ6MKUxi/uTA22t2ymmA4WFjZFpjiAMO0xuuJPqK2nvDVfQ==}
    engines: {node: '>=6.9.0'}

  '@babel/helpers@7.25.7':
    resolution: {integrity: sha512-Sv6pASx7Esm38KQpF/U/OXLwPPrdGHNKoeblRxgZRLXnAtnkEe4ptJPDtAZM7fBLadbc1Q07kQpSiGQ0Jg6tRA==}
    engines: {node: '>=6.9.0'}

  '@babel/highlight@7.25.7':
    resolution: {integrity: sha512-iYyACpW3iW8Fw+ZybQK+drQre+ns/tKpXbNESfrhNnPLIklLbXr7MYJ6gPEd0iETGLOK+SxMjVvKb/ffmk+FEw==}
    engines: {node: '>=6.9.0'}

  '@babel/parser@7.25.8':
    resolution: {integrity: sha512-HcttkxzdPucv3nNFmfOOMfFf64KgdJVqm1KaCm25dPGMLElo9nsLvXeJECQg8UzPuBGLyTSA0ZzqCtDSzKTEoQ==}
    engines: {node: '>=6.0.0'}
    hasBin: true

  '@babel/runtime-corejs3@7.25.7':
    resolution: {integrity: sha512-gMmIEhg35sXk9Te5qbGp3W9YKrvLt3HV658/d3odWrHSqT0JeG5OzsJWFHRLiOohRyjRsJc/x03DhJm3i8VJxg==}
    engines: {node: '>=6.9.0'}

  '@babel/runtime@7.25.7':
    resolution: {integrity: sha512-FjoyLe754PMiYsFaN5C94ttGiOmBNYTf6pLr4xXHAT5uctHb092PBszndLDR5XA/jghQvn4n7JMHl7dmTgbm9w==}
    engines: {node: '>=6.9.0'}

  '@babel/template@7.25.7':
    resolution: {integrity: sha512-wRwtAgI3bAS+JGU2upWNL9lSlDcRCqD05BZ1n3X2ONLH1WilFP6O1otQjeMK/1g0pvYcXC7b/qVUB1keofjtZA==}
    engines: {node: '>=6.9.0'}

  '@babel/traverse@7.25.7':
    resolution: {integrity: sha512-jatJPT1Zjqvh/1FyJs6qAHL+Dzb7sTb+xr7Q+gM1b+1oBsMsQQ4FkVKb6dFlJvLlVssqkRzV05Jzervt9yhnzg==}
    engines: {node: '>=6.9.0'}

  '@babel/types@7.25.8':
    resolution: {integrity: sha512-JWtuCu8VQsMladxVz/P4HzHUGCAwpuqacmowgXFs5XjxIgKuNjnLokQzuVjlTvIzODaDmpjT3oxcC48vyk9EWg==}
    engines: {node: '>=6.9.0'}

  '@cspotcode/source-map-support@0.8.1':
    resolution: {integrity: sha512-IchNf6dN4tHoMFIn/7OE8LWZ19Y6q/67Bmf6vnGREv8RSbBVb9LPJxEcnwrcwX6ixSvaiGoomAUvu4YSxXrVgw==}
    engines: {node: '>=12'}

  '@drizzle-team/brocli@0.10.1':
    resolution: {integrity: sha512-AHy0vjc+n/4w/8Mif+w86qpppHuF3AyXbcWW+R/W7GNA3F5/p2nuhlkCJaTXSLZheB4l1rtHzOfr9A7NwoR/Zg==}

  '@esbuild-kit/core-utils@3.3.2':
    resolution: {integrity: sha512-sPRAnw9CdSsRmEtnsl2WXWdyquogVpB3yZ3dgwJfe8zrOzTsV7cJvmwrKVa+0ma5BoiGJ+BoqkMvawbayKUsqQ==}
    deprecated: 'Merged into tsx: https://tsx.is'

  '@esbuild-kit/esm-loader@2.6.5':
    resolution: {integrity: sha512-FxEMIkJKnodyA1OaCUoEvbYRkoZlLZ4d/eXFu9Fh8CbBBgP5EmZxrfTRyN0qpXZ4vOvqnE5YdRdcrmUUXuU+dA==}
    deprecated: 'Merged into tsx: https://tsx.is'

  '@esbuild/aix-ppc64@0.19.12':
    resolution: {integrity: sha512-bmoCYyWdEL3wDQIVbcyzRyeKLgk2WtWLTWz1ZIAZF/EGbNOwSA6ew3PftJ1PqMiOOGu0OyFMzG53L0zqIpPeNA==}
    engines: {node: '>=12'}
    cpu: [ppc64]
    os: [aix]

  '@esbuild/aix-ppc64@0.23.1':
    resolution: {integrity: sha512-6VhYk1diRqrhBAqpJEdjASR/+WVRtfjpqKuNw11cLiaWpAT/Uu+nokB+UJnevzy/P9C/ty6AOe0dwueMrGh/iQ==}
    engines: {node: '>=18'}
    cpu: [ppc64]
    os: [aix]

  '@esbuild/android-arm64@0.18.20':
    resolution: {integrity: sha512-Nz4rJcchGDtENV0eMKUNa6L12zz2zBDXuhj/Vjh18zGqB44Bi7MBMSXjgunJgjRhCmKOjnPuZp4Mb6OKqtMHLQ==}
    engines: {node: '>=12'}
    cpu: [arm64]
    os: [android]

  '@esbuild/android-arm64@0.19.12':
    resolution: {integrity: sha512-P0UVNGIienjZv3f5zq0DP3Nt2IE/3plFzuaS96vihvD0Hd6H/q4WXUGpCxD/E8YrSXfNyRPbpTq+T8ZQioSuPA==}
    engines: {node: '>=12'}
    cpu: [arm64]
    os: [android]

  '@esbuild/android-arm64@0.23.1':
    resolution: {integrity: sha512-xw50ipykXcLstLeWH7WRdQuysJqejuAGPd30vd1i5zSyKK3WE+ijzHmLKxdiCMtH1pHz78rOg0BKSYOSB/2Khw==}
    engines: {node: '>=18'}
    cpu: [arm64]
    os: [android]

  '@esbuild/android-arm@0.18.20':
    resolution: {integrity: sha512-fyi7TDI/ijKKNZTUJAQqiG5T7YjJXgnzkURqmGj13C6dCqckZBLdl4h7bkhHt/t0WP+zO9/zwroDvANaOqO5Sw==}
    engines: {node: '>=12'}
    cpu: [arm]
    os: [android]

  '@esbuild/android-arm@0.19.12':
    resolution: {integrity: sha512-qg/Lj1mu3CdQlDEEiWrlC4eaPZ1KztwGJ9B6J+/6G+/4ewxJg7gqj8eVYWvao1bXrqGiW2rsBZFSX3q2lcW05w==}
    engines: {node: '>=12'}
    cpu: [arm]
    os: [android]

  '@esbuild/android-arm@0.23.1':
    resolution: {integrity: sha512-uz6/tEy2IFm9RYOyvKl88zdzZfwEfKZmnX9Cj1BHjeSGNuGLuMD1kR8y5bteYmwqKm1tj8m4cb/aKEorr6fHWQ==}
    engines: {node: '>=18'}
    cpu: [arm]
    os: [android]

  '@esbuild/android-x64@0.18.20':
    resolution: {integrity: sha512-8GDdlePJA8D6zlZYJV/jnrRAi6rOiNaCC/JclcXpB+KIuvfBN4owLtgzY2bsxnx666XjJx2kDPUmnTtR8qKQUg==}
    engines: {node: '>=12'}
    cpu: [x64]
    os: [android]

  '@esbuild/android-x64@0.19.12':
    resolution: {integrity: sha512-3k7ZoUW6Q6YqhdhIaq/WZ7HwBpnFBlW905Fa4s4qWJyiNOgT1dOqDiVAQFwBH7gBRZr17gLrlFCRzF6jFh7Kew==}
    engines: {node: '>=12'}
    cpu: [x64]
    os: [android]

  '@esbuild/android-x64@0.23.1':
    resolution: {integrity: sha512-nlN9B69St9BwUoB+jkyU090bru8L0NA3yFvAd7k8dNsVH8bi9a8cUAUSEcEEgTp2z3dbEDGJGfP6VUnkQnlReg==}
    engines: {node: '>=18'}
    cpu: [x64]
    os: [android]

  '@esbuild/darwin-arm64@0.18.20':
    resolution: {integrity: sha512-bxRHW5kHU38zS2lPTPOyuyTm+S+eobPUnTNkdJEfAddYgEcll4xkT8DB9d2008DtTbl7uJag2HuE5NZAZgnNEA==}
    engines: {node: '>=12'}
    cpu: [arm64]
    os: [darwin]

  '@esbuild/darwin-arm64@0.19.12':
    resolution: {integrity: sha512-B6IeSgZgtEzGC42jsI+YYu9Z3HKRxp8ZT3cqhvliEHovq8HSX2YX8lNocDn79gCKJXOSaEot9MVYky7AKjCs8g==}
    engines: {node: '>=12'}
    cpu: [arm64]
    os: [darwin]

  '@esbuild/darwin-arm64@0.23.1':
    resolution: {integrity: sha512-YsS2e3Wtgnw7Wq53XXBLcV6JhRsEq8hkfg91ESVadIrzr9wO6jJDMZnCQbHm1Guc5t/CdDiFSSfWP58FNuvT3Q==}
    engines: {node: '>=18'}
    cpu: [arm64]
    os: [darwin]

  '@esbuild/darwin-x64@0.18.20':
    resolution: {integrity: sha512-pc5gxlMDxzm513qPGbCbDukOdsGtKhfxD1zJKXjCCcU7ju50O7MeAZ8c4krSJcOIJGFR+qx21yMMVYwiQvyTyQ==}
    engines: {node: '>=12'}
    cpu: [x64]
    os: [darwin]

  '@esbuild/darwin-x64@0.19.12':
    resolution: {integrity: sha512-hKoVkKzFiToTgn+41qGhsUJXFlIjxI/jSYeZf3ugemDYZldIXIxhvwN6erJGlX4t5h417iFuheZ7l+YVn05N3A==}
    engines: {node: '>=12'}
    cpu: [x64]
    os: [darwin]

  '@esbuild/darwin-x64@0.23.1':
    resolution: {integrity: sha512-aClqdgTDVPSEGgoCS8QDG37Gu8yc9lTHNAQlsztQ6ENetKEO//b8y31MMu2ZaPbn4kVsIABzVLXYLhCGekGDqw==}
    engines: {node: '>=18'}
    cpu: [x64]
    os: [darwin]

  '@esbuild/freebsd-arm64@0.18.20':
    resolution: {integrity: sha512-yqDQHy4QHevpMAaxhhIwYPMv1NECwOvIpGCZkECn8w2WFHXjEwrBn3CeNIYsibZ/iZEUemj++M26W3cNR5h+Tw==}
    engines: {node: '>=12'}
    cpu: [arm64]
    os: [freebsd]

  '@esbuild/freebsd-arm64@0.19.12':
    resolution: {integrity: sha512-4aRvFIXmwAcDBw9AueDQ2YnGmz5L6obe5kmPT8Vd+/+x/JMVKCgdcRwH6APrbpNXsPz+K653Qg8HB/oXvXVukA==}
    engines: {node: '>=12'}
    cpu: [arm64]
    os: [freebsd]

  '@esbuild/freebsd-arm64@0.23.1':
    resolution: {integrity: sha512-h1k6yS8/pN/NHlMl5+v4XPfikhJulk4G+tKGFIOwURBSFzE8bixw1ebjluLOjfwtLqY0kewfjLSrO6tN2MgIhA==}
    engines: {node: '>=18'}
    cpu: [arm64]
    os: [freebsd]

  '@esbuild/freebsd-x64@0.18.20':
    resolution: {integrity: sha512-tgWRPPuQsd3RmBZwarGVHZQvtzfEBOreNuxEMKFcd5DaDn2PbBxfwLcj4+aenoh7ctXcbXmOQIn8HI6mCSw5MQ==}
    engines: {node: '>=12'}
    cpu: [x64]
    os: [freebsd]

  '@esbuild/freebsd-x64@0.19.12':
    resolution: {integrity: sha512-EYoXZ4d8xtBoVN7CEwWY2IN4ho76xjYXqSXMNccFSx2lgqOG/1TBPW0yPx1bJZk94qu3tX0fycJeeQsKovA8gg==}
    engines: {node: '>=12'}
    cpu: [x64]
    os: [freebsd]

  '@esbuild/freebsd-x64@0.23.1':
    resolution: {integrity: sha512-lK1eJeyk1ZX8UklqFd/3A60UuZ/6UVfGT2LuGo3Wp4/z7eRTRYY+0xOu2kpClP+vMTi9wKOfXi2vjUpO1Ro76g==}
    engines: {node: '>=18'}
    cpu: [x64]
    os: [freebsd]

  '@esbuild/linux-arm64@0.18.20':
    resolution: {integrity: sha512-2YbscF+UL7SQAVIpnWvYwM+3LskyDmPhe31pE7/aoTMFKKzIc9lLbyGUpmmb8a8AixOL61sQ/mFh3jEjHYFvdA==}
    engines: {node: '>=12'}
    cpu: [arm64]
    os: [linux]

  '@esbuild/linux-arm64@0.19.12':
    resolution: {integrity: sha512-EoTjyYyLuVPfdPLsGVVVC8a0p1BFFvtpQDB/YLEhaXyf/5bczaGeN15QkR+O4S5LeJ92Tqotve7i1jn35qwvdA==}
    engines: {node: '>=12'}
    cpu: [arm64]
    os: [linux]

  '@esbuild/linux-arm64@0.23.1':
    resolution: {integrity: sha512-/93bf2yxencYDnItMYV/v116zff6UyTjo4EtEQjUBeGiVpMmffDNUyD9UN2zV+V3LRV3/on4xdZ26NKzn6754g==}
    engines: {node: '>=18'}
    cpu: [arm64]
    os: [linux]

  '@esbuild/linux-arm@0.18.20':
    resolution: {integrity: sha512-/5bHkMWnq1EgKr1V+Ybz3s1hWXok7mDFUMQ4cG10AfW3wL02PSZi5kFpYKrptDsgb2WAJIvRcDm+qIvXf/apvg==}
    engines: {node: '>=12'}
    cpu: [arm]
    os: [linux]

  '@esbuild/linux-arm@0.19.12':
    resolution: {integrity: sha512-J5jPms//KhSNv+LO1S1TX1UWp1ucM6N6XuL6ITdKWElCu8wXP72l9MM0zDTzzeikVyqFE6U8YAV9/tFyj0ti+w==}
    engines: {node: '>=12'}
    cpu: [arm]
    os: [linux]

  '@esbuild/linux-arm@0.23.1':
    resolution: {integrity: sha512-CXXkzgn+dXAPs3WBwE+Kvnrf4WECwBdfjfeYHpMeVxWE0EceB6vhWGShs6wi0IYEqMSIzdOF1XjQ/Mkm5d7ZdQ==}
    engines: {node: '>=18'}
    cpu: [arm]
    os: [linux]

  '@esbuild/linux-ia32@0.18.20':
    resolution: {integrity: sha512-P4etWwq6IsReT0E1KHU40bOnzMHoH73aXp96Fs8TIT6z9Hu8G6+0SHSw9i2isWrD2nbx2qo5yUqACgdfVGx7TA==}
    engines: {node: '>=12'}
    cpu: [ia32]
    os: [linux]

  '@esbuild/linux-ia32@0.19.12':
    resolution: {integrity: sha512-Thsa42rrP1+UIGaWz47uydHSBOgTUnwBwNq59khgIwktK6x60Hivfbux9iNR0eHCHzOLjLMLfUMLCypBkZXMHA==}
    engines: {node: '>=12'}
    cpu: [ia32]
    os: [linux]

  '@esbuild/linux-ia32@0.23.1':
    resolution: {integrity: sha512-VTN4EuOHwXEkXzX5nTvVY4s7E/Krz7COC8xkftbbKRYAl96vPiUssGkeMELQMOnLOJ8k3BY1+ZY52tttZnHcXQ==}
    engines: {node: '>=18'}
    cpu: [ia32]
    os: [linux]

  '@esbuild/linux-loong64@0.18.20':
    resolution: {integrity: sha512-nXW8nqBTrOpDLPgPY9uV+/1DjxoQ7DoB2N8eocyq8I9XuqJ7BiAMDMf9n1xZM9TgW0J8zrquIb/A7s3BJv7rjg==}
    engines: {node: '>=12'}
    cpu: [loong64]
    os: [linux]

  '@esbuild/linux-loong64@0.19.12':
    resolution: {integrity: sha512-LiXdXA0s3IqRRjm6rV6XaWATScKAXjI4R4LoDlvO7+yQqFdlr1Bax62sRwkVvRIrwXxvtYEHHI4dm50jAXkuAA==}
    engines: {node: '>=12'}
    cpu: [loong64]
    os: [linux]

  '@esbuild/linux-loong64@0.23.1':
    resolution: {integrity: sha512-Vx09LzEoBa5zDnieH8LSMRToj7ir/Jeq0Gu6qJ/1GcBq9GkfoEAoXvLiW1U9J1qE/Y/Oyaq33w5p2ZWrNNHNEw==}
    engines: {node: '>=18'}
    cpu: [loong64]
    os: [linux]

  '@esbuild/linux-mips64el@0.18.20':
    resolution: {integrity: sha512-d5NeaXZcHp8PzYy5VnXV3VSd2D328Zb+9dEq5HE6bw6+N86JVPExrA6O68OPwobntbNJ0pzCpUFZTo3w0GyetQ==}
    engines: {node: '>=12'}
    cpu: [mips64el]
    os: [linux]

  '@esbuild/linux-mips64el@0.19.12':
    resolution: {integrity: sha512-fEnAuj5VGTanfJ07ff0gOA6IPsvrVHLVb6Lyd1g2/ed67oU1eFzL0r9WL7ZzscD+/N6i3dWumGE1Un4f7Amf+w==}
    engines: {node: '>=12'}
    cpu: [mips64el]
    os: [linux]

  '@esbuild/linux-mips64el@0.23.1':
    resolution: {integrity: sha512-nrFzzMQ7W4WRLNUOU5dlWAqa6yVeI0P78WKGUo7lg2HShq/yx+UYkeNSE0SSfSure0SqgnsxPvmAUu/vu0E+3Q==}
    engines: {node: '>=18'}
    cpu: [mips64el]
    os: [linux]

  '@esbuild/linux-ppc64@0.18.20':
    resolution: {integrity: sha512-WHPyeScRNcmANnLQkq6AfyXRFr5D6N2sKgkFo2FqguP44Nw2eyDlbTdZwd9GYk98DZG9QItIiTlFLHJHjxP3FA==}
    engines: {node: '>=12'}
    cpu: [ppc64]
    os: [linux]

  '@esbuild/linux-ppc64@0.19.12':
    resolution: {integrity: sha512-nYJA2/QPimDQOh1rKWedNOe3Gfc8PabU7HT3iXWtNUbRzXS9+vgB0Fjaqr//XNbd82mCxHzik2qotuI89cfixg==}
    engines: {node: '>=12'}
    cpu: [ppc64]
    os: [linux]

  '@esbuild/linux-ppc64@0.23.1':
    resolution: {integrity: sha512-dKN8fgVqd0vUIjxuJI6P/9SSSe/mB9rvA98CSH2sJnlZ/OCZWO1DJvxj8jvKTfYUdGfcq2dDxoKaC6bHuTlgcw==}
    engines: {node: '>=18'}
    cpu: [ppc64]
    os: [linux]

  '@esbuild/linux-riscv64@0.18.20':
    resolution: {integrity: sha512-WSxo6h5ecI5XH34KC7w5veNnKkju3zBRLEQNY7mv5mtBmrP/MjNBCAlsM2u5hDBlS3NGcTQpoBvRzqBcRtpq1A==}
    engines: {node: '>=12'}
    cpu: [riscv64]
    os: [linux]

  '@esbuild/linux-riscv64@0.19.12':
    resolution: {integrity: sha512-2MueBrlPQCw5dVJJpQdUYgeqIzDQgw3QtiAHUC4RBz9FXPrskyyU3VI1hw7C0BSKB9OduwSJ79FTCqtGMWqJHg==}
    engines: {node: '>=12'}
    cpu: [riscv64]
    os: [linux]

  '@esbuild/linux-riscv64@0.23.1':
    resolution: {integrity: sha512-5AV4Pzp80fhHL83JM6LoA6pTQVWgB1HovMBsLQ9OZWLDqVY8MVobBXNSmAJi//Csh6tcY7e7Lny2Hg1tElMjIA==}
    engines: {node: '>=18'}
    cpu: [riscv64]
    os: [linux]

  '@esbuild/linux-s390x@0.18.20':
    resolution: {integrity: sha512-+8231GMs3mAEth6Ja1iK0a1sQ3ohfcpzpRLH8uuc5/KVDFneH6jtAJLFGafpzpMRO6DzJ6AvXKze9LfFMrIHVQ==}
    engines: {node: '>=12'}
    cpu: [s390x]
    os: [linux]

  '@esbuild/linux-s390x@0.19.12':
    resolution: {integrity: sha512-+Pil1Nv3Umes4m3AZKqA2anfhJiVmNCYkPchwFJNEJN5QxmTs1uzyy4TvmDrCRNT2ApwSari7ZIgrPeUx4UZDg==}
    engines: {node: '>=12'}
    cpu: [s390x]
    os: [linux]

  '@esbuild/linux-s390x@0.23.1':
    resolution: {integrity: sha512-9ygs73tuFCe6f6m/Tb+9LtYxWR4c9yg7zjt2cYkjDbDpV/xVn+68cQxMXCjUpYwEkze2RcU/rMnfIXNRFmSoDw==}
    engines: {node: '>=18'}
    cpu: [s390x]
    os: [linux]

  '@esbuild/linux-x64@0.18.20':
    resolution: {integrity: sha512-UYqiqemphJcNsFEskc73jQ7B9jgwjWrSayxawS6UVFZGWrAAtkzjxSqnoclCXxWtfwLdzU+vTpcNYhpn43uP1w==}
    engines: {node: '>=12'}
    cpu: [x64]
    os: [linux]

  '@esbuild/linux-x64@0.19.12':
    resolution: {integrity: sha512-B71g1QpxfwBvNrfyJdVDexenDIt1CiDN1TIXLbhOw0KhJzE78KIFGX6OJ9MrtC0oOqMWf+0xop4qEU8JrJTwCg==}
    engines: {node: '>=12'}
    cpu: [x64]
    os: [linux]

  '@esbuild/linux-x64@0.23.1':
    resolution: {integrity: sha512-EV6+ovTsEXCPAp58g2dD68LxoP/wK5pRvgy0J/HxPGB009omFPv3Yet0HiaqvrIrgPTBuC6wCH1LTOY91EO5hQ==}
    engines: {node: '>=18'}
    cpu: [x64]
    os: [linux]

  '@esbuild/netbsd-x64@0.18.20':
    resolution: {integrity: sha512-iO1c++VP6xUBUmltHZoMtCUdPlnPGdBom6IrO4gyKPFFVBKioIImVooR5I83nTew5UOYrk3gIJhbZh8X44y06A==}
    engines: {node: '>=12'}
    cpu: [x64]
    os: [netbsd]

  '@esbuild/netbsd-x64@0.19.12':
    resolution: {integrity: sha512-3ltjQ7n1owJgFbuC61Oj++XhtzmymoCihNFgT84UAmJnxJfm4sYCiSLTXZtE00VWYpPMYc+ZQmB6xbSdVh0JWA==}
    engines: {node: '>=12'}
    cpu: [x64]
    os: [netbsd]

  '@esbuild/netbsd-x64@0.23.1':
    resolution: {integrity: sha512-aevEkCNu7KlPRpYLjwmdcuNz6bDFiE7Z8XC4CPqExjTvrHugh28QzUXVOZtiYghciKUacNktqxdpymplil1beA==}
    engines: {node: '>=18'}
    cpu: [x64]
    os: [netbsd]

  '@esbuild/openbsd-arm64@0.23.1':
    resolution: {integrity: sha512-3x37szhLexNA4bXhLrCC/LImN/YtWis6WXr1VESlfVtVeoFJBRINPJ3f0a/6LV8zpikqoUg4hyXw0sFBt5Cr+Q==}
    engines: {node: '>=18'}
    cpu: [arm64]
    os: [openbsd]

  '@esbuild/openbsd-x64@0.18.20':
    resolution: {integrity: sha512-e5e4YSsuQfX4cxcygw/UCPIEP6wbIL+se3sxPdCiMbFLBWu0eiZOJ7WoD+ptCLrmjZBK1Wk7I6D/I3NglUGOxg==}
    engines: {node: '>=12'}
    cpu: [x64]
    os: [openbsd]

  '@esbuild/openbsd-x64@0.19.12':
    resolution: {integrity: sha512-RbrfTB9SWsr0kWmb9srfF+L933uMDdu9BIzdA7os2t0TXhCRjrQyCeOt6wVxr79CKD4c+p+YhCj31HBkYcXebw==}
    engines: {node: '>=12'}
    cpu: [x64]
    os: [openbsd]

  '@esbuild/openbsd-x64@0.23.1':
    resolution: {integrity: sha512-aY2gMmKmPhxfU+0EdnN+XNtGbjfQgwZj43k8G3fyrDM/UdZww6xrWxmDkuz2eCZchqVeABjV5BpildOrUbBTqA==}
    engines: {node: '>=18'}
    cpu: [x64]
    os: [openbsd]

  '@esbuild/sunos-x64@0.18.20':
    resolution: {integrity: sha512-kDbFRFp0YpTQVVrqUd5FTYmWo45zGaXe0X8E1G/LKFC0v8x0vWrhOWSLITcCn63lmZIxfOMXtCfti/RxN/0wnQ==}
    engines: {node: '>=12'}
    cpu: [x64]
    os: [sunos]

  '@esbuild/sunos-x64@0.19.12':
    resolution: {integrity: sha512-HKjJwRrW8uWtCQnQOz9qcU3mUZhTUQvi56Q8DPTLLB+DawoiQdjsYq+j+D3s9I8VFtDr+F9CjgXKKC4ss89IeA==}
    engines: {node: '>=12'}
    cpu: [x64]
    os: [sunos]

  '@esbuild/sunos-x64@0.23.1':
    resolution: {integrity: sha512-RBRT2gqEl0IKQABT4XTj78tpk9v7ehp+mazn2HbUeZl1YMdaGAQqhapjGTCe7uw7y0frDi4gS0uHzhvpFuI1sA==}
    engines: {node: '>=18'}
    cpu: [x64]
    os: [sunos]

  '@esbuild/win32-arm64@0.18.20':
    resolution: {integrity: sha512-ddYFR6ItYgoaq4v4JmQQaAI5s7npztfV4Ag6NrhiaW0RrnOXqBkgwZLofVTlq1daVTQNhtI5oieTvkRPfZrePg==}
    engines: {node: '>=12'}
    cpu: [arm64]
    os: [win32]

  '@esbuild/win32-arm64@0.19.12':
    resolution: {integrity: sha512-URgtR1dJnmGvX864pn1B2YUYNzjmXkuJOIqG2HdU62MVS4EHpU2946OZoTMnRUHklGtJdJZ33QfzdjGACXhn1A==}
    engines: {node: '>=12'}
    cpu: [arm64]
    os: [win32]

  '@esbuild/win32-arm64@0.23.1':
    resolution: {integrity: sha512-4O+gPR5rEBe2FpKOVyiJ7wNDPA8nGzDuJ6gN4okSA1gEOYZ67N8JPk58tkWtdtPeLz7lBnY6I5L3jdsr3S+A6A==}
    engines: {node: '>=18'}
    cpu: [arm64]
    os: [win32]

  '@esbuild/win32-ia32@0.18.20':
    resolution: {integrity: sha512-Wv7QBi3ID/rROT08SABTS7eV4hX26sVduqDOTe1MvGMjNd3EjOz4b7zeexIR62GTIEKrfJXKL9LFxTYgkyeu7g==}
    engines: {node: '>=12'}
    cpu: [ia32]
    os: [win32]

  '@esbuild/win32-ia32@0.19.12':
    resolution: {integrity: sha512-+ZOE6pUkMOJfmxmBZElNOx72NKpIa/HFOMGzu8fqzQJ5kgf6aTGrcJaFsNiVMH4JKpMipyK+7k0n2UXN7a8YKQ==}
    engines: {node: '>=12'}
    cpu: [ia32]
    os: [win32]

  '@esbuild/win32-ia32@0.23.1':
    resolution: {integrity: sha512-BcaL0Vn6QwCwre3Y717nVHZbAa4UBEigzFm6VdsVdT/MbZ38xoj1X9HPkZhbmaBGUD1W8vxAfffbDe8bA6AKnQ==}
    engines: {node: '>=18'}
    cpu: [ia32]
    os: [win32]

  '@esbuild/win32-x64@0.18.20':
    resolution: {integrity: sha512-kTdfRcSiDfQca/y9QIkng02avJ+NCaQvrMejlsB3RRv5sE9rRoeBPISaZpKxHELzRxZyLvNts1P27W3wV+8geQ==}
    engines: {node: '>=12'}
    cpu: [x64]
    os: [win32]

  '@esbuild/win32-x64@0.19.12':
    resolution: {integrity: sha512-T1QyPSDCyMXaO3pzBkF96E8xMkiRYbUEZADd29SyPGabqxMViNoii+NcK7eWJAEoU6RZyEm5lVSIjTmcdoB9HA==}
    engines: {node: '>=12'}
    cpu: [x64]
    os: [win32]

  '@esbuild/win32-x64@0.23.1':
    resolution: {integrity: sha512-BHpFFeslkWrXWyUPnbKm+xYYVYruCinGcftSBaa8zoF9hZO4BcSCFUvHVTtzpIY6YzUnYtuEhZ+C9iEXjxnasg==}
    engines: {node: '>=18'}
    cpu: [x64]
    os: [win32]

  '@eslint-community/eslint-utils@4.4.0':
    resolution: {integrity: sha512-1/sA4dwrzBAyeUoQ6oxahHKmrZvsnLCg4RfxW3ZFGGmQkSNQPFNLV9CUEFQP1x9EYXHTo5p6xdhZM1Ne9p/AfA==}
    engines: {node: ^12.22.0 || ^14.17.0 || >=16.0.0}
    peerDependencies:
      eslint: ^6.0.0 || ^7.0.0 || >=8.0.0

  '@eslint-community/regexpp@4.11.1':
    resolution: {integrity: sha512-m4DVN9ZqskZoLU5GlWZadwDnYo3vAEydiUayB9widCl9ffWx2IvPnp6n3on5rJmziJSw9Bv+Z3ChDVdMwXCY8Q==}
    engines: {node: ^12.0.0 || ^14.0.0 || >=16.0.0}

  '@eslint/compat@1.2.0':
    resolution: {integrity: sha512-CkPWddN7J9JPrQedEr2X7AjK9y1jaMJtxZ4A/+jTMFA2+n5BWhcKHW/EbJyARqg2zzQfgtWUtVmG3hrG6+nGpg==}
    engines: {node: ^18.18.0 || ^20.9.0 || >=21.1.0}
    peerDependencies:
      eslint: ^9.10.0
    peerDependenciesMeta:
      eslint:
        optional: true

  '@eslint/config-array@0.18.0':
    resolution: {integrity: sha512-fTxvnS1sRMu3+JjXwJG0j/i4RT9u4qJ+lqS/yCGap4lH4zZGzQ7tu+xZqQmcMZq5OBZDL4QRxQzRjkWcGt8IVw==}
    engines: {node: ^18.18.0 || ^20.9.0 || >=21.1.0}

  '@eslint/core@0.6.0':
    resolution: {integrity: sha512-8I2Q8ykA4J0x0o7cg67FPVnehcqWTBehu/lmY+bolPFHGjh49YzGBMXTvpqVgEbBdvNCSxj6iFgiIyHzf03lzg==}
    engines: {node: ^18.18.0 || ^20.9.0 || >=21.1.0}

  '@eslint/eslintrc@3.1.0':
    resolution: {integrity: sha512-4Bfj15dVJdoy3RfZmmo86RK1Fwzn6SstsvK9JS+BaVKqC6QQQQyXekNaC+g+LKNgkQ+2VhGAzm6hO40AhMR3zQ==}
    engines: {node: ^18.18.0 || ^20.9.0 || >=21.1.0}

  '@eslint/js@9.12.0':
    resolution: {integrity: sha512-eohesHH8WFRUprDNyEREgqP6beG6htMeUYeCpkEgBCieCMme5r9zFWjzAJp//9S+Kub4rqE+jXe9Cp1a7IYIIA==}
    engines: {node: ^18.18.0 || ^20.9.0 || >=21.1.0}

  '@eslint/object-schema@2.1.4':
    resolution: {integrity: sha512-BsWiH1yFGjXXS2yvrf5LyuoSIIbPrGUWob917o+BTKuZ7qJdxX8aJLRxs1fS9n6r7vESrq1OUqb68dANcFXuQQ==}
    engines: {node: ^18.18.0 || ^20.9.0 || >=21.1.0}

  '@eslint/plugin-kit@0.2.0':
    resolution: {integrity: sha512-vH9PiIMMwvhCx31Af3HiGzsVNULDbyVkHXwlemn/B0TFj/00ho3y55efXrUZTfQipxoHC5u4xq6zblww1zm1Ig==}
    engines: {node: ^18.18.0 || ^20.9.0 || >=21.1.0}

  '@floating-ui/core@1.6.8':
    resolution: {integrity: sha512-7XJ9cPU+yI2QeLS+FCSlqNFZJq8arvswefkZrYI1yQBbftw6FyrZOxYSh+9S7z7TpeWlRt9zJ5IhM1WIL334jA==}

  '@floating-ui/dom@1.6.11':
    resolution: {integrity: sha512-qkMCxSR24v2vGkhYDo/UzxfJN3D4syqSjyuTFz6C7XcpU1pASPRieNI0Kj5VP3/503mOfYiGY891ugBX1GlABQ==}

  '@floating-ui/react-dom@2.1.2':
    resolution: {integrity: sha512-06okr5cgPzMNBy+Ycse2A6udMi4bqwW/zgBF/rwjcNqWkyr82Mcg8b0vjX8OJpZFy/FKjJmw6wV7t44kK6kW7A==}
    peerDependencies:
      react: '>=16.8.0'
      react-dom: '>=16.8.0'

  '@floating-ui/react@0.26.25':
    resolution: {integrity: sha512-hZOmgN0NTOzOuZxI1oIrDu3Gcl8WViIkvPMpB4xdd4QD6xAMtwgwr3VPoiyH/bLtRcS1cDnhxLSD1NsMJmwh/A==}
    peerDependencies:
      react: '>=16.8.0'
      react-dom: '>=16.8.0'

  '@floating-ui/utils@0.2.8':
    resolution: {integrity: sha512-kym7SodPp8/wloecOpcmSnWJsK7M0E5Wg8UcFA+uO4B9s5d0ywXOEro/8HM9x0rW+TljRzul/14UYz3TleT3ig==}

  '@headlessui/react@2.1.10':
    resolution: {integrity: sha512-6mLa2fjMDAFQi+/R10B+zU3edsUk/MDtENB2zHho0lqKU1uzhAfJLUduWds4nCo8wbl3vULtC5rJfZAQ1yqIng==}
    engines: {node: '>=10'}
    peerDependencies:
      react: ^18
      react-dom: ^18

  '@heroicons/react@2.1.5':
    resolution: {integrity: sha512-FuzFN+BsHa+7OxbvAERtgBTNeZpUjgM/MIizfVkSCL2/edriN0Hx/DWRCR//aPYwO5QX/YlgLGXk+E3PcfZwjA==}
    peerDependencies:
      react: '>= 16'

  '@humanfs/core@0.19.0':
    resolution: {integrity: sha512-2cbWIHbZVEweE853g8jymffCA+NCMiuqeECeBBLm8dg2oFdjuGJhgN4UAbI+6v0CKbbhvtXA4qV8YR5Ji86nmw==}
    engines: {node: '>=18.18.0'}

  '@humanfs/node@0.16.5':
    resolution: {integrity: sha512-KSPA4umqSG4LHYRodq31VDwKAvaTF4xmVlzM8Aeh4PlU1JQ3IG0wiA8C25d3RQ9nJyM3mBHyI53K06VVL/oFFg==}
    engines: {node: '>=18.18.0'}

  '@humanwhocodes/module-importer@1.0.1':
    resolution: {integrity: sha512-bxveV4V8v5Yb4ncFTT3rPSgZBOpCkjfK0y4oVVVJwIuDVBRMDXrPyXRL988i5ap9m9bnyEEjWfm5WkBmtffLfA==}
    engines: {node: '>=12.22'}

  '@humanwhocodes/retry@0.3.1':
    resolution: {integrity: sha512-JBxkERygn7Bv/GbN5Rv8Ul6LVknS+5Bp6RgDC/O8gEBU/yeH5Ui5C/OlWrTb6qct7LjjfT6Re2NxB0ln0yYybA==}
    engines: {node: '>=18.18'}

  '@ianvs/prettier-plugin-sort-imports@4.3.1':
    resolution: {integrity: sha512-ZHwbyjkANZOjaBm3ZosADD2OUYGFzQGxfy67HmGZU94mHqe7g1LCMA7YYKB1Cq+UTPCBqlAYapY0KXAjKEw8Sg==}
    peerDependencies:
      '@vue/compiler-sfc': 2.7.x || 3.x
      prettier: 2 || 3
    peerDependenciesMeta:
      '@vue/compiler-sfc':
        optional: true

  '@isaacs/cliui@8.0.2':
    resolution: {integrity: sha512-O8jcjabXaleOG9DQ0+ARXWZBTfnP4WNAqzuiJK7ll44AmxGKv/J2M4TPjxjY3znBCfvBXFzucm1twdyFybFqEA==}
    engines: {node: '>=12'}

  '@jridgewell/gen-mapping@0.3.5':
    resolution: {integrity: sha512-IzL8ZoEDIBRWEzlCcRhOaCupYyN5gdIK+Q6fbFdPDg6HqX6jpkItn7DFIpW9LQzXG6Df9sA7+OKnq0qlz/GaQg==}
    engines: {node: '>=6.0.0'}

  '@jridgewell/resolve-uri@3.1.2':
    resolution: {integrity: sha512-bRISgCIjP20/tbWSPWMEi54QVPRZExkuD9lJL+UIxUKtwVJA8wW1Trb1jMs1RFXo1CBTNZ/5hpC9QvmKWdopKw==}
    engines: {node: '>=6.0.0'}

  '@jridgewell/set-array@1.2.1':
    resolution: {integrity: sha512-R8gLRTZeyp03ymzP/6Lil/28tGeGEzhx1q2k703KGWRAI1VdvPIXdG70VJc2pAMw3NA6JKL5hhFu1sJX0Mnn/A==}
    engines: {node: '>=6.0.0'}

  '@jridgewell/source-map@0.3.6':
    resolution: {integrity: sha512-1ZJTZebgqllO79ue2bm3rIGud/bOe0pP5BjSRCRxxYkEZS8STV7zN84UBbiYu7jy+eCKSnVIUgoWWE/tt+shMQ==}

  '@jridgewell/sourcemap-codec@1.5.0':
    resolution: {integrity: sha512-gv3ZRaISU3fjPAgNsriBRqGWQL6quFx04YMPW/zD8XMLsU32mhCCbfbO6KZFLjvYpCZ8zyDEgqsgf+PwPaM7GQ==}

  '@jridgewell/trace-mapping@0.3.25':
    resolution: {integrity: sha512-vNk6aEwybGtawWmy/PzwnGDOjCkLWSD2wqvjGGAgOAwCGWySYXfYoxt00IJkTF+8Lb57DwOb3Aa0o9CApepiYQ==}

  '@jridgewell/trace-mapping@0.3.9':
    resolution: {integrity: sha512-3Belt6tdc8bPgAtbcmdtNJlirVoTmEb5e2gC94PnkwEW9jI6CAHUeoG85tjWP5WquqfavoMtMwiG4P926ZKKuQ==}

  '@mdx-js/loader@3.0.1':
    resolution: {integrity: sha512-YbYUt7YyEOdFxhyuCWmLKf5vKhID/hJAojEUnheJk4D8iYVLFQw+BAoBWru/dHGch1omtmZOPstsmKPyBF68Tw==}
    peerDependencies:
      webpack: '>=5'

  '@mdx-js/mdx@3.0.1':
    resolution: {integrity: sha512-eIQ4QTrOWyL3LWEe/bu6Taqzq2HQvHcyTMaOrI95P2/LmJE7AsfPfgJGuFLPVqBUE1BC1rik3VIhU+s9u72arA==}

  '@mdx-js/react@3.0.1':
    resolution: {integrity: sha512-9ZrPIU4MGf6et1m1ov3zKf+q9+deetI51zprKB1D/z3NOb+rUxxtEl3mCjW5wTGh6VhRdwPueh1oRzi6ezkA8A==}
    peerDependencies:
      '@types/react': '>=16'
      react: '>=16'

  '@next/env@14.2.15':
    resolution: {integrity: sha512-S1qaj25Wru2dUpcIZMjxeMVSwkt8BK4dmWHHiBuRstcIyOsMapqT4A4jSB6onvqeygkSSmOkyny9VVx8JIGamQ==}

  '@next/eslint-plugin-next@14.2.15':
    resolution: {integrity: sha512-pKU0iqKRBlFB/ocOI1Ip2CkKePZpYpnw5bEItEkuZ/Nr9FQP1+p7VDWr4VfOdff4i9bFmrOaeaU1bFEyAcxiMQ==}

  '@next/mdx@14.2.15':
    resolution: {integrity: sha512-OQWxKY5jWtHqPXdN3s5mj/LsD57pxt8CQsY4VQtTfQdQn6rNPd1bjN+kpbtezXdjgrKhvTJAb1yv1XGvzlh0uw==}
    peerDependencies:
      '@mdx-js/loader': '>=0.15.0'
      '@mdx-js/react': '>=0.15.0'
    peerDependenciesMeta:
      '@mdx-js/loader':
        optional: true
      '@mdx-js/react':
        optional: true

  '@next/swc-darwin-arm64@14.2.15':
    resolution: {integrity: sha512-Rvh7KU9hOUBnZ9TJ28n2Oa7dD9cvDBKua9IKx7cfQQ0GoYUwg9ig31O2oMwH3wm+pE3IkAQ67ZobPfEgurPZIA==}
    engines: {node: '>= 10'}
    cpu: [arm64]
    os: [darwin]

  '@next/swc-darwin-x64@14.2.15':
    resolution: {integrity: sha512-5TGyjFcf8ampZP3e+FyCax5zFVHi+Oe7sZyaKOngsqyaNEpOgkKB3sqmymkZfowy3ufGA/tUgDPPxpQx931lHg==}
    engines: {node: '>= 10'}
    cpu: [x64]
    os: [darwin]

  '@next/swc-linux-arm64-gnu@14.2.15':
    resolution: {integrity: sha512-3Bwv4oc08ONiQ3FiOLKT72Q+ndEMyLNsc/D3qnLMbtUYTQAmkx9E/JRu0DBpHxNddBmNT5hxz1mYBphJ3mfrrw==}
    engines: {node: '>= 10'}
    cpu: [arm64]
    os: [linux]

  '@next/swc-linux-arm64-musl@14.2.15':
    resolution: {integrity: sha512-k5xf/tg1FBv/M4CMd8S+JL3uV9BnnRmoe7F+GWC3DxkTCD9aewFRH1s5rJ1zkzDa+Do4zyN8qD0N8c84Hu96FQ==}
    engines: {node: '>= 10'}
    cpu: [arm64]
    os: [linux]

  '@next/swc-linux-x64-gnu@14.2.15':
    resolution: {integrity: sha512-kE6q38hbrRbKEkkVn62reLXhThLRh6/TvgSP56GkFNhU22TbIrQDEMrO7j0IcQHcew2wfykq8lZyHFabz0oBrA==}
    engines: {node: '>= 10'}
    cpu: [x64]
    os: [linux]

  '@next/swc-linux-x64-musl@14.2.15':
    resolution: {integrity: sha512-PZ5YE9ouy/IdO7QVJeIcyLn/Rc4ml9M2G4y3kCM9MNf1YKvFY4heg3pVa/jQbMro+tP6yc4G2o9LjAz1zxD7tQ==}
    engines: {node: '>= 10'}
    cpu: [x64]
    os: [linux]

  '@next/swc-win32-arm64-msvc@14.2.15':
    resolution: {integrity: sha512-2raR16703kBvYEQD9HNLyb0/394yfqzmIeyp2nDzcPV4yPjqNUG3ohX6jX00WryXz6s1FXpVhsCo3i+g4RUX+g==}
    engines: {node: '>= 10'}
    cpu: [arm64]
    os: [win32]

  '@next/swc-win32-ia32-msvc@14.2.15':
    resolution: {integrity: sha512-fyTE8cklgkyR1p03kJa5zXEaZ9El+kDNM5A+66+8evQS5e/6v0Gk28LqA0Jet8gKSOyP+OTm/tJHzMlGdQerdQ==}
    engines: {node: '>= 10'}
    cpu: [ia32]
    os: [win32]

  '@next/swc-win32-x64-msvc@14.2.15':
    resolution: {integrity: sha512-SzqGbsLsP9OwKNUG9nekShTwhj6JSB9ZLMWQ8g1gG6hdE5gQLncbnbymrwy2yVmH9nikSLYRYxYMFu78Ggp7/g==}
    engines: {node: '>= 10'}
    cpu: [x64]
    os: [win32]

  '@noble/curves@1.6.0':
    resolution: {integrity: sha512-TlaHRXDehJuRNR9TfZDNQ45mMEd5dwUwmicsafcIX4SsNiqnCHKjE/1alYPd/lDRVhxdhUAlv8uEhMCI5zjIJQ==}
    engines: {node: ^14.21.3 || >=16}

  '@noble/hashes@1.5.0':
    resolution: {integrity: sha512-1j6kQFb7QRru7eKN3ZDvRcP13rugwdxZqCjbiAVZfIJwgj2A65UmT4TgARXGlXgnRkORLTDTrO19ZErt7+QXgA==}
    engines: {node: ^14.21.3 || >=16}

  '@nodelib/fs.scandir@2.1.5':
    resolution: {integrity: sha512-vq24Bq3ym5HEQm2NKCr3yXDwjc7vTsEThRDnkp2DK9p1uqLR+DHurm/NOTo0KG7HYHU7eppKZj3MyqYuMBf62g==}
    engines: {node: '>= 8'}

  '@nodelib/fs.stat@2.0.5':
    resolution: {integrity: sha512-RkhPPp2zrqDAQA/2jNhnztcPAlv64XdhIp7a7454A5ovI7Bukxgt7MX7udwAu3zg1DcpPU0rz3VV1SeaqvY4+A==}
    engines: {node: '>= 8'}

  '@nodelib/fs.walk@1.2.8':
    resolution: {integrity: sha512-oGB+UxlgWcgQkgwo8GcEGwemoTFt3FIO9ababBmaGwXIoBKZ+GTy0pP185beGg7Llih/NSHSV2XAs1lnznocSg==}
    engines: {node: '>= 8'}

  '@pkgjs/parseargs@0.11.0':
    resolution: {integrity: sha512-+1VkjdD0QBLPodGrJUeqarH8VAIvQODIbwh9XpP5Syisf7YoQgsJKPNFoqqLQlu+VQ/tVSshMR6loPMn8U+dPg==}
    engines: {node: '>=14'}

  '@polkadot-api/json-rpc-provider-proxy@0.1.0':
    resolution: {integrity: sha512-8GSFE5+EF73MCuLQm8tjrbCqlgclcHBSRaswvXziJ0ZW7iw3UEMsKkkKvELayWyBuOPa2T5i1nj6gFOeIsqvrg==}

  '@polkadot-api/json-rpc-provider@0.0.1':
    resolution: {integrity: sha512-/SMC/l7foRjpykLTUTacIH05H3mr9ip8b5xxfwXlVezXrNVLp3Cv0GX6uItkKd+ZjzVPf3PFrDF2B2/HLSNESA==}

  '@polkadot-api/metadata-builders@0.3.2':
    resolution: {integrity: sha512-TKpfoT6vTb+513KDzMBTfCb/ORdgRnsS3TDFpOhAhZ08ikvK+hjHMt5plPiAX/OWkm1Wc9I3+K6W0hX5Ab7MVg==}

  '@polkadot-api/observable-client@0.3.2':
    resolution: {integrity: sha512-HGgqWgEutVyOBXoGOPp4+IAq6CNdK/3MfQJmhCJb8YaJiaK4W6aRGrdQuQSTPHfERHCARt9BrOmEvTXAT257Ug==}
    peerDependencies:
      '@polkadot-api/substrate-client': 0.1.4
      rxjs: '>=7.8.0'

  '@polkadot-api/substrate-bindings@0.6.0':
    resolution: {integrity: sha512-lGuhE74NA1/PqdN7fKFdE5C1gNYX357j1tWzdlPXI0kQ7h3kN0zfxNOpPUN7dIrPcOFZ6C0tRRVrBylXkI6xPw==}

  '@polkadot-api/substrate-client@0.1.4':
    resolution: {integrity: sha512-MljrPobN0ZWTpn++da9vOvt+Ex+NlqTlr/XT7zi9sqPtDJiQcYl+d29hFAgpaeTqbeQKZwz3WDE9xcEfLE8c5A==}

  '@polkadot-api/utils@0.1.0':
    resolution: {integrity: sha512-MXzWZeuGxKizPx2Xf/47wx9sr/uxKw39bVJUptTJdsaQn/TGq+z310mHzf1RCGvC1diHM8f593KrnDgc9oNbJA==}

  '@polkadot/api-augment@13.2.1':
    resolution: {integrity: sha512-NTkI+/Hm48eWc/4Ojh/5elxnjnow5ptXK97IZdkWAe7mWi9hJR05Uq5lGt/T/57E9LSRWEuYje8cIDS3jbbAAw==}
    engines: {node: '>=18'}

  '@polkadot/api-base@13.2.1':
    resolution: {integrity: sha512-00twdIjTjzdYNdU19i2YKLoWBmf2Yr6b3qrvqIVScHipUkKMbfFBgoPRB5FtcviBbEvLurgfyzHklwnrbWo8GQ==}
    engines: {node: '>=18'}

  '@polkadot/api-derive@13.2.1':
    resolution: {integrity: sha512-npxvS0kYcSFqmYv2G8QKWAJwFhIv/MBuGU0bV7cGP9K1A3j2Do3yYjvN1dTtY20jBavWNwmWFdXBV6/TRRsgmg==}
    engines: {node: '>=18'}

  '@polkadot/api@13.2.1':
    resolution: {integrity: sha512-QvgKD3/q6KIU3ZuNYFJUNc6B8bGBoqeMF+iaPxJn3Twhh4iVD5XIymD5fVszSqiL1uPXMhzcWecjwE8rDidBoQ==}
    engines: {node: '>=18'}

  '@polkadot/extension-dapp@0.52.3':
    resolution: {integrity: sha512-wI2c/VZHlEMK7OMDMqeIzyE2+MqGwXC+5MTVDNLYfMQdDdESMj3V0yYSB9lgWwBAr5bGToiThX2MwlYlLJ737w==}
    engines: {node: '>=18'}
    peerDependencies:
      '@polkadot/api': '*'
      '@polkadot/util': '*'
      '@polkadot/util-crypto': '*'

  '@polkadot/extension-inject@0.52.3':
    resolution: {integrity: sha512-T4SBImnpzGrx64SGeUQgWqhkONIck7xVHELzq2JiGJ1taVVijb85R+AoWZrMeapdEI713ELWARwJZAW18C5VAw==}
    engines: {node: '>=18'}
    peerDependencies:
      '@polkadot/api': '*'
      '@polkadot/util': '*'

  '@polkadot/keyring@13.1.1':
    resolution: {integrity: sha512-Wm+9gn946GIPjGzvueObLGBBS9s541HE6mvKdWGEmPFMzH93ESN931RZlOd67my5MWryiSP05h5SHTp7bSaQTA==}
    engines: {node: '>=18'}
    peerDependencies:
      '@polkadot/util': 13.1.1
      '@polkadot/util-crypto': 13.1.1

  '@polkadot/networks@13.1.1':
    resolution: {integrity: sha512-eEQ4+Mfl1xFtApeU5PdXZ2XBhxNSvUz9yW+YQVGUCkXRjWFbqNRsTOYWGd9uFbiAOXiiiXbtqfZpxSDzIm4XOg==}
    engines: {node: '>=18'}

  '@polkadot/rpc-augment@13.2.1':
    resolution: {integrity: sha512-HkndaAJPR1fi2xrzvP3q4g48WUCb26btGTeg1AKG9FGx9P2dgtpaPRmbMitmgVSzzRurrkxf3Meip8nC7BwDeg==}
    engines: {node: '>=18'}

  '@polkadot/rpc-core@13.2.1':
    resolution: {integrity: sha512-hy0GksUlb/TfQ38m3ysIWj3qD+rIsyCdxx8Ug5rIx1u0odv86NZ7nTqtH066Ct2riVaPBgBkObFnlpDWTJ6auA==}
    engines: {node: '>=18'}

  '@polkadot/rpc-provider@12.4.2':
    resolution: {integrity: sha512-cAhfN937INyxwW1AdjABySdCKhC7QCIONRDHDea1aLpiuxq/w+QwjxauR9fCNGh3lTaAwwnmZ5WfFU2PtkDMGQ==}
    engines: {node: '>=18'}

  '@polkadot/rpc-provider@13.2.1':
    resolution: {integrity: sha512-bbMVYHTNFUa89aY3UQ1hFYD+dP+v+0vhjsnHYYlv37rSUTqOGqW91rkHd63xYCpLAimFt7KRw8xR+SMSYiuDjw==}
    engines: {node: '>=18'}

  '@polkadot/types-augment@12.4.2':
    resolution: {integrity: sha512-3fDCOy2BEMuAtMYl4crKg76bv/0pDNEuzpAzV4EBUMIlJwypmjy5sg3gUPCMcA+ckX3xb8DhkWU4ceUdS7T2KQ==}
    engines: {node: '>=18'}

  '@polkadot/types-augment@13.2.1':
    resolution: {integrity: sha512-FpV7/2kIJmmswRmwUbp41lixdNX15olueUjHnSweFk0xEn2Ur43oC0Y3eU3Ab7Y5gPJpceMCfwYz+PjCUGedDA==}
    engines: {node: '>=18'}

  '@polkadot/types-codec@12.4.2':
    resolution: {integrity: sha512-DiPGRFWtVMepD9i05eC3orSbGtpN7un/pXOrXu0oriU+oxLkpvZH68ZsPNtJhKdQy03cAYtvB8elJOFJZYqoqQ==}
    engines: {node: '>=18'}

  '@polkadot/types-codec@13.2.1':
    resolution: {integrity: sha512-tFAzzS8sMYItoD5a91sFMD+rskWyv4WjSmUZaj0Y4OfLtDAiQvgO0KncdGJIB6D+zZ/T7khpgsv/CZbN3YnezA==}
    engines: {node: '>=18'}

  '@polkadot/types-create@12.4.2':
    resolution: {integrity: sha512-nOpeAKZLdSqNMfzS3waQXgyPPaNt8rUHEmR5+WNv6c/Ke/vyf710wjxiTewfp0wpBgtdrimlgG4DLX1J9Ms1LA==}
    engines: {node: '>=18'}

  '@polkadot/types-create@13.2.1':
    resolution: {integrity: sha512-O/WKdsrNuMaZLf+XRCdum2xJYs5OKC6N3EMPF5Uhg10b80Y/hQCbzA/iWd3/aMNDLUA5XWhixwzJdrZWIMVIzg==}
    engines: {node: '>=18'}

  '@polkadot/types-known@13.2.1':
    resolution: {integrity: sha512-uz3c4/IvspLpgN8q15A+QH8KWFauzcrV3RfLFlMP2BkkF5qpOwNeP7c4U8j0CZGQySqBsJRCGWmgBXrXg669KA==}
    engines: {node: '>=18'}

  '@polkadot/types-support@12.4.2':
    resolution: {integrity: sha512-bz6JSt23UEZ2eXgN4ust6z5QF9pO5uNH7UzCP+8I/Nm85ZipeBYj2Wu6pLlE3Hw30hWZpuPxMDOKoEhN5bhLgw==}
    engines: {node: '>=18'}

  '@polkadot/types-support@13.2.1':
    resolution: {integrity: sha512-jSbbUTXU+yZJQPRAWmxaDoe4NRO6SjpZPzBIbpuiadx1slON8XB80fVYIGBXuM2xRVrNrB6fCjyCTG7Razj6Hg==}
    engines: {node: '>=18'}

  '@polkadot/types@12.4.2':
    resolution: {integrity: sha512-ivYtt7hYcRvo69ULb1BJA9BE1uefijXcaR089Dzosr9+sMzvsB1yslNQReOq+Wzq6h6AQj4qex6qVqjWZE6Z4A==}
    engines: {node: '>=18'}

  '@polkadot/types@13.2.1':
    resolution: {integrity: sha512-5yQ0mHMNvwgXeHQ1RZOuHaeak3utAdcBqCpHoagnYrAnGHqtO7kg7YLtT4LkFw2nwL85axu8tOQMv6/3kpFy9w==}
    engines: {node: '>=18'}

  '@polkadot/util-crypto@13.1.1':
    resolution: {integrity: sha512-FG68rrLPdfLcscEyH10vnGkakM4O2lqr71S3GDhgc9WXaS8y9jisLgMPg8jbMHiQBJ3iKYkmtPKiLBowRslj2w==}
    engines: {node: '>=18'}
    peerDependencies:
<<<<<<< HEAD
      '@polkadot/util': 13.0.2

  '@polkadot/util@13.0.2':
    resolution: {integrity: sha512-/6bS9sfhJLhs8QuqWaR1eRapzfDdGC5XAQZEPL9NN5sTTA7HxWos8rVleai0UERm8QUMabjZ9rK9KpzbXl7ojg==}
=======
      '@polkadot/util': 13.1.1

  '@polkadot/util@13.1.1':
    resolution: {integrity: sha512-M4iQ5Um8tFdDmD7a96nPzfrEt+kxyWOqQDPqXyaax4QBnq/WCbq0jo8IO61uz55mdMQnGZvq8jd8uge4V6JzzQ==}
>>>>>>> bd2e1814
    engines: {node: '>=18'}

  '@polkadot/wasm-bridge@7.3.2':
    resolution: {integrity: sha512-AJEXChcf/nKXd5Q/YLEV5dXQMle3UNT7jcXYmIffZAo/KI394a+/24PaISyQjoNC0fkzS1Q8T5pnGGHmXiVz2g==}
    engines: {node: '>=18'}
    peerDependencies:
      '@polkadot/util': '*'
      '@polkadot/x-randomvalues': '*'

  '@polkadot/wasm-crypto-asmjs@7.3.2':
    resolution: {integrity: sha512-QP5eiUqUFur/2UoF2KKKYJcesc71fXhQFLT3D4ZjG28Mfk2ZPI0QNRUfpcxVQmIUpV5USHg4geCBNuCYsMm20Q==}
    engines: {node: '>=18'}
    peerDependencies:
      '@polkadot/util': '*'

  '@polkadot/wasm-crypto-init@7.3.2':
    resolution: {integrity: sha512-FPq73zGmvZtnuJaFV44brze3Lkrki3b4PebxCy9Fplw8nTmisKo9Xxtfew08r0njyYh+uiJRAxPCXadkC9sc8g==}
    engines: {node: '>=18'}
    peerDependencies:
      '@polkadot/util': '*'
      '@polkadot/x-randomvalues': '*'

  '@polkadot/wasm-crypto-wasm@7.3.2':
    resolution: {integrity: sha512-15wd0EMv9IXs5Abp1ZKpKKAVyZPhATIAHfKsyoWCEFDLSOA0/K0QGOxzrAlsrdUkiKZOq7uzSIgIDgW8okx2Mw==}
    engines: {node: '>=18'}
    peerDependencies:
      '@polkadot/util': '*'

  '@polkadot/wasm-crypto@7.3.2':
    resolution: {integrity: sha512-+neIDLSJ6jjVXsjyZ5oLSv16oIpwp+PxFqTUaZdZDoA2EyFRQB8pP7+qLsMNk+WJuhuJ4qXil/7XiOnZYZ+wxw==}
    engines: {node: '>=18'}
    peerDependencies:
      '@polkadot/util': '*'
      '@polkadot/x-randomvalues': '*'

  '@polkadot/wasm-util@7.3.2':
    resolution: {integrity: sha512-bmD+Dxo1lTZyZNxbyPE380wd82QsX+43mgCm40boyKrRppXEyQmWT98v/Poc7chLuskYb6X8IQ6lvvK2bGR4Tg==}
    engines: {node: '>=18'}
    peerDependencies:
      '@polkadot/util': '*'

<<<<<<< HEAD
  '@polkadot/x-bigint@13.0.2':
    resolution: {integrity: sha512-h2jKT/UaxiEal8LhQeH6+GCjO7GwEqVAD2SNYteCOXff6yNttqAZYJuHZsndbVjVNwqRNf8D5q/zZkD0HUd6xQ==}
=======
  '@polkadot/x-bigint@13.1.1':
    resolution: {integrity: sha512-Cq4Y6fd9UWtRBZz8RX2tWEBL1IFwUtY6cL8p6HC9yhZtUR6OPjKZe6RIZQa9gSOoIuqZWd6PmtvSNGVH32yfkQ==}
>>>>>>> bd2e1814
    engines: {node: '>=18'}

  '@polkadot/x-fetch@13.1.1':
    resolution: {integrity: sha512-qA6mIUUebJbS+oWzq/EagZflmaoa9b25WvsxSFn7mCvzKngXzr+GYCY4XiDwKY/S+/pr/kvSCKZ1ia8BDqPBYQ==}
    engines: {node: '>=18'}

<<<<<<< HEAD
  '@polkadot/x-global@13.0.2':
    resolution: {integrity: sha512-OoNIXLB5y8vIKpk4R+XmpDPhipNXWSUvEwUnpQT7NAxNLmzgMq1FhbrwBWWPRNHPrQonp7mqxV/X+v5lv1HW/g==}
    engines: {node: '>=18'}

  '@polkadot/x-randomvalues@13.0.2':
    resolution: {integrity: sha512-SGj+L0H/7TWZtSmtkWlixO4DFzXDdluI0UscN2h285os2Ns8PnmBbue+iJ8PVSzpY1BOxd66gvkkpboPz+jXFQ==}
=======
  '@polkadot/x-global@13.1.1':
    resolution: {integrity: sha512-DViIMmmEs29Qlsp058VTg2Mn7e3/CpGazNnKJrsBa0o1Ptxl13/4Z0fjqCpNi2GB+kaOsnREzxUORrHcU+PqcQ==}
    engines: {node: '>=18'}

  '@polkadot/x-randomvalues@13.1.1':
    resolution: {integrity: sha512-cXj4omwbgzQQSiBtV1ZBw+XhJUU3iz/DS6ghUnGllSZEK+fGqiyaNgeFQzDY0tKjm6kYaDpvtOHR3mHsbzDuTg==}
>>>>>>> bd2e1814
    engines: {node: '>=18'}
    peerDependencies:
      '@polkadot/util': 13.1.1
      '@polkadot/wasm-util': '*'

<<<<<<< HEAD
  '@polkadot/x-textdecoder@13.0.2':
    resolution: {integrity: sha512-mauglOkTJxLGmLwLc3J5Jlq/W+SHP53eiy3F8/8JxxfnXrZKgWoQXGpvXYPjFnMZj0MzDSy/6GjyGWnDCgdQFA==}
    engines: {node: '>=18'}

  '@polkadot/x-textencoder@13.0.2':
    resolution: {integrity: sha512-Lq08H2OnVXj97uaOwg7tcmRS7a4VJYkHEeWO4FyEMOk6P6lU6W8OVNjjxG0se9PCEgmyZPUDbJI//1ynzP4cXw==}
    engines: {node: '>=18'}

  '@polkadot/x-ws@13.0.2':
    resolution: {integrity: sha512-nC5e2eY5D5ZR5teQOB7ib+dWLbmNws86cTz3BjKCalSMBBIn6i3V9ElgABpierBmnSJe9D94EyrH1BxdVfDxUg==}
=======
  '@polkadot/x-textdecoder@13.1.1':
    resolution: {integrity: sha512-LpZ9KYc6HdBH+i86bCmun4g4GWMiWN/1Pzs0hNdanlQMfqp3UGzl1Dqp0nozMvjWAlvyG7ip235VgNMd8HEbqg==}
    engines: {node: '>=18'}

  '@polkadot/x-textencoder@13.1.1':
    resolution: {integrity: sha512-w1mT15B9ptN5CJNgN/A0CmBqD5y9OePjBdU6gmAd8KRhwXCF0MTBKcEZk1dHhXiXtX+28ULJWLrfefC5gxy69Q==}
    engines: {node: '>=18'}

  '@polkadot/x-ws@13.1.1':
    resolution: {integrity: sha512-E/xFmJTiFzu+IK5M3/8W/9fnvNJFelcnunPv/IgO6UST94SDaTsN/Gbeb6SqPb6CsrTHRl3WD+AZ3ErGGwQfEA==}
>>>>>>> bd2e1814
    engines: {node: '>=18'}

  '@radix-ui/number@1.1.0':
    resolution: {integrity: sha512-V3gRzhVNU1ldS5XhAPTom1fOIo4ccrjjJgmE+LI2h/WaFpHmx0MQApT+KZHnx8abG6Avtfcz4WoEciMnpFT3HQ==}

  '@radix-ui/primitive@1.0.1':
    resolution: {integrity: sha512-yQ8oGX2GVsEYMWGxcovu1uGWPCxV5BFfeeYxqPmuAzUyLT9qmaMXSAhXpb0WrspIeqYzdJpkh2vHModJPgRIaw==}

  '@radix-ui/primitive@1.1.0':
    resolution: {integrity: sha512-4Z8dn6Upk0qk4P74xBhZ6Hd/w0mPEzOOLxy4xiPXOXqjF7jZS0VAKk7/x/H6FyY2zCkYJqePf1G5KmkmNJ4RBA==}

  '@radix-ui/react-arrow@1.1.0':
    resolution: {integrity: sha512-FmlW1rCg7hBpEBwFbjHwCW6AmWLQM6g/v0Sn8XbP9NvmSZ2San1FpQeyPtufzOMSIx7Y4dzjlHoifhp+7NkZhw==}
    peerDependencies:
      '@types/react': '*'
      '@types/react-dom': '*'
      react: ^16.8 || ^17.0 || ^18.0 || ^19.0 || ^19.0.0-rc
      react-dom: ^16.8 || ^17.0 || ^18.0 || ^19.0 || ^19.0.0-rc
    peerDependenciesMeta:
      '@types/react':
        optional: true
      '@types/react-dom':
        optional: true

  '@radix-ui/react-checkbox@1.1.2':
    resolution: {integrity: sha512-/i0fl686zaJbDQLNKrkCbMyDm6FQMt4jg323k7HuqitoANm9sE23Ql8yOK3Wusk34HSLKDChhMux05FnP6KUkw==}
    peerDependencies:
      '@types/react': '*'
      '@types/react-dom': '*'
      react: ^16.8 || ^17.0 || ^18.0 || ^19.0 || ^19.0.0-rc
      react-dom: ^16.8 || ^17.0 || ^18.0 || ^19.0 || ^19.0.0-rc
    peerDependenciesMeta:
      '@types/react':
        optional: true
      '@types/react-dom':
        optional: true

  '@radix-ui/react-collection@1.1.0':
    resolution: {integrity: sha512-GZsZslMJEyo1VKm5L1ZJY8tGDxZNPAoUeQUIbKeJfoi7Q4kmig5AsgLMYYuyYbfjd8fBmFORAIwYAkXMnXZgZw==}
    peerDependencies:
      '@types/react': '*'
      '@types/react-dom': '*'
      react: ^16.8 || ^17.0 || ^18.0 || ^19.0 || ^19.0.0-rc
      react-dom: ^16.8 || ^17.0 || ^18.0 || ^19.0 || ^19.0.0-rc
    peerDependenciesMeta:
      '@types/react':
        optional: true
      '@types/react-dom':
        optional: true

  '@radix-ui/react-compose-refs@1.0.1':
    resolution: {integrity: sha512-fDSBgd44FKHa1FRMU59qBMPFcl2PZE+2nmqunj+BWFyYYjnhIDWL2ItDs3rrbJDQOtzt5nIebLCQc4QRfz6LJw==}
    peerDependencies:
      '@types/react': '*'
      react: ^16.8 || ^17.0 || ^18.0
    peerDependenciesMeta:
      '@types/react':
        optional: true

  '@radix-ui/react-compose-refs@1.1.0':
    resolution: {integrity: sha512-b4inOtiaOnYf9KWyO3jAeeCG6FeyfY6ldiEPanbUjWd+xIk5wZeHa8yVwmrJ2vderhu/BQvzCrJI0lHd+wIiqw==}
    peerDependencies:
      '@types/react': '*'
      react: ^16.8 || ^17.0 || ^18.0 || ^19.0 || ^19.0.0-rc
    peerDependenciesMeta:
      '@types/react':
        optional: true

  '@radix-ui/react-context@1.0.1':
    resolution: {integrity: sha512-ebbrdFoYTcuZ0v4wG5tedGnp9tzcV8awzsxYph7gXUyvnNLuTIcCk1q17JEbnVhXAKG9oX3KtchwiMIAYp9NLg==}
    peerDependencies:
      '@types/react': '*'
      react: ^16.8 || ^17.0 || ^18.0
    peerDependenciesMeta:
      '@types/react':
        optional: true

  '@radix-ui/react-context@1.1.0':
    resolution: {integrity: sha512-OKrckBy+sMEgYM/sMmqmErVn0kZqrHPJze+Ql3DzYsDDp0hl0L62nx/2122/Bvps1qz645jlcu2tD9lrRSdf8A==}
    peerDependencies:
      '@types/react': '*'
      react: ^16.8 || ^17.0 || ^18.0 || ^19.0 || ^19.0.0-rc
    peerDependenciesMeta:
      '@types/react':
        optional: true

  '@radix-ui/react-context@1.1.1':
    resolution: {integrity: sha512-UASk9zi+crv9WteK/NU4PLvOoL3OuE6BWVKNF6hPRBtYBDXQ2u5iu3O59zUlJiTVvkyuycnqrztsHVJwcK9K+Q==}
    peerDependencies:
      '@types/react': '*'
      react: ^16.8 || ^17.0 || ^18.0 || ^19.0 || ^19.0.0-rc
    peerDependenciesMeta:
      '@types/react':
        optional: true

  '@radix-ui/react-dialog@1.0.5':
    resolution: {integrity: sha512-GjWJX/AUpB703eEBanuBnIWdIXg6NvJFCXcNlSZk4xdszCdhrJgBoUd1cGk67vFO+WdA2pfI/plOpqz/5GUP6Q==}
    peerDependencies:
      '@types/react': '*'
      '@types/react-dom': '*'
      react: ^16.8 || ^17.0 || ^18.0
      react-dom: ^16.8 || ^17.0 || ^18.0
    peerDependenciesMeta:
      '@types/react':
        optional: true
      '@types/react-dom':
        optional: true

  '@radix-ui/react-dialog@1.1.2':
    resolution: {integrity: sha512-Yj4dZtqa2o+kG61fzB0H2qUvmwBA2oyQroGLyNtBj1beo1khoQ3q1a2AO8rrQYjd8256CO9+N8L9tvsS+bnIyA==}
    peerDependencies:
      '@types/react': '*'
      '@types/react-dom': '*'
      react: ^16.8 || ^17.0 || ^18.0 || ^19.0 || ^19.0.0-rc
      react-dom: ^16.8 || ^17.0 || ^18.0 || ^19.0 || ^19.0.0-rc
    peerDependenciesMeta:
      '@types/react':
        optional: true
      '@types/react-dom':
        optional: true

  '@radix-ui/react-direction@1.1.0':
    resolution: {integrity: sha512-BUuBvgThEiAXh2DWu93XsT+a3aWrGqolGlqqw5VU1kG7p/ZH2cuDlM1sRLNnY3QcBS69UIz2mcKhMxDsdewhjg==}
    peerDependencies:
      '@types/react': '*'
      react: ^16.8 || ^17.0 || ^18.0 || ^19.0 || ^19.0.0-rc
    peerDependenciesMeta:
      '@types/react':
        optional: true

  '@radix-ui/react-dismissable-layer@1.0.5':
    resolution: {integrity: sha512-aJeDjQhywg9LBu2t/At58hCvr7pEm0o2Ke1x33B+MhjNmmZ17sy4KImo0KPLgsnc/zN7GPdce8Cnn0SWvwZO7g==}
    peerDependencies:
      '@types/react': '*'
      '@types/react-dom': '*'
      react: ^16.8 || ^17.0 || ^18.0
      react-dom: ^16.8 || ^17.0 || ^18.0
    peerDependenciesMeta:
      '@types/react':
        optional: true
      '@types/react-dom':
        optional: true

  '@radix-ui/react-dismissable-layer@1.1.1':
    resolution: {integrity: sha512-QSxg29lfr/xcev6kSz7MAlmDnzbP1eI/Dwn3Tp1ip0KT5CUELsxkekFEMVBEoykI3oV39hKT4TKZzBNMbcTZYQ==}
    peerDependencies:
      '@types/react': '*'
      '@types/react-dom': '*'
      react: ^16.8 || ^17.0 || ^18.0 || ^19.0 || ^19.0.0-rc
      react-dom: ^16.8 || ^17.0 || ^18.0 || ^19.0 || ^19.0.0-rc
    peerDependenciesMeta:
      '@types/react':
        optional: true
      '@types/react-dom':
        optional: true

  '@radix-ui/react-dropdown-menu@2.1.2':
    resolution: {integrity: sha512-GVZMR+eqK8/Kes0a36Qrv+i20bAPXSn8rCBTHx30w+3ECnR5o3xixAlqcVaYvLeyKUsm0aqyhWfmUcqufM8nYA==}
    peerDependencies:
      '@types/react': '*'
      '@types/react-dom': '*'
      react: ^16.8 || ^17.0 || ^18.0 || ^19.0 || ^19.0.0-rc
      react-dom: ^16.8 || ^17.0 || ^18.0 || ^19.0 || ^19.0.0-rc
    peerDependenciesMeta:
      '@types/react':
        optional: true
      '@types/react-dom':
        optional: true

  '@radix-ui/react-focus-guards@1.0.1':
    resolution: {integrity: sha512-Rect2dWbQ8waGzhMavsIbmSVCgYxkXLxxR3ZvCX79JOglzdEy4JXMb98lq4hPxUbLr77nP0UOGf4rcMU+s1pUA==}
    peerDependencies:
      '@types/react': '*'
      react: ^16.8 || ^17.0 || ^18.0
    peerDependenciesMeta:
      '@types/react':
        optional: true

  '@radix-ui/react-focus-guards@1.1.1':
    resolution: {integrity: sha512-pSIwfrT1a6sIoDASCSpFwOasEwKTZWDw/iBdtnqKO7v6FeOzYJ7U53cPzYFVR3geGGXgVHaH+CdngrrAzqUGxg==}
    peerDependencies:
      '@types/react': '*'
      react: ^16.8 || ^17.0 || ^18.0 || ^19.0 || ^19.0.0-rc
    peerDependenciesMeta:
      '@types/react':
        optional: true

  '@radix-ui/react-focus-scope@1.0.4':
    resolution: {integrity: sha512-sL04Mgvf+FmyvZeYfNu1EPAaaxD+aw7cYeIB9L9Fvq8+urhltTRaEo5ysKOpHuKPclsZcSUMKlN05x4u+CINpA==}
    peerDependencies:
      '@types/react': '*'
      '@types/react-dom': '*'
      react: ^16.8 || ^17.0 || ^18.0
      react-dom: ^16.8 || ^17.0 || ^18.0
    peerDependenciesMeta:
      '@types/react':
        optional: true
      '@types/react-dom':
        optional: true

  '@radix-ui/react-focus-scope@1.1.0':
    resolution: {integrity: sha512-200UD8zylvEyL8Bx+z76RJnASR2gRMuxlgFCPAe/Q/679a/r0eK3MBVYMb7vZODZcffZBdob1EGnky78xmVvcA==}
    peerDependencies:
      '@types/react': '*'
      '@types/react-dom': '*'
      react: ^16.8 || ^17.0 || ^18.0 || ^19.0 || ^19.0.0-rc
      react-dom: ^16.8 || ^17.0 || ^18.0 || ^19.0 || ^19.0.0-rc
    peerDependenciesMeta:
      '@types/react':
        optional: true
      '@types/react-dom':
        optional: true

  '@radix-ui/react-hover-card@1.1.2':
    resolution: {integrity: sha512-Y5w0qGhysvmqsIy6nQxaPa6mXNKznfoGjOfBgzOjocLxr2XlSjqBMYQQL+FfyogsMuX+m8cZyQGYhJxvxUzO4w==}
    peerDependencies:
      '@types/react': '*'
      '@types/react-dom': '*'
      react: ^16.8 || ^17.0 || ^18.0 || ^19.0 || ^19.0.0-rc
      react-dom: ^16.8 || ^17.0 || ^18.0 || ^19.0 || ^19.0.0-rc
    peerDependenciesMeta:
      '@types/react':
        optional: true
      '@types/react-dom':
        optional: true

  '@radix-ui/react-icons@1.3.0':
    resolution: {integrity: sha512-jQxj/0LKgp+j9BiTXz3O3sgs26RNet2iLWmsPyRz2SIcR4q/4SbazXfnYwbAr+vLYKSfc7qxzyGQA1HLlYiuNw==}
    peerDependencies:
      react: ^16.x || ^17.x || ^18.x

  '@radix-ui/react-id@1.0.1':
    resolution: {integrity: sha512-tI7sT/kqYp8p96yGWY1OAnLHrqDgzHefRBKQ2YAkBS5ja7QLcZ9Z/uY7bEjPUatf8RomoXM8/1sMj1IJaE5UzQ==}
    peerDependencies:
      '@types/react': '*'
      react: ^16.8 || ^17.0 || ^18.0
    peerDependenciesMeta:
      '@types/react':
        optional: true

  '@radix-ui/react-id@1.1.0':
    resolution: {integrity: sha512-EJUrI8yYh7WOjNOqpoJaf1jlFIH2LvtgAl+YcFqNCa+4hj64ZXmPkAKOFs/ukjz3byN6bdb/AVUqHkI8/uWWMA==}
    peerDependencies:
      '@types/react': '*'
      react: ^16.8 || ^17.0 || ^18.0 || ^19.0 || ^19.0.0-rc
    peerDependenciesMeta:
      '@types/react':
        optional: true

  '@radix-ui/react-label@2.1.0':
    resolution: {integrity: sha512-peLblDlFw/ngk3UWq0VnYaOLy6agTZZ+MUO/WhVfm14vJGML+xH4FAl2XQGLqdefjNb7ApRg6Yn7U42ZhmYXdw==}
    peerDependencies:
      '@types/react': '*'
      '@types/react-dom': '*'
      react: ^16.8 || ^17.0 || ^18.0 || ^19.0 || ^19.0.0-rc
      react-dom: ^16.8 || ^17.0 || ^18.0 || ^19.0 || ^19.0.0-rc
    peerDependenciesMeta:
      '@types/react':
        optional: true
      '@types/react-dom':
        optional: true

  '@radix-ui/react-menu@2.1.2':
    resolution: {integrity: sha512-lZ0R4qR2Al6fZ4yCCZzu/ReTFrylHFxIqy7OezIpWF4bL0o9biKo0pFIvkaew3TyZ9Fy5gYVrR5zCGZBVbO1zg==}
    peerDependencies:
      '@types/react': '*'
      '@types/react-dom': '*'
      react: ^16.8 || ^17.0 || ^18.0 || ^19.0 || ^19.0.0-rc
      react-dom: ^16.8 || ^17.0 || ^18.0 || ^19.0 || ^19.0.0-rc
    peerDependenciesMeta:
      '@types/react':
        optional: true
      '@types/react-dom':
        optional: true

  '@radix-ui/react-navigation-menu@1.2.1':
    resolution: {integrity: sha512-egDo0yJD2IK8L17gC82vptkvW1jLeni1VuqCyzY727dSJdk5cDjINomouLoNk8RVF7g2aNIfENKWL4UzeU9c8Q==}
    peerDependencies:
      '@types/react': '*'
      '@types/react-dom': '*'
      react: ^16.8 || ^17.0 || ^18.0 || ^19.0 || ^19.0.0-rc
      react-dom: ^16.8 || ^17.0 || ^18.0 || ^19.0 || ^19.0.0-rc
    peerDependenciesMeta:
      '@types/react':
        optional: true
      '@types/react-dom':
        optional: true

  '@radix-ui/react-popover@1.1.2':
    resolution: {integrity: sha512-u2HRUyWW+lOiA2g0Le0tMmT55FGOEWHwPFt1EPfbLly7uXQExFo5duNKqG2DzmFXIdqOeNd+TpE8baHWJCyP9w==}
    peerDependencies:
      '@types/react': '*'
      '@types/react-dom': '*'
      react: ^16.8 || ^17.0 || ^18.0 || ^19.0 || ^19.0.0-rc
      react-dom: ^16.8 || ^17.0 || ^18.0 || ^19.0 || ^19.0.0-rc
    peerDependenciesMeta:
      '@types/react':
        optional: true
      '@types/react-dom':
        optional: true

  '@radix-ui/react-popper@1.2.0':
    resolution: {integrity: sha512-ZnRMshKF43aBxVWPWvbj21+7TQCvhuULWJ4gNIKYpRlQt5xGRhLx66tMp8pya2UkGHTSlhpXwmjqltDYHhw7Vg==}
    peerDependencies:
      '@types/react': '*'
      '@types/react-dom': '*'
      react: ^16.8 || ^17.0 || ^18.0 || ^19.0 || ^19.0.0-rc
      react-dom: ^16.8 || ^17.0 || ^18.0 || ^19.0 || ^19.0.0-rc
    peerDependenciesMeta:
      '@types/react':
        optional: true
      '@types/react-dom':
        optional: true

  '@radix-ui/react-portal@1.0.4':
    resolution: {integrity: sha512-Qki+C/EuGUVCQTOTD5vzJzJuMUlewbzuKyUy+/iHM2uwGiru9gZeBJtHAPKAEkB5KWGi9mP/CHKcY0wt1aW45Q==}
    peerDependencies:
      '@types/react': '*'
      '@types/react-dom': '*'
      react: ^16.8 || ^17.0 || ^18.0
      react-dom: ^16.8 || ^17.0 || ^18.0
    peerDependenciesMeta:
      '@types/react':
        optional: true
      '@types/react-dom':
        optional: true

  '@radix-ui/react-portal@1.1.2':
    resolution: {integrity: sha512-WeDYLGPxJb/5EGBoedyJbT0MpoULmwnIPMJMSldkuiMsBAv7N1cRdsTWZWht9vpPOiN3qyiGAtbK2is47/uMFg==}
    peerDependencies:
      '@types/react': '*'
      '@types/react-dom': '*'
      react: ^16.8 || ^17.0 || ^18.0 || ^19.0 || ^19.0.0-rc
      react-dom: ^16.8 || ^17.0 || ^18.0 || ^19.0 || ^19.0.0-rc
    peerDependenciesMeta:
      '@types/react':
        optional: true
      '@types/react-dom':
        optional: true

  '@radix-ui/react-presence@1.0.1':
    resolution: {integrity: sha512-UXLW4UAbIY5ZjcvzjfRFo5gxva8QirC9hF7wRE4U5gz+TP0DbRk+//qyuAQ1McDxBt1xNMBTaciFGvEmJvAZCg==}
    peerDependencies:
      '@types/react': '*'
      '@types/react-dom': '*'
      react: ^16.8 || ^17.0 || ^18.0
      react-dom: ^16.8 || ^17.0 || ^18.0
    peerDependenciesMeta:
      '@types/react':
        optional: true
      '@types/react-dom':
        optional: true

  '@radix-ui/react-presence@1.1.1':
    resolution: {integrity: sha512-IeFXVi4YS1K0wVZzXNrbaaUvIJ3qdY+/Ih4eHFhWA9SwGR9UDX7Ck8abvL57C4cv3wwMvUE0OG69Qc3NCcTe/A==}
    peerDependencies:
      '@types/react': '*'
      '@types/react-dom': '*'
      react: ^16.8 || ^17.0 || ^18.0 || ^19.0 || ^19.0.0-rc
      react-dom: ^16.8 || ^17.0 || ^18.0 || ^19.0 || ^19.0.0-rc
    peerDependenciesMeta:
      '@types/react':
        optional: true
      '@types/react-dom':
        optional: true

  '@radix-ui/react-primitive@1.0.3':
    resolution: {integrity: sha512-yi58uVyoAcK/Nq1inRY56ZSjKypBNKTa/1mcL8qdl6oJeEaDbOldlzrGn7P6Q3Id5d+SYNGc5AJgc4vGhjs5+g==}
    peerDependencies:
      '@types/react': '*'
      '@types/react-dom': '*'
      react: ^16.8 || ^17.0 || ^18.0
      react-dom: ^16.8 || ^17.0 || ^18.0
    peerDependenciesMeta:
      '@types/react':
        optional: true
      '@types/react-dom':
        optional: true

  '@radix-ui/react-primitive@2.0.0':
    resolution: {integrity: sha512-ZSpFm0/uHa8zTvKBDjLFWLo8dkr4MBsiDLz0g3gMUwqgLHz9rTaRRGYDgvZPtBJgYCBKXkS9fzmoySgr8CO6Cw==}
    peerDependencies:
      '@types/react': '*'
      '@types/react-dom': '*'
      react: ^16.8 || ^17.0 || ^18.0 || ^19.0 || ^19.0.0-rc
      react-dom: ^16.8 || ^17.0 || ^18.0 || ^19.0 || ^19.0.0-rc
    peerDependenciesMeta:
      '@types/react':
        optional: true
      '@types/react-dom':
        optional: true

  '@radix-ui/react-roving-focus@1.1.0':
    resolution: {integrity: sha512-EA6AMGeq9AEeQDeSH0aZgG198qkfHSbvWTf1HvoDmOB5bBG/qTxjYMWUKMnYiV6J/iP/J8MEFSuB2zRU2n7ODA==}
    peerDependencies:
      '@types/react': '*'
      '@types/react-dom': '*'
      react: ^16.8 || ^17.0 || ^18.0 || ^19.0 || ^19.0.0-rc
      react-dom: ^16.8 || ^17.0 || ^18.0 || ^19.0 || ^19.0.0-rc
    peerDependenciesMeta:
      '@types/react':
        optional: true
      '@types/react-dom':
        optional: true

  '@radix-ui/react-scroll-area@1.2.0':
    resolution: {integrity: sha512-q2jMBdsJ9zB7QG6ngQNzNwlvxLQqONyL58QbEGwuyRZZb/ARQwk3uQVbCF7GvQVOtV6EU/pDxAw3zRzJZI3rpQ==}
    peerDependencies:
      '@types/react': '*'
      '@types/react-dom': '*'
      react: ^16.8 || ^17.0 || ^18.0 || ^19.0 || ^19.0.0-rc
      react-dom: ^16.8 || ^17.0 || ^18.0 || ^19.0 || ^19.0.0-rc
    peerDependenciesMeta:
      '@types/react':
        optional: true
      '@types/react-dom':
        optional: true

  '@radix-ui/react-select@2.1.2':
    resolution: {integrity: sha512-rZJtWmorC7dFRi0owDmoijm6nSJH1tVw64QGiNIZ9PNLyBDtG+iAq+XGsya052At4BfarzY/Dhv9wrrUr6IMZA==}
    peerDependencies:
      '@types/react': '*'
      '@types/react-dom': '*'
      react: ^16.8 || ^17.0 || ^18.0 || ^19.0 || ^19.0.0-rc
      react-dom: ^16.8 || ^17.0 || ^18.0 || ^19.0 || ^19.0.0-rc
    peerDependenciesMeta:
      '@types/react':
        optional: true
      '@types/react-dom':
        optional: true

  '@radix-ui/react-separator@1.1.0':
    resolution: {integrity: sha512-3uBAs+egzvJBDZAzvb/n4NxxOYpnspmWxO2u5NbZ8Y6FM/NdrGSF9bop3Cf6F6C71z1rTSn8KV0Fo2ZVd79lGA==}
    peerDependencies:
      '@types/react': '*'
      '@types/react-dom': '*'
      react: ^16.8 || ^17.0 || ^18.0 || ^19.0 || ^19.0.0-rc
      react-dom: ^16.8 || ^17.0 || ^18.0 || ^19.0 || ^19.0.0-rc
    peerDependenciesMeta:
      '@types/react':
        optional: true
      '@types/react-dom':
        optional: true

  '@radix-ui/react-slot@1.0.2':
    resolution: {integrity: sha512-YeTpuq4deV+6DusvVUW4ivBgnkHwECUu0BiN43L5UCDFgdhsRUWAghhTF5MbvNTPzmiFOx90asDSUjWuCNapwg==}
    peerDependencies:
      '@types/react': '*'
      react: ^16.8 || ^17.0 || ^18.0
    peerDependenciesMeta:
      '@types/react':
        optional: true

  '@radix-ui/react-slot@1.1.0':
    resolution: {integrity: sha512-FUCf5XMfmW4dtYl69pdS4DbxKy8nj4M7SafBgPllysxmdachynNflAdp/gCsnYWNDnge6tI9onzMp5ARYc1KNw==}
    peerDependencies:
      '@types/react': '*'
      react: ^16.8 || ^17.0 || ^18.0 || ^19.0 || ^19.0.0-rc
    peerDependenciesMeta:
      '@types/react':
        optional: true

  '@radix-ui/react-tabs@1.1.1':
    resolution: {integrity: sha512-3GBUDmP2DvzmtYLMsHmpA1GtR46ZDZ+OreXM/N+kkQJOPIgytFWWTfDQmBQKBvaFS0Vno0FktdbVzN28KGrMdw==}
    peerDependencies:
      '@types/react': '*'
      '@types/react-dom': '*'
      react: ^16.8 || ^17.0 || ^18.0 || ^19.0 || ^19.0.0-rc
      react-dom: ^16.8 || ^17.0 || ^18.0 || ^19.0 || ^19.0.0-rc
    peerDependenciesMeta:
      '@types/react':
        optional: true
      '@types/react-dom':
        optional: true

  '@radix-ui/react-use-callback-ref@1.0.1':
    resolution: {integrity: sha512-D94LjX4Sp0xJFVaoQOd3OO9k7tpBYNOXdVhkltUbGv2Qb9OXdrg/CpsjlZv7ia14Sylv398LswWBVVu5nqKzAQ==}
    peerDependencies:
      '@types/react': '*'
      react: ^16.8 || ^17.0 || ^18.0
    peerDependenciesMeta:
      '@types/react':
        optional: true

  '@radix-ui/react-use-callback-ref@1.1.0':
    resolution: {integrity: sha512-CasTfvsy+frcFkbXtSJ2Zu9JHpN8TYKxkgJGWbjiZhFivxaeW7rMeZt7QELGVLaYVfFMsKHjb7Ak0nMEe+2Vfw==}
    peerDependencies:
      '@types/react': '*'
      react: ^16.8 || ^17.0 || ^18.0 || ^19.0 || ^19.0.0-rc
    peerDependenciesMeta:
      '@types/react':
        optional: true

  '@radix-ui/react-use-controllable-state@1.0.1':
    resolution: {integrity: sha512-Svl5GY5FQeN758fWKrjM6Qb7asvXeiZltlT4U2gVfl8Gx5UAv2sMR0LWo8yhsIZh2oQ0eFdZ59aoOOMV7b47VA==}
    peerDependencies:
      '@types/react': '*'
      react: ^16.8 || ^17.0 || ^18.0
    peerDependenciesMeta:
      '@types/react':
        optional: true

  '@radix-ui/react-use-controllable-state@1.1.0':
    resolution: {integrity: sha512-MtfMVJiSr2NjzS0Aa90NPTnvTSg6C/JLCV7ma0W6+OMV78vd8OyRpID+Ng9LxzsPbLeuBnWBA1Nq30AtBIDChw==}
    peerDependencies:
      '@types/react': '*'
      react: ^16.8 || ^17.0 || ^18.0 || ^19.0 || ^19.0.0-rc
    peerDependenciesMeta:
      '@types/react':
        optional: true

  '@radix-ui/react-use-escape-keydown@1.0.3':
    resolution: {integrity: sha512-vyL82j40hcFicA+M4Ex7hVkB9vHgSse1ZWomAqV2Je3RleKGO5iM8KMOEtfoSB0PnIelMd2lATjTGMYqN5ylTg==}
    peerDependencies:
      '@types/react': '*'
      react: ^16.8 || ^17.0 || ^18.0
    peerDependenciesMeta:
      '@types/react':
        optional: true

  '@radix-ui/react-use-escape-keydown@1.1.0':
    resolution: {integrity: sha512-L7vwWlR1kTTQ3oh7g1O0CBF3YCyyTj8NmhLR+phShpyA50HCfBFKVJTpshm9PzLiKmehsrQzTYTpX9HvmC9rhw==}
    peerDependencies:
      '@types/react': '*'
      react: ^16.8 || ^17.0 || ^18.0 || ^19.0 || ^19.0.0-rc
    peerDependenciesMeta:
      '@types/react':
        optional: true

  '@radix-ui/react-use-layout-effect@1.0.1':
    resolution: {integrity: sha512-v/5RegiJWYdoCvMnITBkNNx6bCj20fiaJnWtRkU18yITptraXjffz5Qbn05uOiQnOvi+dbkznkoaMltz1GnszQ==}
    peerDependencies:
      '@types/react': '*'
      react: ^16.8 || ^17.0 || ^18.0
    peerDependenciesMeta:
      '@types/react':
        optional: true

  '@radix-ui/react-use-layout-effect@1.1.0':
    resolution: {integrity: sha512-+FPE0rOdziWSrH9athwI1R0HDVbWlEhd+FR+aSDk4uWGmSJ9Z54sdZVDQPZAinJhJXwfT+qnj969mCsT2gfm5w==}
    peerDependencies:
      '@types/react': '*'
      react: ^16.8 || ^17.0 || ^18.0 || ^19.0 || ^19.0.0-rc
    peerDependenciesMeta:
      '@types/react':
        optional: true

  '@radix-ui/react-use-previous@1.1.0':
    resolution: {integrity: sha512-Z/e78qg2YFnnXcW88A4JmTtm4ADckLno6F7OXotmkQfeuCVaKuYzqAATPhVzl3delXE7CxIV8shofPn3jPc5Og==}
    peerDependencies:
      '@types/react': '*'
      react: ^16.8 || ^17.0 || ^18.0 || ^19.0 || ^19.0.0-rc
    peerDependenciesMeta:
      '@types/react':
        optional: true

  '@radix-ui/react-use-rect@1.1.0':
    resolution: {integrity: sha512-0Fmkebhr6PiseyZlYAOtLS+nb7jLmpqTrJyv61Pe68MKYW6OWdRE2kI70TaYY27u7H0lajqM3hSMMLFq18Z7nQ==}
    peerDependencies:
      '@types/react': '*'
      react: ^16.8 || ^17.0 || ^18.0 || ^19.0 || ^19.0.0-rc
    peerDependenciesMeta:
      '@types/react':
        optional: true

  '@radix-ui/react-use-size@1.1.0':
    resolution: {integrity: sha512-XW3/vWuIXHa+2Uwcc2ABSfcCledmXhhQPlGbfcRXbiUQI5Icjcg19BGCZVKKInYbvUCut/ufbbLLPFC5cbb1hw==}
    peerDependencies:
      '@types/react': '*'
      react: ^16.8 || ^17.0 || ^18.0 || ^19.0 || ^19.0.0-rc
    peerDependenciesMeta:
      '@types/react':
        optional: true

  '@radix-ui/react-visually-hidden@1.1.0':
    resolution: {integrity: sha512-N8MDZqtgCgG5S3aV60INAB475osJousYpZ4cTJ2cFbMpdHS5Y6loLTH8LPtkj2QN0x93J30HT/M3qJXM0+lyeQ==}
    peerDependencies:
      '@types/react': '*'
      '@types/react-dom': '*'
      react: ^16.8 || ^17.0 || ^18.0 || ^19.0 || ^19.0.0-rc
      react-dom: ^16.8 || ^17.0 || ^18.0 || ^19.0 || ^19.0.0-rc
    peerDependenciesMeta:
      '@types/react':
        optional: true
      '@types/react-dom':
        optional: true

  '@radix-ui/rect@1.1.0':
    resolution: {integrity: sha512-A9+lCBZoaMJlVKcRBz2YByCG+Cp2t6nAnMnNba+XiWxnj6r4JUFqfsgwocMBZU9LPtdxC6wB56ySYpc7LQIoJg==}

  '@react-aria/focus@3.18.3':
    resolution: {integrity: sha512-WKUElg+5zS0D3xlVn8MntNnkzJql2J6MuzAMP8Sv5WTgFDse/XGR842dsxPTIyKKdrWVCRegCuwa4m3n/GzgJw==}
    peerDependencies:
      react: ^16.8.0 || ^17.0.0-rc.1 || ^18.0.0 || ^19.0.0

  '@react-aria/interactions@3.22.3':
    resolution: {integrity: sha512-RRUb/aG+P0IKTIWikY/SylB6bIbLZeztnZY2vbe7RAG5MgVaCgn5HQ45SI15GlTmhsFG8CnF6slJsUFJiNHpbQ==}
    peerDependencies:
      react: ^16.8.0 || ^17.0.0-rc.1 || ^18.0.0 || ^19.0.0

  '@react-aria/ssr@3.9.6':
    resolution: {integrity: sha512-iLo82l82ilMiVGy342SELjshuWottlb5+VefO3jOQqQRNYnJBFpUSadswDPbRimSgJUZuFwIEYs6AabkP038fA==}
    engines: {node: '>= 12'}
    peerDependencies:
      react: ^16.8.0 || ^17.0.0-rc.1 || ^18.0.0 || ^19.0.0

  '@react-aria/utils@3.25.3':
    resolution: {integrity: sha512-PR5H/2vaD8fSq0H/UB9inNbc8KDcVmW6fYAfSWkkn+OAdhTTMVKqXXrZuZBWyFfSD5Ze7VN6acr4hrOQm2bmrA==}
    peerDependencies:
      react: ^16.8.0 || ^17.0.0-rc.1 || ^18.0.0 || ^19.0.0

  '@react-stately/utils@3.10.4':
    resolution: {integrity: sha512-gBEQEIMRh5f60KCm7QKQ2WfvhB2gLUr9b72sqUdIZ2EG+xuPgaIlCBeSicvjmjBvYZwOjoOEnmIkcx2GHp/HWw==}
    peerDependencies:
      react: ^16.8.0 || ^17.0.0-rc.1 || ^18.0.0 || ^19.0.0

  '@react-types/shared@3.25.0':
    resolution: {integrity: sha512-OZSyhzU6vTdW3eV/mz5i6hQwQUhkRs7xwY2d1aqPvTdMe0+2cY7Fwp45PAiwYLEj73i9ro2FxF9qC4DvHGSCgQ==}
    peerDependencies:
      react: ^16.8.0 || ^17.0.0-rc.1 || ^18.0.0 || ^19.0.0

  '@rtsao/scc@1.1.0':
    resolution: {integrity: sha512-zt6OdqaDoOnJ1ZYsCYGt9YmWzDXl4vQdKTyJev62gFhRGKdx7mcT54V9KIjg+d2wi9EXsPvAPKe7i7WjfVWB8g==}

  '@scure/base@1.1.9':
    resolution: {integrity: sha512-8YKhl8GHiNI/pU2VMaofa2Tor7PJRAjwQLBBuilkJ9L5+13yVbC7JO/wS7piioAvPSwR3JKM1IJ/u4xQzbcXKg==}

  '@shikijs/core@1.22.0':
    resolution: {integrity: sha512-S8sMe4q71TJAW+qG93s5VaiihujRK6rqDFqBnxqvga/3LvqHEnxqBIOPkt//IdXVtHkQWKu4nOQNk0uBGicU7Q==}

  '@shikijs/engine-javascript@1.22.0':
    resolution: {integrity: sha512-AeEtF4Gcck2dwBqCFUKYfsCq0s+eEbCEbkUuFou53NZ0sTGnJnJ/05KHQFZxpii5HMXbocV9URYVowOP2wH5kw==}

  '@shikijs/engine-oniguruma@1.22.0':
    resolution: {integrity: sha512-5iBVjhu/DYs1HB0BKsRRFipRrD7rqjxlWTj4F2Pf+nQSPqc3kcyqFFeZXnBMzDf0HdqaFVvhDRAGiYNvyLP+Mw==}

  '@shikijs/types@1.22.0':
    resolution: {integrity: sha512-Fw/Nr7FGFhlQqHfxzZY8Cwtwk5E9nKDUgeLjZgt3UuhcM3yJR9xj3ZGNravZZok8XmEZMiYkSMTPlPkULB8nww==}

  '@shikijs/vscode-textmate@9.3.0':
    resolution: {integrity: sha512-jn7/7ky30idSkd/O5yDBfAnVt+JJpepofP/POZ1iMOxK59cOfqIgg/Dj0eFsjOTMw+4ycJN0uhZH/Eb0bs/EUA==}

  '@substrate/connect-extension-protocol@2.2.0':
    resolution: {integrity: sha512-8b5bN/jo6qD4vcnoWr3T+Nn2u1XLRkJTsEt8b9iGvPPZ1cFcPCVQVpn3lP3U3WqbuSLiVkh0CjX5TW+aCUAi3g==}

  '@substrate/connect-known-chains@1.5.0':
    resolution: {integrity: sha512-ND6wiO6JuMH8/fU5dfuUwdHCgxN+kWTA9m5w5yIxkwtVF90oNRR5OW3ZilVk/QVuwKwxcG5jL7ijfQaB7XcR0w==}

  '@substrate/connect@0.8.11':
    resolution: {integrity: sha512-ofLs1PAO9AtDdPbdyTYj217Pe+lBfTLltdHDs3ds8no0BseoLeAGxpz1mHfi7zB4IxI3YyAiLjH6U8cw4pj4Nw==}
    deprecated: versions below 1.x are no longer maintained

  '@substrate/light-client-extension-helpers@1.0.0':
    resolution: {integrity: sha512-TdKlni1mBBZptOaeVrKnusMg/UBpWUORNDv5fdCaJklP4RJiFOzBCrzC+CyVI5kQzsXBisZ+2pXm+rIjS38kHg==}
    peerDependencies:
      smoldot: 2.x

  '@substrate/ss58-registry@1.51.0':
    resolution: {integrity: sha512-TWDurLiPxndFgKjVavCniytBIw+t4ViOi7TYp9h/D0NMmkEc9klFTo+827eyEJ0lELpqO207Ey7uGxUa+BS1jQ==}

  '@swc/counter@0.1.3':
    resolution: {integrity: sha512-e2BR4lsJkkRlKZ/qCHPw9ZaSxc0MVUd7gtbtaB7aMvHeJVYe8sOB8DBZkP2DtISHGSku9sCK6T6cnY0CtXrOCQ==}

  '@swc/helpers@0.5.13':
    resolution: {integrity: sha512-UoKGxQ3r5kYI9dALKJapMmuK+1zWM/H17Z1+iwnNmzcJRnfFuevZs375TA5rW31pu4BS4NoSy1fRsexDXfWn5w==}

  '@swc/helpers@0.5.5':
    resolution: {integrity: sha512-KGYxvIOXcceOAbEk4bi/dVLEK9z8sZ0uBB3Il5b1rhfClSpcX0yfRO0KmTkqR2cnQDymwLB+25ZyMzICg/cm/A==}

  '@t3-oss/env-core@0.10.1':
    resolution: {integrity: sha512-GcKZiCfWks5CTxhezn9k5zWX3sMDIYf6Kaxy2Gx9YEQftFcz8hDRN56hcbylyAO3t4jQnQ5ifLawINsNgCDpOg==}
    peerDependencies:
      typescript: '>=5.0.0'
      zod: ^3.0.0
    peerDependenciesMeta:
      typescript:
        optional: true

  '@t3-oss/env-core@0.11.1':
    resolution: {integrity: sha512-MaxOwEoG1ntCFoKJsS7nqwgcxLW1SJw238AJwfJeaz3P/8GtkxXZsPPolsz1AdYvUTbe3XvqZ/VCdfjt+3zmKw==}
    peerDependencies:
      typescript: '>=5.0.0'
      zod: ^3.0.0
    peerDependenciesMeta:
      typescript:
        optional: true

  '@t3-oss/env-nextjs@0.10.1':
    resolution: {integrity: sha512-iy2qqJLnFh1RjEWno2ZeyTu0ufomkXruUsOZludzDIroUabVvHsrSjtkHqwHp1/pgPUzN3yBRHMILW162X7x2Q==}
    peerDependencies:
      typescript: '>=5.0.0'
      zod: ^3.0.0
    peerDependenciesMeta:
      typescript:
        optional: true

  '@tailwindcss/typography@0.5.15':
    resolution: {integrity: sha512-AqhlCXl+8grUz8uqExv5OTtgpjuVIwFTSXTrh8y9/pw6q2ek7fJ+Y8ZEVw7EB2DCcuCOtEjf9w3+J3rzts01uA==}
    peerDependencies:
      tailwindcss: '>=3.0.0 || insiders || >=4.0.0-alpha.20'

  '@tanstack/query-core@5.59.13':
    resolution: {integrity: sha512-Oou0bBu/P8+oYjXsJQ11j+gcpLAMpqW42UlokQYEz4dE7+hOtVO9rVuolJKgEccqzvyFzqX4/zZWY+R/v1wVsQ==}

  '@tanstack/react-query@5.59.13':
    resolution: {integrity: sha512-GB2ELtiH8tL0rcFiM4sWvnXhazt1xRXX/LolMEV12kfEKu58aNA4lQoieslP61PO4vZO9JJMwm+6lqyS0E1HOA==}
    peerDependencies:
      react: ^18 || ^19

  '@tanstack/react-table@8.20.5':
    resolution: {integrity: sha512-WEHopKw3znbUZ61s9i0+i9g8drmDo6asTWbrQh8Us63DAk/M0FkmIqERew6P71HI75ksZ2Pxyuf4vvKh9rAkiA==}
    engines: {node: '>=12'}
    peerDependencies:
      react: '>=16.8'
      react-dom: '>=16.8'

  '@tanstack/react-virtual@3.10.8':
    resolution: {integrity: sha512-VbzbVGSsZlQktyLrP5nxE+vE1ZR+U0NFAWPbJLoG2+DKPwd2D7dVICTVIIaYlJqX1ZCEnYDbaOpmMwbsyhBoIA==}
    peerDependencies:
      react: ^16.8.0 || ^17.0.0 || ^18.0.0
      react-dom: ^16.8.0 || ^17.0.0 || ^18.0.0

  '@tanstack/table-core@8.20.5':
    resolution: {integrity: sha512-P9dF7XbibHph2PFRz8gfBKEXEY/HJPOhym8CHmjF8y3q5mWpKx9xtZapXQUWCgkqvsK0R46Azuz+VaxD4Xl+Tg==}
    engines: {node: '>=12'}

  '@tanstack/virtual-core@3.10.8':
    resolution: {integrity: sha512-PBu00mtt95jbKFi6Llk9aik8bnR3tR/oQP1o3TSi+iG//+Q2RTIzCEgKkHG8BB86kxMNW6O8wku+Lmi+QFR6jA==}

  '@tootallnate/quickjs-emscripten@0.23.0':
    resolution: {integrity: sha512-C5Mc6rdnsaJDjO3UpGW/CQTHtCKaYlScZTly4JIu97Jxo/odCiH0ITnDXSJPTOrEKk/ycSZ0AOgTmkDtkOsvIA==}

  '@trpc/client@11.0.0-rc.571':
    resolution: {integrity: sha512-mUX47avAwgkirC91rtnde7B8QVbvd+121wgud3q22gYBI1hrGFn8isFwXdPquVneXNL5p1JjfhpZzDwzHmUJ4Q==}
    peerDependencies:
      '@trpc/server': 11.0.0-rc.571+a70e169ce

  '@trpc/react-query@11.0.0-rc.571':
    resolution: {integrity: sha512-+LNIou3JQ/wQybTk1Vt90cKWk8LGGHrhsHiTWJFRiApaNgl/y7EkOfoOZ/we8jY3hPnyG5CXcqXx9SDbrmy8lg==}
    peerDependencies:
      '@tanstack/react-query': ^5.54.1
      '@trpc/client': 11.0.0-rc.571+a70e169ce
      '@trpc/server': 11.0.0-rc.571+a70e169ce
      react: '>=18.2.0'
      react-dom: '>=18.2.0'

  '@trpc/server@11.0.0-rc.571':
    resolution: {integrity: sha512-CISo9BoXSArTPt3MfxbOTPUcEdtKOl5Qgp8P+udiaA/nRmjndvVeZWQSmy1elRv0mQ/vvUI1VLsYm9Dn1/bysw==}

  '@tsconfig/node10@1.0.11':
    resolution: {integrity: sha512-DcRjDCujK/kCk/cUe8Xz8ZSpm8mS3mNNpta+jGCA6USEDfktlNvm1+IuZ9eTcDbNk41BHwpHHeW+N1lKCz4zOw==}

  '@tsconfig/node12@1.0.11':
    resolution: {integrity: sha512-cqefuRsh12pWyGsIoBKJA9luFu3mRxCA+ORZvA4ktLSzIuCUtWVxGIuXigEwO5/ywWFMZ2QEGKWvkZG1zDMTag==}

  '@tsconfig/node14@1.0.3':
    resolution: {integrity: sha512-ysT8mhdixWK6Hw3i1V2AeRqZ5WfXg1G43mqoYlM2nc6388Fq5jcXyr5mRsqViLx/GJYdoL0bfXD8nmF+Zn/Iow==}

  '@tsconfig/node16@1.0.4':
    resolution: {integrity: sha512-vxhUy4J8lyeyinH7Azl1pdd43GJhZH/tP2weN8TntQblOY+A0XbT8DJk1/oCPuOOyg/Ja757rG0CgHcWC8OfMA==}

  '@turbo/gen@2.1.3':
    resolution: {integrity: sha512-2uNpN7kHXHvhC/I/nY+4KjZoZASBNpHINe9M/L7edd//aq02lbcOF8ftxQ2KA6+QwWCtEzxHYrOTXmiauNF9xQ==}
    hasBin: true

  '@turbo/workspaces@2.1.3':
    resolution: {integrity: sha512-g8bybSka6vfjGnBBGHFtu/QEvALaBO7Zwgu6clOJiklszH0sGLVyRE6ByZogpUo50Pa/m9UjQqWutCZmY1eK+A==}
    hasBin: true

  '@tweenjs/tween.js@23.1.3':
    resolution: {integrity: sha512-vJmvvwFxYuGnF2axRtPYocag6Clbb5YS7kLL+SO/TeVFzHqDIWrNKYtcsPMibjDx9O+bu+psAy9NKfWklassUA==}

  '@types/acorn@4.0.6':
    resolution: {integrity: sha512-veQTnWP+1D/xbxVrPC3zHnCZRjSrKfhbMUlEA43iMZLu7EsnTtkJklIuwrCPbOi8YkvDQAiW05VQQFvvz9oieQ==}

  '@types/bn.js@5.1.6':
    resolution: {integrity: sha512-Xh8vSwUeMKeYYrj3cX4lGQgFSF/N03r+tv4AiLl1SucqV+uTQpxRcnM8AkXKHwYP9ZPXOYXRr2KPXpVlIvqh9w==}

  '@types/body-parser@1.19.5':
    resolution: {integrity: sha512-fB3Zu92ucau0iQ0JMCFQE7b/dv8Ot07NI3KaZIkIUNXq82k4eBAqUaneXfleGY9JWskeS9y+u0nXMyspcuQrCg==}

  '@types/connect@3.4.38':
    resolution: {integrity: sha512-K6uROf1LD88uDQqJCktA4yzL1YYAK6NgfsI0v/mTgyPKWsX1CnJ0XPSDhViejru1GcRkLWb8RlzFYJRqGUbaug==}

  '@types/cors@2.8.17':
    resolution: {integrity: sha512-8CGDvrBj1zgo2qE+oS3pOCyYNqCPryMWY2bGfwA0dcfopWGgxs+78df0Rs3rc9THP4JkOhLsAa+15VdpAqkcUA==}

  '@types/d3-array@3.2.1':
    resolution: {integrity: sha512-Y2Jn2idRrLzUfAKV2LyRImR+y4oa2AntrgID95SHJxuMUrkNXmanDSed71sRNZysveJVt1hLLemQZIady0FpEg==}

  '@types/d3-color@3.1.3':
    resolution: {integrity: sha512-iO90scth9WAbmgv7ogoq57O9YpKmFBbmoEoCHDB2xMBY0+/KVrqAaCDyCE16dUspeOvIxFFRI+0sEtqDqy2b4A==}

  '@types/d3-ease@3.0.2':
    resolution: {integrity: sha512-NcV1JjO5oDzoK26oMzbILE6HW7uVXOHLQvHshBUW4UMdZGfiY6v5BeQwh9a9tCzv+CeefZQHJt5SRgK154RtiA==}

  '@types/d3-interpolate@3.0.4':
    resolution: {integrity: sha512-mgLPETlrpVV1YRJIglr4Ez47g7Yxjl1lj7YKsiMCb27VJH9W8NVM6Bb9d8kkpG/uAQS5AmbA48q2IAolKKo1MA==}

  '@types/d3-path@3.1.0':
    resolution: {integrity: sha512-P2dlU/q51fkOc/Gfl3Ul9kicV7l+ra934qBFXCFhrZMOL6du1TM0pm1ThYvENukyOn5h9v+yMJ9Fn5JK4QozrQ==}

  '@types/d3-scale@4.0.8':
    resolution: {integrity: sha512-gkK1VVTr5iNiYJ7vWDI+yUFFlszhNMtVeneJ6lUTKPjprsvLLI9/tgEGiXJOnlINJA8FyA88gfnQsHbybVZrYQ==}

  '@types/d3-shape@3.1.6':
    resolution: {integrity: sha512-5KKk5aKGu2I+O6SONMYSNflgiP0WfZIQvVUMan50wHsLG1G94JlxEVnCpQARfTtzytuY0p/9PXXZb3I7giofIA==}

  '@types/d3-time@3.0.3':
    resolution: {integrity: sha512-2p6olUZ4w3s+07q3Tm2dbiMZy5pCDfYwtLXXHUnVzXgQlZ/OyPtUz6OL382BkOuGlLXqfT+wqv8Fw2v8/0geBw==}

  '@types/d3-timer@3.0.2':
    resolution: {integrity: sha512-Ps3T8E8dZDam6fUyNiMkekK3XUsaUEik+idO9/YjPtfj2qruF8tFBXS7XhtE4iIXBLxhmLjP3SXpLhVf21I9Lw==}

  '@types/debug@4.1.12':
    resolution: {integrity: sha512-vIChWdVG3LG1SMxEvI/AK+FWJthlrqlTu7fbrlywTkkaONwk/UAGaULXRlf8vkzFBLVm0zkMdCquhL5aOjhXPQ==}

  '@types/estree-jsx@1.0.5':
    resolution: {integrity: sha512-52CcUVNFyfb1A2ALocQw/Dd1BQFNmSdkuC3BkZ6iqhdMfQz7JWOFRuJFloOzjk+6WijU56m9oKXFAXc7o3Towg==}

  '@types/estree@1.0.6':
    resolution: {integrity: sha512-AYnb1nQyY49te+VRAVgmzfcgjYS91mY5P0TKUDCLEM+gNnA+3T6rWITXRLYCpahpqSQbN5cE+gHpnPyXjHWxcw==}

  '@types/express-serve-static-core@4.19.6':
    resolution: {integrity: sha512-N4LZ2xG7DatVqhCZzOGb1Yi5lMbXSZcmdLDe9EzSndPV2HpWYWzRbaerl2n27irrm94EPpprqa8KpskPT085+A==}

  '@types/express@4.17.21':
    resolution: {integrity: sha512-ejlPM315qwLpaQlQDTjPdsUFSc6ZsP4AN6AlWnogPjQ7CVi7PYF3YVz+CY3jE2pwYf7E/7HlDAN0rV2GxTG0HQ==}

  '@types/glob@7.2.0':
    resolution: {integrity: sha512-ZUxbzKl0IfJILTS6t7ip5fQQM/J3TJYubDm3nMbgubNNYS62eXeUpoLUC8/7fJNiFYHTrGPQn7hspDUzIHX3UA==}

  '@types/hast@2.3.10':
    resolution: {integrity: sha512-McWspRw8xx8J9HurkVBfYj0xKoE25tOFlHGdx4MJ5xORQrMGZNqJhVQWaIbm6Oyla5kYOXtDiopzKRJzEOkwJw==}

  '@types/hast@3.0.4':
    resolution: {integrity: sha512-WPs+bbQw5aCj+x6laNGWLH3wviHtoCv/P3+otBhbOhJgG8qtpdAMlTCxLtsTWA7LH1Oh/bFCHsBn0TPS5m30EQ==}

  '@types/http-errors@2.0.4':
    resolution: {integrity: sha512-D0CFMMtydbJAegzOyHjtiKPLlvnm3iTZyZRSZoLq2mRhDdmLfIWOCYPfQJ4cu2erKghU++QvjcUjp/5h7hESpA==}

  '@types/inquirer@6.5.0':
    resolution: {integrity: sha512-rjaYQ9b9y/VFGOpqBEXRavc3jh0a+e6evAbI31tMda8VlPaSy0AZJfXsvmIe3wklc7W6C3zCSfleuMXR7NOyXw==}

  '@types/json-bigint@1.0.4':
    resolution: {integrity: sha512-ydHooXLbOmxBbubnA7Eh+RpBzuaIiQjh8WGJYQB50JFGFrdxW7JzVlyEV7fAXw0T2sqJ1ysTneJbiyNLqZRAag==}

  '@types/json-schema@7.0.15':
    resolution: {integrity: sha512-5+fP8P8MFNC+AyZCDxrB2pkZFPGzqQWUzpSeuuVLvm8VMcorNYavBqoFcxK8bQz4Qsbn4oUEEem4wDLfcysGHA==}

  '@types/json5@0.0.29':
    resolution: {integrity: sha512-dRLjCWHYg4oaA77cxO64oO+7JwCwnIzkZPdrrC71jQmQtlhM556pwKo5bUzqvZndkVbeFLIIi+9TC40JNF5hNQ==}

  '@types/jsonwebtoken@9.0.7':
    resolution: {integrity: sha512-ugo316mmTYBl2g81zDFnZ7cfxlut3o+/EQdaP7J8QN2kY6lJ22hmQYCK5EHcJHbrW+dkCGSCPgbG8JtYj6qSrg==}

  '@types/luxon@3.4.2':
    resolution: {integrity: sha512-TifLZlFudklWlMBfhubvgqTXRzLDI5pCbGa4P8a3wPyUQSW+1xQ5eDsreP9DWHX3tjq1ke96uYG/nwundroWcA==}

  '@types/mdast@4.0.4':
    resolution: {integrity: sha512-kGaNbPh1k7AFzgpud/gMdvIm5xuECykRR+JnWKQno9TAXVa6WIVCGTPvYGekIDL4uwCZQSYbUxNBSb1aUo79oA==}

  '@types/mdx@2.0.13':
    resolution: {integrity: sha512-+OWZQfAYyio6YkJb3HLxDrvnx6SWWDbC0zVPfBRzUk0/nqoDyf6dNxQi3eArPe8rJ473nobTMQ/8Zk+LxJ+Yuw==}

  '@types/mime@1.3.5':
    resolution: {integrity: sha512-/pyBZWSLD2n0dcHE3hq8s8ZvcETHtEuF+3E7XVt0Ig2nvsVQXdghHVcEkIWjy9A0wKfTn97a/PSDYohKIlnP/w==}

  '@types/minimatch@5.1.2':
    resolution: {integrity: sha512-K0VQKziLUWkVKiRVrx4a40iPaxTUefQmjtkQofBkYRcoaaL/8rhwDWww9qWbrgicNOgnpIsMxyNIUM4+n6dUIA==}

  '@types/ms@0.7.34':
    resolution: {integrity: sha512-nG96G3Wp6acyAgJqGasjODb+acrI7KltPiRxzHPXnP3NgI28bpQDRv53olbqGXbfcgF5aiiHmO3xpwEpS5Ld9g==}

  '@types/node@20.16.11':
    resolution: {integrity: sha512-y+cTCACu92FyA5fgQSAI8A1H429g7aSK2HsO7K4XYUWc4dY5IUz55JSDIYT6/VsOLfGy8vmvQYC2hfb0iF16Uw==}

  '@types/node@22.7.5':
    resolution: {integrity: sha512-jML7s2NAzMWc//QSJ1a3prpk78cOPchGvXJsC3C6R6PSMoooztvRVQEz89gmBTBY1SPMaqo5teB4uNHPdetShQ==}

  '@types/prismjs@1.26.4':
    resolution: {integrity: sha512-rlAnzkW2sZOjbqZ743IHUhFcvzaGbqijwOu8QZnZCjfQzBqFE3s4lOTJEsxikImav9uzz/42I+O7YUs1mWgMlg==}

  '@types/prop-types@15.7.13':
    resolution: {integrity: sha512-hCZTSvwbzWGvhqxp/RqVqwU999pBf2vp7hzIjiYOsl8wqOmUxkQ6ddw1cV3l8811+kdUFus/q4d1Y3E3SyEifA==}

  '@types/qs@6.9.16':
    resolution: {integrity: sha512-7i+zxXdPD0T4cKDuxCUXJ4wHcsJLwENa6Z3dCu8cfCK743OGy5Nu1RmAGqDPsoTDINVEcdXKRvR/zre+P2Ku1A==}

  '@types/range-parser@1.2.7':
    resolution: {integrity: sha512-hKormJbkJqzQGhziax5PItDUTMAM9uE2XXQmM37dyd4hVM+5aVl7oVxMVUiVQn2oCQFN/LKCZdvSM0pFRqbSmQ==}

  '@types/react-dom@18.3.1':
    resolution: {integrity: sha512-qW1Mfv8taImTthu4KoXgDfLuk4bydU6Q/TkADnDWWHwi4NX4BR+LWfTp2sVmTqRrsHvyDDTelgelxJ+SsejKKQ==}

  '@types/react@18.3.11':
    resolution: {integrity: sha512-r6QZ069rFTjrEYgFdOck1gK7FLVsgJE7tTz0pQBczlBNUhBNk0MQH4UbnFSwjpQLMkLzgqvBBa+qGpLje16eTQ==}

  '@types/send@0.17.4':
    resolution: {integrity: sha512-x2EM6TJOybec7c52BX0ZspPodMsQUd5L6PRwOunVyVUhXiBSKf3AezDL8Dgvgt5o0UfKNfuA0eMLr2wLT4AiBA==}

  '@types/serve-static@1.15.7':
    resolution: {integrity: sha512-W8Ym+h8nhuRwaKPaDw34QUkwsGi6Rc4yYqvKFo5rm2FUEhCFbzVWrxXUxuKK8TASjWsysJY0nsmNCGhCOIsrOw==}

  '@types/stats.js@0.17.3':
    resolution: {integrity: sha512-pXNfAD3KHOdif9EQXZ9deK82HVNaXP5ZIF5RP2QG6OQFNTaY2YIetfrE9t528vEreGQvEPRDDc8muaoYeK0SxQ==}

  '@types/three@0.165.0':
    resolution: {integrity: sha512-AJK8JZAFNBF0kBXiAIl5pggYlzAGGA8geVYQXAcPCEDRbyA+oEjkpUBcJJrtNz6IiALwzGexFJGZG2yV3WsYBw==}

  '@types/through@0.0.33':
    resolution: {integrity: sha512-HsJ+z3QuETzP3cswwtzt2vEIiHBk/dCcHGhbmG5X3ecnwFD/lPrMpliGXxSCg03L9AhrdwA4Oz/qfspkDW+xGQ==}

  '@types/tinycolor2@1.4.6':
    resolution: {integrity: sha512-iEN8J0BoMnsWBqjVbWH/c0G0Hh7O21lpR2/+PrvAVgWdzL7eexIFm4JN/Wn10PTcmNdtS6U67r499mlWMXOxNw==}

  '@types/unist@2.0.11':
    resolution: {integrity: sha512-CmBKiL6NNo/OqgmMn95Fk9Whlp2mtvIv+KNpQKN2F4SjvrEesubTRWGYSg+BnWZOnlCaSTU1sMpsBOzgbYhnsA==}

  '@types/unist@3.0.3':
    resolution: {integrity: sha512-ko/gIFJRv177XgZsZcBwnqJN5x/Gien8qNOn0D5bQU/zAzVf9Zt3BlcUiLqhV9y4ARk0GbT3tnUiPNgnTXzc/Q==}

  '@types/webxr@0.5.20':
    resolution: {integrity: sha512-JGpU6qiIJQKUuVSKx1GtQnHJGxRjtfGIhzO2ilq43VZZS//f1h1Sgexbdk+Lq+7569a6EYhOWrUpIruR/1Enmg==}

  '@typescript-eslint/eslint-plugin@8.9.0':
    resolution: {integrity: sha512-Y1n621OCy4m7/vTXNlCbMVp87zSd7NH0L9cXD8aIpOaNlzeWxIK4+Q19A68gSmTNRZn92UjocVUWDthGxtqHFg==}
    engines: {node: ^18.18.0 || ^20.9.0 || >=21.1.0}
    peerDependencies:
      '@typescript-eslint/parser': ^8.0.0 || ^8.0.0-alpha.0
      eslint: ^8.57.0 || ^9.0.0
      typescript: '*'
    peerDependenciesMeta:
      typescript:
        optional: true

  '@typescript-eslint/parser@8.9.0':
    resolution: {integrity: sha512-U+BLn2rqTTHnc4FL3FJjxaXptTxmf9sNftJK62XLz4+GxG3hLHm/SUNaaXP5Y4uTiuYoL5YLy4JBCJe3+t8awQ==}
    engines: {node: ^18.18.0 || ^20.9.0 || >=21.1.0}
    peerDependencies:
      eslint: ^8.57.0 || ^9.0.0
      typescript: '*'
    peerDependenciesMeta:
      typescript:
        optional: true

  '@typescript-eslint/scope-manager@8.9.0':
    resolution: {integrity: sha512-bZu9bUud9ym1cabmOYH9S6TnbWRzpklVmwqICeOulTCZ9ue2/pczWzQvt/cGj2r2o1RdKoZbuEMalJJSYw3pHQ==}
    engines: {node: ^18.18.0 || ^20.9.0 || >=21.1.0}

  '@typescript-eslint/type-utils@8.9.0':
    resolution: {integrity: sha512-JD+/pCqlKqAk5961vxCluK+clkppHY07IbV3vett97KOV+8C6l+CPEPwpUuiMwgbOz/qrN3Ke4zzjqbT+ls+1Q==}
    engines: {node: ^18.18.0 || ^20.9.0 || >=21.1.0}
    peerDependencies:
      typescript: '*'
    peerDependenciesMeta:
      typescript:
        optional: true

  '@typescript-eslint/types@8.9.0':
    resolution: {integrity: sha512-SjgkvdYyt1FAPhU9c6FiYCXrldwYYlIQLkuc+LfAhCna6ggp96ACncdtlbn8FmnG72tUkXclrDExOpEYf1nfJQ==}
    engines: {node: ^18.18.0 || ^20.9.0 || >=21.1.0}

  '@typescript-eslint/typescript-estree@8.9.0':
    resolution: {integrity: sha512-9iJYTgKLDG6+iqegehc5+EqE6sqaee7kb8vWpmHZ86EqwDjmlqNNHeqDVqb9duh+BY6WCNHfIGvuVU3Tf9Db0g==}
    engines: {node: ^18.18.0 || ^20.9.0 || >=21.1.0}
    peerDependencies:
      typescript: '*'
    peerDependenciesMeta:
      typescript:
        optional: true

  '@typescript-eslint/utils@8.9.0':
    resolution: {integrity: sha512-PKgMmaSo/Yg/F7kIZvrgrWa1+Vwn036CdNUvYFEkYbPwOH4i8xvkaRlu148W3vtheWK9ckKRIz7PBP5oUlkrvQ==}
    engines: {node: ^18.18.0 || ^20.9.0 || >=21.1.0}
    peerDependencies:
      eslint: ^8.57.0 || ^9.0.0

  '@typescript-eslint/visitor-keys@8.9.0':
    resolution: {integrity: sha512-Ht4y38ubk4L5/U8xKUBfKNYGmvKvA1CANoxiTRMM+tOLk3lbF3DvzZCxJCRSE+2GdCMSh6zq9VZJc3asc1XuAA==}
    engines: {node: ^18.18.0 || ^20.9.0 || >=21.1.0}

  '@uiw/copy-to-clipboard@1.0.17':
    resolution: {integrity: sha512-O2GUHV90Iw2VrSLVLK0OmNIMdZ5fgEg4NhvtwINsX+eZ/Wf6DWD0TdsK9xwV7dNRnK/UI2mQtl0a2/kRgm1m1A==}

  '@uiw/react-markdown-preview@5.1.3':
    resolution: {integrity: sha512-jV02wO4XHWFk54kz7sLqOkdPgJLttSfKLyen47XgjcyGgQXU2I4WJBygmdpV2AT9m/MiQ8qrN1Y+E5Syv9ZDpw==}
    peerDependencies:
      react: '>=16.8.0'
      react-dom: '>=16.8.0'

  '@ungap/structured-clone@1.2.0':
    resolution: {integrity: sha512-zuVdFrMJiuCDQUMCzQaD6KL28MjnqqN8XnAqiEq9PNm/hCPTSGfrXCOfwj1ow4LFb/tNymJPwsNbVePc1xFqrQ==}

  '@webassemblyjs/ast@1.12.1':
    resolution: {integrity: sha512-EKfMUOPRRUTy5UII4qJDGPpqfwjOmZ5jeGFwid9mnoqIFK+e0vqoi1qH56JpmZSzEL53jKnNzScdmftJyG5xWg==}

  '@webassemblyjs/floating-point-hex-parser@1.11.6':
    resolution: {integrity: sha512-ejAj9hfRJ2XMsNHk/v6Fu2dGS+i4UaXBXGemOfQ/JfQ6mdQg/WXtwleQRLLS4OvfDhv8rYnVwH27YJLMyYsxhw==}

  '@webassemblyjs/helper-api-error@1.11.6':
    resolution: {integrity: sha512-o0YkoP4pVu4rN8aTJgAyj9hC2Sv5UlkzCHhxqWj8butaLvnpdc2jOwh4ewE6CX0txSfLn/UYaV/pheS2Txg//Q==}

  '@webassemblyjs/helper-buffer@1.12.1':
    resolution: {integrity: sha512-nzJwQw99DNDKr9BVCOZcLuJJUlqkJh+kVzVl6Fmq/tI5ZtEyWT1KZMyOXltXLZJmDtvLCDgwsyrkohEtopTXCw==}

  '@webassemblyjs/helper-numbers@1.11.6':
    resolution: {integrity: sha512-vUIhZ8LZoIWHBohiEObxVm6hwP034jwmc9kuq5GdHZH0wiLVLIPcMCdpJzG4C11cHoQ25TFIQj9kaVADVX7N3g==}

  '@webassemblyjs/helper-wasm-bytecode@1.11.6':
    resolution: {integrity: sha512-sFFHKwcmBprO9e7Icf0+gddyWYDViL8bpPjJJl0WHxCdETktXdmtWLGVzoHbqUcY4Be1LkNfwTmXOJUFZYSJdA==}

  '@webassemblyjs/helper-wasm-section@1.12.1':
    resolution: {integrity: sha512-Jif4vfB6FJlUlSbgEMHUyk1j234GTNG9dBJ4XJdOySoj518Xj0oGsNi59cUQF4RRMS9ouBUxDDdyBVfPTypa5g==}

  '@webassemblyjs/ieee754@1.11.6':
    resolution: {integrity: sha512-LM4p2csPNvbij6U1f19v6WR56QZ8JcHg3QIJTlSwzFcmx6WSORicYj6I63f9yU1kEUtrpG+kjkiIAkevHpDXrg==}

  '@webassemblyjs/leb128@1.11.6':
    resolution: {integrity: sha512-m7a0FhE67DQXgouf1tbN5XQcdWoNgaAuoULHIfGFIEVKA6tu/edls6XnIlkmS6FrXAquJRPni3ZZKjw6FSPjPQ==}

  '@webassemblyjs/utf8@1.11.6':
    resolution: {integrity: sha512-vtXf2wTQ3+up9Zsg8sa2yWiQpzSsMyXj0qViVP6xKGCUT8p8YJ6HqI7l5eCnWx1T/FYdsv07HQs2wTFbbof/RA==}

  '@webassemblyjs/wasm-edit@1.12.1':
    resolution: {integrity: sha512-1DuwbVvADvS5mGnXbE+c9NfA8QRcZ6iKquqjjmR10k6o+zzsRVesil54DKexiowcFCPdr/Q0qaMgB01+SQ1u6g==}

  '@webassemblyjs/wasm-gen@1.12.1':
    resolution: {integrity: sha512-TDq4Ojh9fcohAw6OIMXqiIcTq5KUXTGRkVxbSo1hQnSy6lAM5GSdfwWeSxpAo0YzgsgF182E/U0mDNhuA0tW7w==}

  '@webassemblyjs/wasm-opt@1.12.1':
    resolution: {integrity: sha512-Jg99j/2gG2iaz3hijw857AVYekZe2SAskcqlWIZXjji5WStnOpVoat3gQfT/Q5tb2djnCjBtMocY/Su1GfxPBg==}

  '@webassemblyjs/wasm-parser@1.12.1':
    resolution: {integrity: sha512-xikIi7c2FHXysxXe3COrVUPSheuBtpcfhbpFj4gmu7KRLYOzANztwUU0IbsqvMqzuNK2+glRGWCEqZo1WCLyAQ==}

  '@webassemblyjs/wast-printer@1.12.1':
    resolution: {integrity: sha512-+X4WAlOisVWQMikjbcvY2e0rwPsKQ9F688lksZhBcPycBBuii3O7m8FACbDMWDojpAqvjIncrG8J0XHKyQfVeA==}

  '@xtuc/ieee754@1.2.0':
    resolution: {integrity: sha512-DX8nKgqcGwsc0eJSqYt5lwP4DH5FlHnmuWWBRy7X0NcaGR0ZtuyeESgMwTYVEtxmsNGY+qit4QYT/MIYTOTPeA==}

  '@xtuc/long@4.2.2':
    resolution: {integrity: sha512-NuHqBY1PB/D8xU6s/thBgOAiAP7HOYDQ32+BFZILJ8ivkUkAHQnWfn6WhL79Owj1qmUnoN/YPhktdIoucipkAQ==}

  accepts@1.3.8:
    resolution: {integrity: sha512-PYAthTa2m2VKxuvSD3DPC/Gy+U+sOA1LAuT8mkmRuvw+NACSaeXEQ+NHcVF7rONl6qcaxV3Uuemwawk+7+SJLw==}
    engines: {node: '>= 0.6'}

  acorn-import-attributes@1.9.5:
    resolution: {integrity: sha512-n02Vykv5uA3eHGM/Z2dQrcD56kL8TyDb2p1+0P83PClMnC/nc+anbQRhIOWnSq4Ke/KvDPrY3C9hDtC/A3eHnQ==}
    peerDependencies:
      acorn: ^8

  acorn-jsx@5.3.2:
    resolution: {integrity: sha512-rq9s+JNhf0IChjtDXxllJ7g41oZk5SlXtp0LHwyA5cejwn7vKmKp4pPri6YEePv2PU65sAsegbXtIinmDFDXgQ==}
    peerDependencies:
      acorn: ^6.0.0 || ^7.0.0 || ^8.0.0

  acorn-walk@8.3.4:
    resolution: {integrity: sha512-ueEepnujpqee2o5aIYnvHU6C0A42MNdsIDeqy5BydrkuC5R1ZuUFnm27EeFJGoEHJQgn3uleRvmTXaJgfXbt4g==}
    engines: {node: '>=0.4.0'}

  acorn@8.12.1:
    resolution: {integrity: sha512-tcpGyI9zbizT9JbV6oYE477V6mTlXvvi0T0G3SNIYE2apm/G5huBa1+K89VGeovbg+jycCrfhl3ADxErOuO6Jg==}
    engines: {node: '>=0.4.0'}
    hasBin: true

  agent-base@7.1.1:
    resolution: {integrity: sha512-H0TSyFNDMomMNJQBn8wFV5YC/2eJ+VXECwOadZJT554xP6cODZHPX3H9QMQECxvrgiSOP1pHjy1sMWQVYJOUOA==}
    engines: {node: '>= 14'}

  aggregate-error@3.1.0:
    resolution: {integrity: sha512-4I7Td01quW/RpocfNayFdFVk1qSuoh0E7JrbRJ16nH01HhKFQ88INq9Sd+nd72zqRySlr9BmDA8xlEJ6vJMrYA==}
    engines: {node: '>=8'}

  ajv-keywords@3.5.2:
    resolution: {integrity: sha512-5p6WTN0DdTGVQk6VjcEju19IgaHudalcfabD7yhDGeA6bcQnmL+CpveLJq/3hvfwd1aof6L386Ougkx6RfyMIQ==}
    peerDependencies:
      ajv: ^6.9.1

  ajv@6.12.6:
    resolution: {integrity: sha512-j3fVLgvTo527anyYyJOGTYJbG+vnnQYvE0m5mmkc1TK+nxAppkCLMIL0aZ4dblVCNoGShhm+kzE4ZUykBoMg4g==}

  ansi-escapes@4.3.2:
    resolution: {integrity: sha512-gKXj5ALrKWQLsYG9jlTRmR/xKluxHV+Z9QEwNIgCfM1/uwPMCuzVVnh5mwTd+OuBZcwSIMbqssNWRm1lE51QaQ==}
    engines: {node: '>=8'}

  ansi-regex@5.0.1:
    resolution: {integrity: sha512-quJQXlTSUGL2LH9SUXo8VwsY4soanhgo6LNSm84E1LBcE8s3O0wpdiRzyR9z/ZZJMlMWv37qOOb9pdJlMUEKFQ==}
    engines: {node: '>=8'}

  ansi-regex@6.1.0:
    resolution: {integrity: sha512-7HSX4QQb4CspciLpVFwyRe79O3xsIZDDLER21kERQ71oaPodF8jL725AgJMFAYbooIqolJoRLuM81SpeUkpkvA==}
    engines: {node: '>=12'}

  ansi-styles@3.2.1:
    resolution: {integrity: sha512-VT0ZI6kZRdTh8YyJw3SMbYm/u+NqfsAxEpWO0Pf9sq8/e94WxxOpPKx9FR1FlyCtOVDNOQ+8ntlqFxiRc+r5qA==}
    engines: {node: '>=4'}

  ansi-styles@4.3.0:
    resolution: {integrity: sha512-zbB9rCJAT1rbjiVDb2hqKFHNYLxgtk8NURxZ3IZwD3F6NtxbXZQCnnSi1Lkx+IDohdPlFp222wVALIheZJQSEg==}
    engines: {node: '>=8'}

  ansi-styles@6.2.1:
    resolution: {integrity: sha512-bN798gFfQX+viw3R7yrGWRqnrN2oRkEkUjjl4JNn4E8GxxbjtG3FbrEIIY3l8/hrwUwIeCZvi4QuOTP4MErVug==}
    engines: {node: '>=12'}

  any-promise@1.3.0:
    resolution: {integrity: sha512-7UvmKalWRt1wgjL1RrGxoSJW/0QZFIegpeGvZG9kjp8vrRu55XTHbwnqq2GpXm9uLbcuhxm3IqX9OB4MZR1b2A==}

  anymatch@3.1.3:
    resolution: {integrity: sha512-KMReFUr0B4t+D+OBkjR3KYqvocp2XaSzO55UcB6mgQMd3KbcE+mWTyvVV7D/zsdEbNnV6acZUutkiHQXvTr1Rw==}
    engines: {node: '>= 8'}

  arg@4.1.3:
    resolution: {integrity: sha512-58S9QDqG0Xx27YwPSt9fJxivjYl432YCwfDMfZ+71RAqUrZef7LrKQZ3LHLOwCS4FLNBplP533Zx895SeOCHvA==}

  arg@5.0.2:
    resolution: {integrity: sha512-PYjyFOLKQ9y57JvQ6QLo8dAgNqswh8M1RMJYdQduT6xbWSgK36P/Z/v+p888pM69jMMfS8Xd8F6I1kQ/I9HUGg==}

  argparse@2.0.1:
    resolution: {integrity: sha512-8+9WqebbFzpX9OR+Wa6O29asIogeRMzcGtAINdpMHHyAg10f05aSFVBbcEqGf/PXw1EjAZ+q2/bEBg3DvurK3Q==}

  aria-hidden@1.2.4:
    resolution: {integrity: sha512-y+CcFFwelSXpLZk/7fMB2mUbGtX9lKycf1MWJ7CaTIERyitVlyQx6C+sxcROU2BAJ24OiZyK+8wj2i8AlBoS3A==}
    engines: {node: '>=10'}

  aria-query@5.1.3:
    resolution: {integrity: sha512-R5iJ5lkuHybztUfuOAznmboyjWq8O6sqNqtK7CLOqdydi54VNbORp49mb14KbWgG1QD3JFO9hJdZ+y4KutfdOQ==}

  array-buffer-byte-length@1.0.1:
    resolution: {integrity: sha512-ahC5W1xgou+KTXix4sAO8Ki12Q+jf4i0+tmk3sC+zgcynshkHxzpXdImBehiUYKKKDwvfFiJl1tZt6ewscS1Mg==}
    engines: {node: '>= 0.4'}

  array-flatten@1.1.1:
    resolution: {integrity: sha512-PCVAQswWemu6UdxsDFFX/+gVeYqKAod3D3UVm91jHwynguOwAvYPhx8nNlM++NqRcK6CxxpUafjmhIdKiHibqg==}

  array-includes@3.1.8:
    resolution: {integrity: sha512-itaWrbYbqpGXkGhZPGUulwnhVf5Hpy1xiCFsGqyIGglbBxmG5vSjxQen3/WGOjPpNEv1RtBLKxbmVXm8HpJStQ==}
    engines: {node: '>= 0.4'}

  array-union@2.1.0:
    resolution: {integrity: sha512-HGyxoOTYUyCM6stUe6EJgnd4EoewAI7zMdfqO+kGjnlZmBDz/cR5pf8r/cR4Wq60sL/p0IkcjUEEPwS3GFrIyw==}
    engines: {node: '>=8'}

  array.prototype.findlast@1.2.5:
    resolution: {integrity: sha512-CVvd6FHg1Z3POpBLxO6E6zr+rSKEQ9L6rZHAaY7lLfhKsWYUBBOuMs0e9o24oopj6H+geRCX0YJ+TJLBK2eHyQ==}
    engines: {node: '>= 0.4'}

  array.prototype.findlastindex@1.2.5:
    resolution: {integrity: sha512-zfETvRFA8o7EiNn++N5f/kaCw221hrpGsDmcpndVupkPzEc1Wuf3VgC0qby1BbHs7f5DVYjgtEU2LLh5bqeGfQ==}
    engines: {node: '>= 0.4'}

  array.prototype.flat@1.3.2:
    resolution: {integrity: sha512-djYB+Zx2vLewY8RWlNCUdHjDXs2XOgm602S9E7P/UpHgfeHL00cRiIF+IN/G/aUJ7kGPb6yO/ErDI5V2s8iycA==}
    engines: {node: '>= 0.4'}

  array.prototype.flatmap@1.3.2:
    resolution: {integrity: sha512-Ewyx0c9PmpcsByhSW4r+9zDU7sGjFc86qf/kKtuSCRdhfbk0SNLLkaT5qvcHnRGgc5NP/ly/y+qkXkqONX54CQ==}
    engines: {node: '>= 0.4'}

  array.prototype.tosorted@1.1.4:
    resolution: {integrity: sha512-p6Fx8B7b7ZhL/gmUsAy0D15WhvDccw3mnGNbZpi3pmeJdxtWsj2jEaI4Y6oo3XiHfzuSgPwKc04MYt6KgvC/wA==}
    engines: {node: '>= 0.4'}

  arraybuffer.prototype.slice@1.0.3:
    resolution: {integrity: sha512-bMxMKAjg13EBSVscxTaYA4mRc5t1UAXa2kXiGTNfZ079HIWXEkKmkgFrh/nJqamaLSrXO5H4WFFkPEaLJWbs3A==}
    engines: {node: '>= 0.4'}

  ast-types-flow@0.0.8:
    resolution: {integrity: sha512-OH/2E5Fg20h2aPrbe+QL8JZQFko0YZaF+j4mnQ7BGhfavO7OpSLa8a0y9sBwomHdSbkhTS8TQNayBfnW5DwbvQ==}

  ast-types@0.13.4:
    resolution: {integrity: sha512-x1FCFnFifvYDDzTaLII71vG5uvDwgtmDTEVWAxrgeiR8VjMONcCXJx7E+USjDtHlwFmt9MysbqgF9b9Vjr6w+w==}
    engines: {node: '>=4'}

  astring@1.9.0:
    resolution: {integrity: sha512-LElXdjswlqjWrPpJFg1Fx4wpkOCxj1TDHlSV4PlaRxHGWko024xICaa97ZkMfs6DRKlCguiAI+rbXv5GWwXIkg==}
    hasBin: true

  asynckit@0.4.0:
    resolution: {integrity: sha512-Oei9OH4tRh0YqU3GxhX79dM/mwVgvbZJaSNaRk+bshkj0S5cfHcgYakreBjrHwatXKbz+IoIdYLxrKim2MjW0Q==}

  available-typed-arrays@1.0.7:
    resolution: {integrity: sha512-wvUjBtSGN7+7SjNpq/9M2Tg350UZD3q62IFZLbRAR1bSMlCo1ZaeW+BJ+D090e4hIIZLBcTDWe4Mh4jvUDajzQ==}
    engines: {node: '>= 0.4'}

  axe-core@4.10.0:
    resolution: {integrity: sha512-Mr2ZakwQ7XUAjp7pAwQWRhhK8mQQ6JAaNWSjmjxil0R8BPioMtQsTLOolGYkji1rcL++3dCqZA3zWqpT+9Ew6g==}
    engines: {node: '>=4'}

  axios@1.7.7:
    resolution: {integrity: sha512-S4kL7XrjgBmvdGut0sN3yJxqYzrDOnivkBiN0OFs6hLiUam3UPvswUo0kqGyhqUZGEOytHyumEdXsAkgCOUf3Q==}

  axobject-query@4.1.0:
    resolution: {integrity: sha512-qIj0G9wZbMGNLjLmg1PT6v2mE9AH2zlnADJD/2tC6E00hgmhUOfEB6greHPAfLRSufHqROIUTkw6E+M3lH0PTQ==}
    engines: {node: '>= 0.4'}

  bail@2.0.2:
    resolution: {integrity: sha512-0xO6mYd7JB2YesxDKplafRpsiOzPt9V02ddPCLbY1xYGPOX24NTyN50qnUxgCPcSoYMhKpAuBTjQoRZCAkUDRw==}

  balanced-match@1.0.2:
    resolution: {integrity: sha512-3oSeUO0TMV67hN1AmbXsK4yaqU7tjiHlbxRDZOpH0KW9+CeX4bRAaX0Anxt0tx2MrpRpWwQaPwIlISEJhYU5Pw==}

  base64-js@1.5.1:
    resolution: {integrity: sha512-AKpaYlHn8t4SVbOHCy+b5+KKgvR4vrsD8vbvrbiQJps7fKDTkjkDry6ji0rUJjC0kzbNePLwzxq8iypo41qeWA==}

  basic-ftp@5.0.5:
    resolution: {integrity: sha512-4Bcg1P8xhUuqcii/S0Z9wiHIrQVPMermM1any+MX5GeGD7faD3/msQUDGLol9wOcz4/jbg/WJnGqoJF6LiBdtg==}
    engines: {node: '>=10.0.0'}

  bcp-47-match@2.0.3:
    resolution: {integrity: sha512-JtTezzbAibu8G0R9op9zb3vcWZd9JF6M0xOYGPn0fNCd7wOpRB1mU2mH9T8gaBGbAAyIIVgB2G7xG0GP98zMAQ==}

  big.js@5.2.2:
    resolution: {integrity: sha512-vyL2OymJxmarO8gxMr0mhChsO9QGwhynfuu4+MHTAW6czfq9humCB7rKpUjDd9YUiDPU4mzpyupFSvOClAwbmQ==}

  bignumber.js@9.1.2:
    resolution: {integrity: sha512-2/mKyZH9K85bzOEfhXDBFZTGd1CTs+5IHpeFQo9luiBG7hghdC851Pj2WAhb6E3R6b9tZj/XKhbg4fum+Kepug==}

  binary-extensions@2.3.0:
    resolution: {integrity: sha512-Ceh+7ox5qe7LJuLHoY0feh3pHuUDHAcRUeyL2VYghZwfpkNIy/+8Ocg0a3UuSoYzavmylwuLWQOf3hl0jjMMIw==}
    engines: {node: '>=8'}

  bl@4.1.0:
    resolution: {integrity: sha512-1W07cM9gS6DcLperZfFSj+bWLtaPGSOHWhPiGzXmvVJbRLdG82sH/Kn8EtW1VqWVA54AKf2h5k5BbnIbwF3h6w==}

  bn.js@5.2.1:
    resolution: {integrity: sha512-eXRvHzWyYPBuB4NBy0cmYQjGitUrtqwbvlzP3G6VFnNRbsZQIxQ10PbKKHt8gZ/HW/D/747aDl+QkDqg3KQLMQ==}

  body-parser@1.20.3:
    resolution: {integrity: sha512-7rAxByjUMqQ3/bHJy7D6OGXvx/MMc4IqBn/X0fcM1QUcAItpZrBEYhWGem+tzXH90c+G01ypMcYJBO9Y30203g==}
    engines: {node: '>= 0.8', npm: 1.2.8000 || >= 1.4.16}

  boolbase@1.0.0:
    resolution: {integrity: sha512-JZOSA7Mo9sNGB8+UjSgzdLtokWAky1zbztM3WRLCbZ70/3cTANmQmOdR7y2g+J0e2WXywy1yS468tY+IruqEww==}

  brace-expansion@1.1.11:
    resolution: {integrity: sha512-iCuPHDFgrHX7H2vEI/5xpz07zSHB00TpugqhmYtVmMO6518mCuRMoOYFldEBl0g187ufozdaHgWKcYFb61qGiA==}

  brace-expansion@2.0.1:
    resolution: {integrity: sha512-XnAIvQ8eM+kC6aULx6wuQiwVsnzsi9d3WxzV3FpWTGA19F621kwdbsAcFKXgKUHZWsy+mY6iL1sHTxWEFCytDA==}

  braces@3.0.3:
    resolution: {integrity: sha512-yQbXgO/OSZVD2IsiLlro+7Hf6Q18EJrKSEsdoMzKePKXct3gvD8oLcOQdIzGupr5Fj+EDe8gO/lxc1BzfMpxvA==}
    engines: {node: '>=8'}

  browserslist@4.24.0:
    resolution: {integrity: sha512-Rmb62sR1Zpjql25eSanFGEhAxcFwfA1K0GuQcLoaJBAcENegrQut3hYdhXFF1obQfiDyqIW/cLM5HSJ/9k884A==}
    engines: {node: ^6 || ^7 || ^8 || ^9 || ^10 || ^11 || ^12 || >=13.7}
    hasBin: true

  buffer-equal-constant-time@1.0.1:
    resolution: {integrity: sha512-zRpUiDwd/xk6ADqPMATG8vc9VPrkck7T07OIx0gnjmJAnHnTVXNQG3vfvWNuiZIkwu9KrKdA1iJKfsfTVxE6NA==}

  buffer-from@1.1.2:
    resolution: {integrity: sha512-E+XQCRwSbaaiChtv6k6Dwgc+bx+Bs6vuKJHHl5kox/BaKbhiXzqQOwK4cO22yElGp2OCmjwVhT3HmxgyPGnJfQ==}

  buffer@5.7.1:
    resolution: {integrity: sha512-EHcyIPBQ4BSGlvjB16k5KgAJ27CIsHY/2JBmCRReo48y9rQ3MaUzWX3KVlBa4U7MyX02HdVj0K7C3WaB3ju7FQ==}

  busboy@1.6.0:
    resolution: {integrity: sha512-8SFQbg/0hQ9xy3UNTB0YEnsNBbWfhf7RtnzpL7TkBiTBRfrQ9Fxcnz7VJsleJpyp6rVLvXiuORqjlHi5q+PYuA==}
    engines: {node: '>=10.16.0'}

  bytes@3.1.2:
    resolution: {integrity: sha512-/Nf7TyzTx6S3yRJObOAV7956r8cr2+Oj8AC5dt8wSP3BQAoeX58NoHyCU8P8zGkNXStjTSi6fzO6F0pBdcYbEg==}
    engines: {node: '>= 0.8'}

  call-bind@1.0.7:
    resolution: {integrity: sha512-GHTSNSYICQ7scH7sZ+M2rFopRoLh8t2bLSW6BbgrtLsahOIB5iyAVJf9GjWK3cYTDaMj4XdBpM1cA6pIS0Kv2w==}
    engines: {node: '>= 0.4'}

  callsites@3.1.0:
    resolution: {integrity: sha512-P8BjAsXvZS+VIDUI11hHCQEv74YT67YUi5JJFNWIqL235sBmjX4+qx9Muvls5ivyNENctx46xQLQ3aTuE7ssaQ==}
    engines: {node: '>=6'}

  camel-case@3.0.0:
    resolution: {integrity: sha512-+MbKztAYHXPr1jNTSKQF52VpcFjwY5RkR7fxksV8Doo4KAYc5Fl4UJRgthBbTmEx8C54DqahhbLJkDwjI3PI/w==}

  camelcase-css@2.0.1:
    resolution: {integrity: sha512-QOSvevhslijgYwRx6Rv7zKdMF8lbRmx+uQGx2+vDc+KI/eBnsy9kit5aj23AgGu3pa4t9AgwbnXWqS+iOY+2aA==}
    engines: {node: '>= 6'}

  caniuse-lite@1.0.30001668:
    resolution: {integrity: sha512-nWLrdxqCdblixUO+27JtGJJE/txpJlyUy5YN1u53wLZkP0emYCo5zgS6QYft7VUYR42LGgi/S5hdLZTrnyIddw==}

  ccount@2.0.1:
    resolution: {integrity: sha512-eyrF0jiFpY+3drT6383f1qhkbGsLSifNAjA61IUjZjmLCWjItY6LB9ft9YhoDgwfmclB2zhu51Lc7+95b8NRAg==}

  chalk@2.4.2:
    resolution: {integrity: sha512-Mti+f9lpJNcwF4tWV8/OrTTtF1gZi+f8FqlyAdouralcFWFQWF2+NgCHShjkCb+IFBLq9buZwE1xckQU4peSuQ==}
    engines: {node: '>=4'}

  chalk@3.0.0:
    resolution: {integrity: sha512-4D3B6Wf41KOYRFdszmDqMCGq5VV/uMAB273JILmO+3jAlh8X4qDtdtgCR3fxtbLEMzSx22QdhnDcJvu2u1fVwg==}
    engines: {node: '>=8'}

  chalk@4.1.2:
    resolution: {integrity: sha512-oKnbhFyRIXpUuez8iBMmyEa4nbj4IOQyuhc/wy9kY7/WVPcwIO9VA668Pu8RkO7+0G76SLROeyw9CpQ061i4mA==}
    engines: {node: '>=10'}

  change-case@3.1.0:
    resolution: {integrity: sha512-2AZp7uJZbYEzRPsFoa+ijKdvp9zsrnnt6+yFokfwEpeJm0xuJDVoxiRCAaTzyJND8GJkofo2IcKWaUZ/OECVzw==}

  character-entities-html4@2.1.0:
    resolution: {integrity: sha512-1v7fgQRj6hnSwFpq1Eu0ynr/CDEw0rXo2B61qXrLNdHZmPKgb7fqS1a2JwF0rISo9q77jDI8VMEHoApn8qDoZA==}

  character-entities-legacy@3.0.0:
    resolution: {integrity: sha512-RpPp0asT/6ufRm//AJVwpViZbGM/MkjQFxJccQRHmISF/22NBtsHqAWmL+/pmkPWoIUJdWyeVleTl1wydHATVQ==}

  character-entities@2.0.2:
    resolution: {integrity: sha512-shx7oQ0Awen/BRIdkjkvz54PnEEI/EjwXDSIZp86/KKdbafHh1Df/RYGBhn4hbe2+uKC9FnT5UCEdyPz3ai9hQ==}

  character-reference-invalid@2.0.1:
    resolution: {integrity: sha512-iBZ4F4wRbyORVsu0jPV7gXkOsGYjGHPmAyv+HiHG8gi5PtC9KI2j1+v8/tlibRvjoWX027ypmG/n0HtO5t7unw==}

  chardet@0.7.0:
    resolution: {integrity: sha512-mT8iDcrh03qDGRRmoA2hmBJnxpllMR+0/0qlzjqZES6NdiWDcZkCNAk4rPFZ9Q85r27unkiNNg8ZOiwZXBHwcA==}

  chokidar@3.6.0:
    resolution: {integrity: sha512-7VT13fmjotKpGipCW9JEQAusEPE+Ei8nl6/g4FBAmIm0GOOLMua9NDDo/DWp0ZAxCr3cPq5ZpBqmPAQgDda2Pw==}
    engines: {node: '>= 8.10.0'}

  chrome-trace-event@1.0.4:
    resolution: {integrity: sha512-rNjApaLzuwaOTjCiT8lSDdGN1APCiqkChLMJxJPWLunPAt5fy8xgU9/jNOchV84wfIxrA0lRQB7oCT8jrn/wrQ==}
    engines: {node: '>=6.0'}

  class-variance-authority@0.7.0:
    resolution: {integrity: sha512-jFI8IQw4hczaL4ALINxqLEXQbWcNjoSkloa4IaufXCJr6QawJyw7tuRysRsrE8w2p/4gGaxKIt/hX3qz/IbD1A==}

  clean-stack@2.2.0:
    resolution: {integrity: sha512-4diC9HaTE+KRAMWhDhrGOECgWZxoevMc5TlkObMqNSsVU62PYzXZ/SMTjzyGAFF1YusgxGcSWTEXBhp0CPwQ1A==}
    engines: {node: '>=6'}

  cli-cursor@3.1.0:
    resolution: {integrity: sha512-I/zHAwsKf9FqGoXM4WWRACob9+SNukZTd94DWF57E4toouRulbCxcUh6RKUEOQlYTHJnzkPMySvPNaaSLNfLZw==}
    engines: {node: '>=8'}

  cli-spinners@2.9.2:
    resolution: {integrity: sha512-ywqV+5MmyL4E7ybXgKys4DugZbX0FC6LnwrhjuykIjnK9k8OQacQ7axGKnjDXWNhns0xot3bZI5h55H8yo9cJg==}
    engines: {node: '>=6'}

  cli-width@3.0.0:
    resolution: {integrity: sha512-FxqpkPPwu1HjuN93Omfm4h8uIanXofW0RxVEW3k5RKx+mJJYSthzNhp32Kzxxy3YAEZ/Dc/EWN1vZRY0+kOhbw==}
    engines: {node: '>= 10'}

  client-only@0.0.1:
    resolution: {integrity: sha512-IV3Ou0jSMzZrd3pZ48nLkT9DA7Ag1pnPzaiQhpW7c3RbcqqzvzzVu+L8gfqMp/8IM2MQtSiqaCxrrcfu8I8rMA==}

  clone@1.0.4:
    resolution: {integrity: sha512-JQHZ2QMW6l3aH/j6xCqQThY/9OH4D/9ls34cgkUBiEeocRTU04tHfKPBsUK1PqZCUQM7GiA0IIXJSuXHI64Kbg==}
    engines: {node: '>=0.8'}

  clsx@2.0.0:
    resolution: {integrity: sha512-rQ1+kcj+ttHG0MKVGBUXwayCCF1oh39BF5COIpRzuCEv8Mwjv0XucrI2ExNTOn9IlLifGClWQcU9BrZORvtw6Q==}
    engines: {node: '>=6'}

  clsx@2.1.1:
    resolution: {integrity: sha512-eYm0QWBtUrBWZWG0d386OGAw16Z995PiOVo2B7bjWSbHedGl5e0ZWaq65kOGgUSNesEIDkB9ISbTg/JK9dhCZA==}
    engines: {node: '>=6'}

  cmdk@1.0.0:
    resolution: {integrity: sha512-gDzVf0a09TvoJ5jnuPvygTB77+XdOSwEmJ88L6XPFPlv7T3RxbP9jgenfylrAMD0+Le1aO0nVjQUzl2g+vjz5Q==}
    peerDependencies:
      react: ^18.0.0
      react-dom: ^18.0.0

  collapse-white-space@2.1.0:
    resolution: {integrity: sha512-loKTxY1zCOuG4j9f6EPnuyyYkf58RnhhWTvRoZEokgB+WbdXehfjFviyOVYkqzEWz1Q5kRiZdBYS5SwxbQYwzw==}

  color-convert@1.9.3:
    resolution: {integrity: sha512-QfAUtd+vFdAtFQcC8CCyYt1fYWxSqAiK2cSD6zDB8N3cpsEBAvRxp9zOGg6G/SHHJYAT88/az/IuDGALsNVbGg==}

  color-convert@2.0.1:
    resolution: {integrity: sha512-RRECPsj7iu/xb5oKYcsFHSppFNnsj/52OVTRKb4zP5onXwVF3zVmmToNcOfGC+CRDpfK/U584fMg38ZHCaElKQ==}
    engines: {node: '>=7.0.0'}

  color-name@1.1.3:
    resolution: {integrity: sha512-72fSenhMw2HZMTVHeCA9KCmpEIbzWiQsjN+BHcBbS9vr1mtt+vJjPdksIBNUmKAW8TFUDPJK5SUU3QhE9NEXDw==}

  color-name@1.1.4:
    resolution: {integrity: sha512-dOy+3AuW3a2wNbZHIuMZpTcgjGuLU/uBL/ubcZF9OXbDo8ff4O8yVp5Bf0efS8uEoYo5q4Fx7dY9OgQGXgAsQA==}

  combined-stream@1.0.8:
    resolution: {integrity: sha512-FQN4MRfuJeHf7cBbBMJFXhKSDq+2kAArBlmRBvcvFE5BB1HZKXtSFASDhdlz9zOYwxh8lDdnvmMOe/+5cdoEdg==}
    engines: {node: '>= 0.8'}

  comma-separated-tokens@2.0.3:
    resolution: {integrity: sha512-Fu4hJdvzeylCfQPp9SGWidpzrMs7tTrlu6Vb8XGaRGck8QSNZJJp538Wrb60Lax4fPwR64ViY468OIUTbRlGZg==}

  commander@10.0.1:
    resolution: {integrity: sha512-y4Mg2tXshplEbSGzx7amzPwKKOCGuoSRP/CjEdwwk0FOGlUbq6lKuoyDZTNZkmxHdJtp54hdfY/JUrdL7Xfdug==}
    engines: {node: '>=14'}

  commander@2.20.3:
    resolution: {integrity: sha512-GpVkmM8vF2vQUkj2LvZmD35JxeJOLCwJ9cUkugyk2nuhbv3+mJvpLYYt+0+USMxE+oj+ey/lJEnhZw75x/OMcQ==}

  commander@4.1.1:
    resolution: {integrity: sha512-NOKm8xhkzAjzFx8B2v5OAHT+u5pRQc2UCa2Vq9jYL/31o2wi9mxBA7LIFs3sV5VSC49z6pEhfbMULvShKj26WA==}
    engines: {node: '>= 6'}

  concat-map@0.0.1:
    resolution: {integrity: sha512-/Srv4dswyQNBfohGpz9o6Yb3Gz3SrUDqBH5rTuhGR7ahtlbYKnVxw2bCFMRljaA7EXHaXZ8wsHdodFvbkhKmqg==}

  constant-case@2.0.0:
    resolution: {integrity: sha512-eS0N9WwmjTqrOmR3o83F5vW8Z+9R1HnVz3xmzT2PMFug9ly+Au/fxRWlEBSb6LcZwspSsEn9Xs1uw9YgzAg1EQ==}

  content-disposition@0.5.4:
    resolution: {integrity: sha512-FveZTNuGw04cxlAiWbzi6zTAL/lhehaWbTtgluJh4/E95DqMwTmha3KZN1aAWA8cFIhHzMZUvLevkw5Rqk+tSQ==}
    engines: {node: '>= 0.6'}

  content-type@1.0.5:
    resolution: {integrity: sha512-nTjqfcBFEipKdXCv4YDQWCfmcLZKm81ldF0pAopTvyrFGVbcR6P/VAAd5G7N+0tTr8QqiU0tFadD6FK4NtJwOA==}
    engines: {node: '>= 0.6'}

  convert-source-map@2.0.0:
    resolution: {integrity: sha512-Kvp459HrV2FEJ1CAsi1Ku+MY3kasH19TFykTz2xWmMeq6bk2NU3XXvfJ+Q61m0xktWwt+1HSYf3JZsTms3aRJg==}

  cookie-signature@1.0.6:
    resolution: {integrity: sha512-QADzlaHc8icV8I7vbaJXJwod9HWYp8uCqf1xa4OfNu1T7JVxQIrUgOWtHdNDtPiywmFbiS12VjotIXLrKM3orQ==}

  cookie@0.7.1:
    resolution: {integrity: sha512-6DnInpx7SJ2AK3+CTUE/ZM0vWTUboZCegxhC2xiIydHR9jNuTAASBrfEpHhiGOZw/nX51bHt6YQl8jsGo4y/0w==}
    engines: {node: '>= 0.6'}

  copy-anything@3.0.5:
    resolution: {integrity: sha512-yCEafptTtb4bk7GLEQoM8KVJpxAfdBJYaXyzQEgQQQgYrZiDp8SJmGKlYza6CYjEDNstAdNdKA3UuoULlEbS6w==}
    engines: {node: '>=12.13'}

  core-js-pure@3.38.1:
    resolution: {integrity: sha512-BY8Etc1FZqdw1glX0XNOq2FDwfrg/VGqoZOZCdaL+UmdaqDwQwYXkMJT4t6In+zfEfOJDcM9T0KdbBeJg8KKCQ==}

  cors@2.8.5:
    resolution: {integrity: sha512-KIHbLJqu73RGr/hnbrO9uBeixNGuvSQjul/jdFvS/KFSIH1hWVd1ng7zOHx+YrEfInLG7q4n6GHQ9cDtxv/P6g==}
    engines: {node: '>= 0.10'}

  countup.js@2.8.0:
    resolution: {integrity: sha512-f7xEhX0awl4NOElHulrl4XRfKoNH3rB+qfNSZZyjSZhaAoUk6elvhH+MNxMmlmuUJ2/QNTWPSA7U4mNtIAKljQ==}

  create-require@1.1.1:
    resolution: {integrity: sha512-dcKFX3jn0MpIaXjisoRvexIJVEKzaq7z2rZKxf+MSr9TkdmHmsU4m2lcLojrj/FHl8mk5VxMmYA+ftRkP/3oKQ==}

  cross-spawn@7.0.3:
    resolution: {integrity: sha512-iRDPJKUPVEND7dHPO8rkbOnPpyDygcDFtWjpeWNCgy8WP2rXcxXL8TskReQl6OrB2G7+UJrags1q15Fudc7G6w==}
    engines: {node: '>= 8'}

  css-selector-parser@3.0.5:
    resolution: {integrity: sha512-3itoDFbKUNx1eKmVpYMFyqKX04Ww9osZ+dLgrk6GEv6KMVeXUhUnp4I5X+evw+u3ZxVU6RFXSSRxlTeMh8bA+g==}

  cssesc@3.0.0:
    resolution: {integrity: sha512-/Tb/JcjK111nNScGob5MNtsntNM1aCNUDipB/TkwZFhyDrrE47SOx/18wF2bbjgc3ZzCSKW1T5nt5EbFoAz/Vg==}
    engines: {node: '>=4'}
    hasBin: true

  csstype@3.1.3:
    resolution: {integrity: sha512-M1uQkMl8rQK/szD0LNhtqxIPLpimGm8sOBwU7lLnCpSbTyY3yeU1Vc7l4KT5zT4s/yOxHH5O7tIuuLOCnLADRw==}

  d3-array@3.2.4:
    resolution: {integrity: sha512-tdQAmyA18i4J7wprpYq8ClcxZy3SC31QMeByyCFyRt7BVHdREQZ5lpzoe5mFEYZUWe+oq8HBvk9JjpibyEV4Jg==}
    engines: {node: '>=12'}

  d3-color@3.1.0:
    resolution: {integrity: sha512-zg/chbXyeBtMQ1LbD/WSoW2DpC3I0mpmPdW+ynRTj/x2DAWYrIY7qeZIHidozwV24m4iavr15lNwIwLxRmOxhA==}
    engines: {node: '>=12'}

  d3-ease@3.0.1:
    resolution: {integrity: sha512-wR/XK3D3XcLIZwpbvQwQ5fK+8Ykds1ip7A2Txe0yxncXSdq1L9skcG7blcedkOX+ZcgxGAmLX1FrRGbADwzi0w==}
    engines: {node: '>=12'}

  d3-format@3.1.0:
    resolution: {integrity: sha512-YyUI6AEuY/Wpt8KWLgZHsIU86atmikuoOmCfommt0LYHiQSPjvX2AcFc38PX0CBpr2RCyZhjex+NS/LPOv6YqA==}
    engines: {node: '>=12'}

  d3-interpolate@3.0.1:
    resolution: {integrity: sha512-3bYs1rOD33uo8aqJfKP3JWPAibgw8Zm2+L9vBKEHJ2Rg+viTR7o5Mmv5mZcieN+FRYaAOWX5SJATX6k1PWz72g==}
    engines: {node: '>=12'}

  d3-path@3.1.0:
    resolution: {integrity: sha512-p3KP5HCf/bvjBSSKuXid6Zqijx7wIfNW+J/maPs+iwR35at5JCbLUT0LzF1cnjbCHWhqzQTIN2Jpe8pRebIEFQ==}
    engines: {node: '>=12'}

  d3-scale@4.0.2:
    resolution: {integrity: sha512-GZW464g1SH7ag3Y7hXjf8RoUuAFIqklOAq3MRl4OaWabTFJY9PN/E1YklhXLh+OQ3fM9yS2nOkCoS+WLZ6kvxQ==}
    engines: {node: '>=12'}

  d3-shape@3.2.0:
    resolution: {integrity: sha512-SaLBuwGm3MOViRq2ABk3eLoxwZELpH6zhl3FbAoJ7Vm1gofKx6El1Ib5z23NUEhF9AsGl7y+dzLe5Cw2AArGTA==}
    engines: {node: '>=12'}

  d3-time-format@4.1.0:
    resolution: {integrity: sha512-dJxPBlzC7NugB2PDLwo9Q8JiTR3M3e4/XANkreKSUxF8vvXKqm1Yfq4Q5dl8budlunRVlUUaDUgFt7eA8D6NLg==}
    engines: {node: '>=12'}

  d3-time@3.1.0:
    resolution: {integrity: sha512-VqKjzBLejbSMT4IgbmVgDjpkYrNWUYJnbCGo874u7MMKIWsILRX+OpX/gTk8MqjpT1A/c6HY2dCA77ZN0lkQ2Q==}
    engines: {node: '>=12'}

  d3-timer@3.0.1:
    resolution: {integrity: sha512-ndfJ/JxxMd3nw31uyKoY2naivF+r29V+Lc0svZxe1JvvIRmi8hUsrMvdOwgS1o6uBHmiz91geQ0ylPP0aj1VUA==}
    engines: {node: '>=12'}

  damerau-levenshtein@1.0.8:
    resolution: {integrity: sha512-sdQSFB7+llfUcQHUQO3+B8ERRj0Oa4w9POWMI/puGtuf7gFywGmkaLCElnudfTiKZV+NvHqL0ifzdrI8Ro7ESA==}

  data-uri-to-buffer@4.0.1:
    resolution: {integrity: sha512-0R9ikRb668HB7QDxT1vkpuUBtqc53YyAwMwGeUFKRojY/NWKvdZ+9UYtRfGmhqNbRkTSVpMbmyhXipFFv2cb/A==}
    engines: {node: '>= 12'}

  data-uri-to-buffer@6.0.2:
    resolution: {integrity: sha512-7hvf7/GW8e86rW0ptuwS3OcBGDjIi6SZva7hCyWC0yYry2cOPmLIjXAUHI6DK2HsnwJd9ifmt57i8eV2n4YNpw==}
    engines: {node: '>= 14'}

  data-view-buffer@1.0.1:
    resolution: {integrity: sha512-0lht7OugA5x3iJLOWFhWK/5ehONdprk0ISXqVFn/NFrDu+cuc8iADFrGQz5BnRK7LLU3JmkbXSxaqX+/mXYtUA==}
    engines: {node: '>= 0.4'}

  data-view-byte-length@1.0.1:
    resolution: {integrity: sha512-4J7wRJD3ABAzr8wP+OcIcqq2dlUKp4DVflx++hs5h5ZKydWMI6/D/fAot+yh6g2tHh8fLFTvNOaVN357NvSrOQ==}
    engines: {node: '>= 0.4'}

  data-view-byte-offset@1.0.0:
    resolution: {integrity: sha512-t/Ygsytq+R995EJ5PZlD4Cu56sWa8InXySaViRzw9apusqsOO2bQP+SbYzAhR0pFKoB+43lYy8rWban9JSuXnA==}
    engines: {node: '>= 0.4'}

  debug@2.6.9:
    resolution: {integrity: sha512-bC7ElrdJaJnPbAP+1EotYvqZsb3ecl5wi6Bfi6BJTUcNowp6cvspg0jXznRTKDjm/E7AdgFBVeAPVMNcKGsHMA==}
    peerDependencies:
      supports-color: '*'
    peerDependenciesMeta:
      supports-color:
        optional: true

  debug@3.2.7:
    resolution: {integrity: sha512-CFjzYYAi4ThfiQvizrFQevTTXHtnCqWfe7x1AhgEscTz6ZbLbfoLRLPugTQyBth6f8ZERVUSyWHFD/7Wu4t1XQ==}
    peerDependencies:
      supports-color: '*'
    peerDependenciesMeta:
      supports-color:
        optional: true

  debug@4.3.7:
    resolution: {integrity: sha512-Er2nc/H7RrMXZBFCEim6TCmMk02Z8vLC2Rbi1KEBggpo0fS6l0S1nnapwmIi3yW/+GOJap1Krg4w0Hg80oCqgQ==}
    engines: {node: '>=6.0'}
    peerDependencies:
      supports-color: '*'
    peerDependenciesMeta:
      supports-color:
        optional: true

  decimal.js-light@2.5.1:
    resolution: {integrity: sha512-qIMFpTMZmny+MMIitAB6D7iVPEorVw6YQRWkvarTkT4tBeSLLiHzcwj6q0MmYSFCiVpiqPJTJEYIrpcPzVEIvg==}

  decode-named-character-reference@1.0.2:
    resolution: {integrity: sha512-O8x12RzrUF8xyVcY0KJowWsmaJxQbmy0/EtnNtHRpsOcT7dFk5W598coHqBVpmWo1oQQfsCqfCmkZN5DJrZVdg==}

  deep-equal@2.2.3:
    resolution: {integrity: sha512-ZIwpnevOurS8bpT4192sqAowWM76JDKSHYzMLty3BZGSswgq6pBaH3DhCSW5xVAZICZyKdOBPjwww5wfgT/6PA==}
    engines: {node: '>= 0.4'}

  deep-extend@0.6.0:
    resolution: {integrity: sha512-LOHxIOaPYdHlJRtCQfDIVZtfw/ufM8+rVj649RIHzcm/vGwQRXFt6OPqIFWsm2XEMrNIEtWR64sY1LEKD2vAOA==}
    engines: {node: '>=4.0.0'}

  deep-is@0.1.4:
    resolution: {integrity: sha512-oIPzksmTg4/MriiaYGO+okXDT7ztn/w3Eptv/+gSIdMdKsJo0u4CfYNFJPy+4SKMuCqGw2wxnA+URMg3t8a/bQ==}

  defaults@1.0.4:
    resolution: {integrity: sha512-eFuaLoy/Rxalv2kr+lqMlUnrDWV+3j4pljOIJgLIhI058IQfWJ7vXhyEIHu+HtC738klGALYxOKDO0bQP3tg8A==}

  define-data-property@1.1.4:
    resolution: {integrity: sha512-rBMvIzlpA8v6E+SJZoo++HAYqsLrkg7MSfIinMPFhmkorw7X+dOXVJQs+QT69zGkzMyfDnIMN2Wid1+NbL3T+A==}
    engines: {node: '>= 0.4'}

  define-properties@1.2.1:
    resolution: {integrity: sha512-8QmQKqEASLd5nx0U1B1okLElbUuuttJ/AnYmRXbbbGDWh6uS208EjD4Xqq/I9wK7u0v6O08XhTWnt5XtEbR6Dg==}
    engines: {node: '>= 0.4'}

  degenerator@5.0.1:
    resolution: {integrity: sha512-TllpMR/t0M5sqCXfj85i4XaAzxmS5tVA16dqvdkMwGmzI+dXLXnw3J+3Vdv7VKw+ThlTMboK6i9rnZ6Nntj5CQ==}
    engines: {node: '>= 14'}

  del@5.1.0:
    resolution: {integrity: sha512-wH9xOVHnczo9jN2IW68BabcecVPxacIA3g/7z6vhSU/4stOKQzeCRK0yD0A24WiAAUJmmVpWqrERcTxnLo3AnA==}
    engines: {node: '>=8'}

  delayed-stream@1.0.0:
    resolution: {integrity: sha512-ZySD7Nf91aLB0RxL4KGrKHBXl7Eds1DAmEdcoVawXnLD7SDhpNgtuII2aAkg7a7QS41jxPSZ17p4VdGnMHk3MQ==}
    engines: {node: '>=0.4.0'}

  depd@2.0.0:
    resolution: {integrity: sha512-g7nH6P6dyDioJogAAGprGpCtVImJhpPk/roCzdb3fIh61/s/nPsfR6onyMwkCAR/OlC3yBC0lESvUoQEAssIrw==}
    engines: {node: '>= 0.8'}

  dequal@2.0.3:
    resolution: {integrity: sha512-0je+qPKHEMohvfRTCEo3CrPG6cAzAYgmzKyxRiYSSDkS6eGJdyVJm7WaYA5ECaAD9wLB2T4EEeymA5aFVcYXCA==}
    engines: {node: '>=6'}

  destroy@1.2.0:
    resolution: {integrity: sha512-2sJGJTaXIIaR1w4iJSNoN0hnMY7Gpc/n8D4qSCJw8QqFWXf7cuAgnEHxBpweaVcPevC2l3KpjYCx3NypQQgaJg==}
    engines: {node: '>= 0.8', npm: 1.2.8000 || >= 1.4.16}

  detect-indent@7.0.1:
    resolution: {integrity: sha512-Mc7QhQ8s+cLrnUfU/Ji94vG/r8M26m8f++vyres4ZoojaRDpZ1eSIh/EpzLNwlWuvzSZ3UbDFspjFvTDXe6e/g==}
    engines: {node: '>=12.20'}

  detect-newline@4.0.1:
    resolution: {integrity: sha512-qE3Veg1YXzGHQhlA6jzebZN2qVf6NX+A7m7qlhCGG30dJixrAQhYOsJjsnBjJkCSmuOPpCk30145fr8FV0bzog==}
    engines: {node: ^12.20.0 || ^14.13.1 || >=16.0.0}

  detect-node-es@1.1.0:
    resolution: {integrity: sha512-ypdmJU/TbBby2Dxibuv7ZLW3Bs1QEmM7nHjEANfohJLvE0XVujisn1qPJcZxg+qDucsr+bP6fLD1rPS3AhJ7EQ==}

  devlop@1.1.0:
    resolution: {integrity: sha512-RWmIqhcFf1lRYBvNmr7qTNuyCt/7/ns2jbpp1+PalgE/rDQcBT0fioSMUpJ93irlUhC5hrg4cYqe6U+0ImW0rA==}

  didyoumean@1.2.2:
    resolution: {integrity: sha512-gxtyfqMg7GKyhQmb056K7M3xszy/myH8w+B4RT+QXBQsvAOdc3XymqDDPHx1BgPgsdAA5SIifona89YtRATDzw==}

  diff@4.0.2:
    resolution: {integrity: sha512-58lmxKSA4BNyLz+HHMUzlOEpg09FV+ev6ZMe3vJihgdxzgcwZ8VoEEPmALCZG9LmqfVoNMMKpttIYTVG6uDY7A==}
    engines: {node: '>=0.3.1'}

  dir-glob@3.0.1:
    resolution: {integrity: sha512-WkrWp9GR4KXfKGYzOLmTuGVi1UWFfws377n9cc55/tb6DuqyF6pcQ5AbiHEshaDpY9v6oaSr2XCDidGmMwdzIA==}
    engines: {node: '>=8'}

  direction@2.0.1:
    resolution: {integrity: sha512-9S6m9Sukh1cZNknO1CWAr2QAWsbKLafQiyM5gZ7VgXHeuaoUwffKN4q6NC4A/Mf9iiPlOXQEKW/Mv/mh9/3YFA==}
    hasBin: true

  dlv@1.1.3:
    resolution: {integrity: sha512-+HlytyjlPKnIG8XuRG8WvmBP8xs8P71y+SKKS6ZXWoEgLuePxtDoUEiH7WkdePWrQ5JBpE6aoVqfZfJUQkjXwA==}

  doctrine@2.1.0:
    resolution: {integrity: sha512-35mSku4ZXK0vfCuHEDAwt55dg2jNajHZ1odvF+8SSr82EsZY4QmXfuWso8oEd8zRhVObSN18aM0CjSdoBX7zIw==}
    engines: {node: '>=0.10.0'}

  dom-helpers@5.2.1:
    resolution: {integrity: sha512-nRCa7CK3VTrM2NmGkIy4cbK7IZlgBE/PYMn55rrXefr5xXDP0LdtfPnblFDoVdcAfslJ7or6iqAUnx0CCGIWQA==}

  dot-case@2.1.1:
    resolution: {integrity: sha512-HnM6ZlFqcajLsyudHq7LeeLDr2rFAVYtDv/hV5qchQEidSck8j9OPUsXY9KwJv/lHMtYlX4DjRQqwFYa+0r8Ug==}

  dotenv-cli@7.4.2:
    resolution: {integrity: sha512-SbUj8l61zIbzyhIbg0FwPJq6+wjbzdn9oEtozQpZ6kW2ihCcapKVZj49oCT3oPM+mgQm+itgvUQcG5szxVrZTA==}
    hasBin: true

  dotenv-expand@10.0.0:
    resolution: {integrity: sha512-GopVGCpVS1UKH75VKHGuQFqS1Gusej0z4FyQkPdwjil2gNIv+LNsqBlboOzpJFZKVT95GkCyWJbBSdFEFUWI2A==}
    engines: {node: '>=12'}

  dotenv@16.0.3:
    resolution: {integrity: sha512-7GO6HghkA5fYG9TYnNxi14/7K9f5occMlp3zXAuSxn7CKCxt9xbNWG7yF8hTCSUchlfWSe3uLmlPfigevRItzQ==}
    engines: {node: '>=12'}

  dotenv@16.4.5:
    resolution: {integrity: sha512-ZmdL2rui+eB2YwhsWzjInR8LldtZHGDoQ1ugH85ppHKwpUHL7j7rN0Ti9NCnGiQbhaZ11FpR+7ao1dNsmduNUg==}
    engines: {node: '>=12'}

  drizzle-kit@0.24.2:
    resolution: {integrity: sha512-nXOaTSFiuIaTMhS8WJC2d4EBeIcN9OSt2A2cyFbQYBAZbi7lRsVGJNqDpEwPqYfJz38yxbY/UtbvBBahBfnExQ==}
    hasBin: true

  drizzle-orm@0.33.0:
    resolution: {integrity: sha512-SHy72R2Rdkz0LEq0PSG/IdvnT3nGiWuRk+2tXZQ90GVq/XQhpCzu/EFT3V2rox+w8MlkBQxifF8pCStNYnERfA==}
    peerDependencies:
      '@aws-sdk/client-rds-data': '>=3'
      '@cloudflare/workers-types': '>=3'
      '@electric-sql/pglite': '>=0.1.1'
      '@libsql/client': '*'
      '@neondatabase/serverless': '>=0.1'
      '@op-engineering/op-sqlite': '>=2'
      '@opentelemetry/api': ^1.4.1
      '@planetscale/database': '>=1'
      '@prisma/client': '*'
      '@tidbcloud/serverless': '*'
      '@types/better-sqlite3': '*'
      '@types/pg': '*'
      '@types/react': '>=18'
      '@types/sql.js': '*'
      '@vercel/postgres': '>=0.8.0'
      '@xata.io/client': '*'
      better-sqlite3: '>=7'
      bun-types: '*'
      expo-sqlite: '>=13.2.0'
      knex: '*'
      kysely: '*'
      mysql2: '>=2'
      pg: '>=8'
      postgres: '>=3'
      prisma: '*'
      react: '>=18'
      sql.js: '>=1'
      sqlite3: '>=5'
    peerDependenciesMeta:
      '@aws-sdk/client-rds-data':
        optional: true
      '@cloudflare/workers-types':
        optional: true
      '@electric-sql/pglite':
        optional: true
      '@libsql/client':
        optional: true
      '@neondatabase/serverless':
        optional: true
      '@op-engineering/op-sqlite':
        optional: true
      '@opentelemetry/api':
        optional: true
      '@planetscale/database':
        optional: true
      '@prisma/client':
        optional: true
      '@tidbcloud/serverless':
        optional: true
      '@types/better-sqlite3':
        optional: true
      '@types/pg':
        optional: true
      '@types/react':
        optional: true
      '@types/sql.js':
        optional: true
      '@vercel/postgres':
        optional: true
      '@xata.io/client':
        optional: true
      better-sqlite3:
        optional: true
      bun-types:
        optional: true
      expo-sqlite:
        optional: true
      knex:
        optional: true
      kysely:
        optional: true
      mysql2:
        optional: true
      pg:
        optional: true
      postgres:
        optional: true
      prisma:
        optional: true
      react:
        optional: true
      sql.js:
        optional: true
      sqlite3:
        optional: true

  drizzle-zod@0.5.1:
    resolution: {integrity: sha512-C/8bvzUH/zSnVfwdSibOgFjLhtDtbKYmkbPbUCq46QZyZCH6kODIMSOgZ8R7rVjoI+tCj3k06MRJMDqsIeoS4A==}
    peerDependencies:
      drizzle-orm: '>=0.23.13'
      zod: '*'

  eastasianwidth@0.2.0:
    resolution: {integrity: sha512-I88TYZWc9XiYHRQ4/3c5rjjfgkjhLyW2luGIheGERbNQ6OY7yTybanSpDXZa8y7VUP9YmDcYa+eyq4ca7iLqWA==}

  ecdsa-sig-formatter@1.0.11:
    resolution: {integrity: sha512-nagl3RYrbNv6kQkeJIpt6NJZy8twLB/2vtz6yN9Z4vRKHN4/QZJIEbqohALSgwKdnksuY3k5Addp5lg8sVoVcQ==}

  ee-first@1.1.1:
    resolution: {integrity: sha512-WMwm9LhRUo+WUaRN+vRuETqG89IgZphVSNkdFgeb6sS/E4OrDIN7t48CAewSHXc6C8lefD8KKfr5vY61brQlow==}

  electron-to-chromium@1.5.37:
    resolution: {integrity: sha512-u7000ZB/X0K78TaQqXZ5ktoR7J79B9US7IkE4zyvcILYwOGY2Tx9GRPYstn7HmuPcMxZ+BDGqIsyLpZQi9ufPw==}

  emoji-regex@8.0.0:
    resolution: {integrity: sha512-MSjYzcWNOA0ewAHpz0MxpYFvwg6yjy1NG3xteoqz644VCo/RPgnr1/GGt+ic3iJTzQ8Eu3TdM14SawnVUmGE6A==}

  emoji-regex@9.2.2:
    resolution: {integrity: sha512-L18DaJsXSUk2+42pv8mLs5jJT2hqFkFE4j21wOmgbUqsZ2hL72NsUU785g9RXgo3s0ZNgVl42TiHp3ZtOv/Vyg==}

  emojis-list@3.0.0:
    resolution: {integrity: sha512-/kyM18EfinwXZbno9FyUGeFh87KC8HRQBQGildHZbEuRyWFOmv1U10o9BBp8XVZDVNNuQKyIGIu5ZYAAXJ0V2Q==}
    engines: {node: '>= 4'}

  encodeurl@1.0.2:
    resolution: {integrity: sha512-TPJXq8JqFaVYm2CWmPvnP2Iyo4ZSM7/QKcSmuMLDObfpH5fi7RUGmd/rTDf+rut/saiDiQEeVTNgAmJEdAOx0w==}
    engines: {node: '>= 0.8'}

  encodeurl@2.0.0:
    resolution: {integrity: sha512-Q0n9HRi4m6JuGIV1eFlmvJB7ZEVxu93IrMyiMsGC0lrMJMWzRgx6WGquyfQgZVb31vhGgXnfmPNNXmxnOkRBrg==}
    engines: {node: '>= 0.8'}

  enhanced-resolve@5.17.1:
    resolution: {integrity: sha512-LMHl3dXhTcfv8gM4kEzIUeTQ+7fpdA0l2tUf34BddXPkz2A5xJ5L/Pchd5BL6rdccM9QGvu0sWZzK1Z1t4wwyg==}
    engines: {node: '>=10.13.0'}

  entities@4.5.0:
    resolution: {integrity: sha512-V0hjH4dGPh9Ao5p0MoRY6BVqtwCjhz6vI5LT8AJ55H+4g9/4vbHx1I54fS0XuclLhDHArPQCiMjDxjaL8fPxhw==}
    engines: {node: '>=0.12'}

  es-abstract@1.23.3:
    resolution: {integrity: sha512-e+HfNH61Bj1X9/jLc5v1owaLYuHdeHHSQlkhCBiTK8rBvKaULl/beGMxwrMXjpYrv4pz22BlY570vVePA2ho4A==}
    engines: {node: '>= 0.4'}

  es-define-property@1.0.0:
    resolution: {integrity: sha512-jxayLKShrEqqzJ0eumQbVhTYQM27CfT1T35+gCgDFoL82JLsXqTJ76zv6A0YLOgEnLUMvLzsDsGIrl8NFpT2gQ==}
    engines: {node: '>= 0.4'}

  es-errors@1.3.0:
    resolution: {integrity: sha512-Zf5H2Kxt2xjTvbJvP2ZWLEICxA6j+hAmMzIlypy4xcBg1vKVnx89Wy0GbS+kf5cwCVFFzdCFh2XSCFNULS6csw==}
    engines: {node: '>= 0.4'}

  es-get-iterator@1.1.3:
    resolution: {integrity: sha512-sPZmqHBe6JIiTfN5q2pEi//TwxmAFHwj/XEuYjTuse78i8KxaqMTTzxPoFKuzRpDpTJ+0NAbpfenkmH2rePtuw==}

  es-iterator-helpers@1.1.0:
    resolution: {integrity: sha512-/SurEfycdyssORP/E+bj4sEu1CWw4EmLDsHynHwSXQ7utgbrMRWW195pTrCjFgFCddf/UkYm3oqKPRq5i8bJbw==}
    engines: {node: '>= 0.4'}

  es-module-lexer@1.5.4:
    resolution: {integrity: sha512-MVNK56NiMrOwitFB7cqDwq0CQutbw+0BvLshJSse0MUNU+y1FC3bUS/AQg7oUng+/wKrrki7JfmwtVHkVfPLlw==}

  es-object-atoms@1.0.0:
    resolution: {integrity: sha512-MZ4iQ6JwHOBQjahnjwaC1ZtIBH+2ohjamzAO3oaHcXYup7qxjF2fixyH+Q71voWHeOkI2q/TnJao/KfXYIZWbw==}
    engines: {node: '>= 0.4'}

  es-set-tostringtag@2.0.3:
    resolution: {integrity: sha512-3T8uNMC3OQTHkFUsFq8r/BwAXLHvU/9O9mE0fBc/MY5iq/8H7ncvO947LmYA6ldWw9Uh8Yhf25zu6n7nML5QWQ==}
    engines: {node: '>= 0.4'}

  es-shim-unscopables@1.0.2:
    resolution: {integrity: sha512-J3yBRXCzDu4ULnQwxyToo/OjdMx6akgVC7K6few0a7F/0wLtmKKN7I73AH5T2836UuXRqN7Qg+IIUw/+YJksRw==}

  es-to-primitive@1.2.1:
    resolution: {integrity: sha512-QCOllgZJtaUo9miYBcLChTUaHNjJF3PYs1VidD7AwiEj1kYxKeQTctLAezAOH5ZKRH0g2IgPn6KwB4IT8iRpvA==}
    engines: {node: '>= 0.4'}

  esbuild-register@3.6.0:
    resolution: {integrity: sha512-H2/S7Pm8a9CL1uhp9OvjwrBh5Pvx0H8qVOxNu8Wed9Y7qv56MPtq+GGM8RJpq6glYJn9Wspr8uw7l55uyinNeg==}
    peerDependencies:
      esbuild: '>=0.12 <1'

  esbuild@0.18.20:
    resolution: {integrity: sha512-ceqxoedUrcayh7Y7ZX6NdbbDzGROiyVBgC4PriJThBKSVPWnnFHZAkfI1lJT8QFkOwH4qOS2SJkS4wvpGl8BpA==}
    engines: {node: '>=12'}
    hasBin: true

  esbuild@0.19.12:
    resolution: {integrity: sha512-aARqgq8roFBj054KvQr5f1sFu0D65G+miZRCuJyJ0G13Zwx7vRar5Zhn2tkQNzIXcBrNVsv/8stehpj+GAjgbg==}
    engines: {node: '>=12'}
    hasBin: true

  esbuild@0.23.1:
    resolution: {integrity: sha512-VVNz/9Sa0bs5SELtn3f7qhJCDPCF5oMEl5cO9/SSinpE9hbPVvxbd572HH5AKiP7WD8INO53GgfDDhRjkylHEg==}
    engines: {node: '>=18'}
    hasBin: true

  escalade@3.2.0:
    resolution: {integrity: sha512-WUj2qlxaQtO4g6Pq5c29GTcWGDyd8itL8zTlipgECz3JesAiiOKotd8JU6otB3PACgG6xkJUyVhboMS+bje/jA==}
    engines: {node: '>=6'}

  escape-html@1.0.3:
    resolution: {integrity: sha512-NiSupZ4OeuGwr68lGIeym/ksIZMJodUGOSCZ/FSnTxcrekbvqrgdUxlJOMpijaKZVjAJrWrGs/6Jy8OMuyj9ow==}

  escape-string-regexp@1.0.5:
    resolution: {integrity: sha512-vbRorB5FUQWvla16U8R/qgaFIya2qGzwDrNmCZuYKrbdSUMG6I1ZCGQRefkRVhuOkIGVne7BQ35DSfo1qvJqFg==}
    engines: {node: '>=0.8.0'}

  escape-string-regexp@4.0.0:
    resolution: {integrity: sha512-TtpcNJ3XAzx3Gq8sWRzJaVajRs0uVxA2YAkdb1jm2YkPz4G6egUFAyA3n5vtEIZefPk5Wa4UXbKuS5fKkJWdgA==}
    engines: {node: '>=10'}

  escape-string-regexp@5.0.0:
    resolution: {integrity: sha512-/veY75JbMK4j1yjvuUxuVsiS/hr/4iHs9FTT6cgTexxdE0Ly/glccBAkloH/DofkjRbZU3bnoj38mOmhkZ0lHw==}
    engines: {node: '>=12'}

  escodegen@2.1.0:
    resolution: {integrity: sha512-2NlIDTwUWJN0mRPQOdtQBzbUHvdGY2P1VXSyU83Q3xKxM7WHX2Ql8dKq782Q9TgQUNOLEzEYu9bzLNj1q88I5w==}
    engines: {node: '>=6.0'}
    hasBin: true

  eslint-import-resolver-node@0.3.9:
    resolution: {integrity: sha512-WFj2isz22JahUv+B788TlO3N6zL3nNJGU8CcZbPZvVEkBPaJdCV4vy5wyghty5ROFbCRnm132v8BScu5/1BQ8g==}

  eslint-module-utils@2.12.0:
    resolution: {integrity: sha512-wALZ0HFoytlyh/1+4wuZ9FJCD/leWHQzzrxJ8+rebyReSLk7LApMyd3WJaLVoN+D5+WIdJyDK1c6JnE65V4Zyg==}
    engines: {node: '>=4'}
    peerDependencies:
      '@typescript-eslint/parser': '*'
      eslint: '*'
      eslint-import-resolver-node: '*'
      eslint-import-resolver-typescript: '*'
      eslint-import-resolver-webpack: '*'
    peerDependenciesMeta:
      '@typescript-eslint/parser':
        optional: true
      eslint:
        optional: true
      eslint-import-resolver-node:
        optional: true
      eslint-import-resolver-typescript:
        optional: true
      eslint-import-resolver-webpack:
        optional: true

  eslint-plugin-import@2.31.0:
    resolution: {integrity: sha512-ixmkI62Rbc2/w8Vfxyh1jQRTdRTF52VxwRVHl/ykPAmqG+Nb7/kNn+byLP0LxPgI7zWA16Jt82SybJInmMia3A==}
    engines: {node: '>=4'}
    peerDependencies:
      '@typescript-eslint/parser': '*'
      eslint: ^2 || ^3 || ^4 || ^5 || ^6 || ^7.2.0 || ^8 || ^9
    peerDependenciesMeta:
      '@typescript-eslint/parser':
        optional: true

  eslint-plugin-jsx-a11y@6.10.0:
    resolution: {integrity: sha512-ySOHvXX8eSN6zz8Bywacm7CvGNhUtdjvqfQDVe6020TUK34Cywkw7m0KsCCk1Qtm9G1FayfTN1/7mMYnYO2Bhg==}
    engines: {node: '>=4.0'}
    peerDependencies:
      eslint: ^3 || ^4 || ^5 || ^6 || ^7 || ^8 || ^9

<<<<<<< HEAD
  eslint-plugin-react-hooks@5.1.0-rc-77b637d6-20241016:
    resolution: {integrity: sha512-lGKra+7UDOdruymKEJu/60zfzp8TvtdcxIAkwkhw/5NfSllWsW/pIoO5SIOy8W8gddtTZp/Uw9UYpTFeOiebIw==}
=======
  eslint-plugin-react-hooks@5.1.0-rc-6cf85185-20241014:
    resolution: {integrity: sha512-BeEXOFhXkde3ltdeI6TaiNm/2Fq7wevwjf6c+nPG57QewYiVRD5W910pEnsJikneK1QWrX5OgZS1vpCpUxzfYw==}
>>>>>>> bd2e1814
    engines: {node: '>=10'}
    peerDependencies:
      eslint: ^3.0.0 || ^4.0.0 || ^5.0.0 || ^6.0.0 || ^7.0.0 || ^8.0.0-0 || ^9.0.0

  eslint-plugin-react@7.37.1:
    resolution: {integrity: sha512-xwTnwDqzbDRA8uJ7BMxPs/EXRB3i8ZfnOIp8BsxEQkT0nHPp+WWceqGgo6rKb9ctNi8GJLDT4Go5HAWELa/WMg==}
    engines: {node: '>=4'}
    peerDependencies:
      eslint: ^3 || ^4 || ^5 || ^6 || ^7 || ^8 || ^9.7

  eslint-plugin-turbo@2.1.3:
    resolution: {integrity: sha512-I9vPArzyOSYa6bm0iMCgD07MgdExc1VK2wGuVz21g4BUdj83w7mDKyCXR2rwOtCEW+wemFwgxanJ81imQZijNg==}
    peerDependencies:
      eslint: '>6.6.0'

  eslint-scope@5.1.1:
    resolution: {integrity: sha512-2NxwbF/hZ0KpepYN0cNbo+FN6XoK7GaHlQhgx/hIZl6Va0bF45RQOOwhLIy8lQDbuCiadSLCBnH2CFYquit5bw==}
    engines: {node: '>=8.0.0'}

  eslint-scope@8.1.0:
    resolution: {integrity: sha512-14dSvlhaVhKKsa9Fx1l8A17s7ah7Ef7wCakJ10LYk6+GYmP9yDti2oq2SEwcyndt6knfcZyhyxwY3i9yL78EQw==}
    engines: {node: ^18.18.0 || ^20.9.0 || >=21.1.0}

  eslint-visitor-keys@3.4.3:
    resolution: {integrity: sha512-wpc+LXeiyiisxPlEkUzU6svyS1frIO3Mgxj1fdy7Pm8Ygzguax2N3Fa/D/ag1WqbOprdI+uY6wMUl8/a2G+iag==}
    engines: {node: ^12.22.0 || ^14.17.0 || >=16.0.0}

  eslint-visitor-keys@4.1.0:
    resolution: {integrity: sha512-Q7lok0mqMUSf5a/AdAZkA5a/gHcO6snwQClVNNvFKCAVlxXucdU8pKydU5ZVZjBx5xr37vGbFFWtLQYreLzrZg==}
    engines: {node: ^18.18.0 || ^20.9.0 || >=21.1.0}

  eslint@9.12.0:
    resolution: {integrity: sha512-UVIOlTEWxwIopRL1wgSQYdnVDcEvs2wyaO6DGo5mXqe3r16IoCNWkR29iHhyaP4cICWjbgbmFUGAhh0GJRuGZw==}
    engines: {node: ^18.18.0 || ^20.9.0 || >=21.1.0}
    hasBin: true
    peerDependencies:
      jiti: '*'
    peerDependenciesMeta:
      jiti:
        optional: true

  espree@10.2.0:
    resolution: {integrity: sha512-upbkBJbckcCNBDBDXEbuhjbP68n+scUd3k/U2EkyM9nw+I/jPiL4cLF/Al06CF96wRltFda16sxDFrxsI1v0/g==}
    engines: {node: ^18.18.0 || ^20.9.0 || >=21.1.0}

  esprima@4.0.1:
    resolution: {integrity: sha512-eGuFFw7Upda+g4p+QHvnW0RyTX/SVeJBDM/gCtMARO0cLuT2HcEKnTPvhjV6aGeqrCB/sbNop0Kszm0jsaWU4A==}
    engines: {node: '>=4'}
    hasBin: true

  esquery@1.6.0:
    resolution: {integrity: sha512-ca9pw9fomFcKPvFLXhBKUK90ZvGibiGOvRJNbjljY7s7uq/5YO4BOzcYtJqExdx99rF6aAcnRxHmcUHcz6sQsg==}
    engines: {node: '>=0.10'}

  esrecurse@4.3.0:
    resolution: {integrity: sha512-KmfKL3b6G+RXvP8N1vr3Tq1kL/oCFgn2NYXEtqP8/L3pKapUA4G8cFVaoF3SU323CD4XypR/ffioHmkti6/Tag==}
    engines: {node: '>=4.0'}

  estraverse@4.3.0:
    resolution: {integrity: sha512-39nnKffWz8xN1BU/2c79n9nB9HDzo0niYUqx6xyqUnyoAnQyyWpOTdZEeiCch8BBu515t4wp9ZmgVfVhn9EBpw==}
    engines: {node: '>=4.0'}

  estraverse@5.3.0:
    resolution: {integrity: sha512-MMdARuVEQziNTeJD8DgMqmhwR11BRQ/cBP+pLtYdSTnf3MIO8fFeiINEbX36ZdNlfU/7A9f3gUw49B3oQsvwBA==}
    engines: {node: '>=4.0'}

  estree-util-attach-comments@3.0.0:
    resolution: {integrity: sha512-cKUwm/HUcTDsYh/9FgnuFqpfquUbwIqwKM26BVCGDPVgvaCl/nDCCjUfiLlx6lsEZ3Z4RFxNbOQ60pkaEwFxGw==}

  estree-util-build-jsx@3.0.1:
    resolution: {integrity: sha512-8U5eiL6BTrPxp/CHbs2yMgP8ftMhR5ww1eIKoWRMlqvltHF8fZn5LRDvTKuxD3DUn+shRbLGqXemcP51oFCsGQ==}

  estree-util-is-identifier-name@3.0.0:
    resolution: {integrity: sha512-hFtqIDZTIUZ9BXLb8y4pYGyk6+wekIivNVTcmvk8NoOh+VeRn5y6cEHzbURrWbfp1fIqdVipilzj+lfaadNZmg==}

  estree-util-to-js@2.0.0:
    resolution: {integrity: sha512-WDF+xj5rRWmD5tj6bIqRi6CkLIXbbNQUcxQHzGysQzvHmdYG2G7p/Tf0J0gpxGgkeMZNTIjT/AoSvC9Xehcgdg==}

  estree-util-visit@2.0.0:
    resolution: {integrity: sha512-m5KgiH85xAhhW8Wta0vShLcUvOsh3LLPI2YVwcbio1l7E09NTLL1EyMZFM1OyWowoH0skScNbhOPl4kcBgzTww==}

  estree-walker@3.0.3:
    resolution: {integrity: sha512-7RUKfXgSMMkzt6ZuXmqapOurLGPPfgj6l9uRZ7lRGolvk0y2yocc35LdcxKC5PQZdn2DMqioAQ2NoWcrTKmm6g==}

  esutils@2.0.3:
    resolution: {integrity: sha512-kVscqXk4OCp68SZ0dkgEKVi6/8ij300KBWTJq32P/dYeWTSwK41WyTxalN1eRmA5Z9UU/LX9D7FWSmV9SAYx6g==}
    engines: {node: '>=0.10.0'}

  etag@1.8.1:
    resolution: {integrity: sha512-aIL5Fx7mawVa300al2BnEE4iNvo1qETxLrPI/o05L7z6go7fCw1J6EQmbK4FmJ2AS7kgVF/KEZWufBfdClMcPg==}
    engines: {node: '>= 0.6'}

  eventemitter3@4.0.7:
    resolution: {integrity: sha512-8guHBZCwKnFhYdHr2ysuRWErTwhoN2X8XELRlrRwpmfeY2jjuUN4taQMsULKUVo1K4DvZl+0pgfyoysHxvmvEw==}

  eventemitter3@5.0.1:
    resolution: {integrity: sha512-GWkBvjiSZK87ELrYOSESUYeVIc9mvLLf/nXalMOS5dYrgZq9o5OVkbZAVM06CVxYsCwH9BDZFPlQTlPA1j4ahA==}

  events@3.3.0:
    resolution: {integrity: sha512-mQw+2fkQbALzQ7V0MY0IqdnXNOeTtP4r0lN9z7AAawCXgqea7bDii20AYrIBrFd/Hx0M2Ocz6S111CaFkUcb0Q==}
    engines: {node: '>=0.8.x'}

  execa@5.1.1:
    resolution: {integrity: sha512-8uSpZZocAZRBAPIEINJj3Lo9HyGitllczc27Eh5YYojjMFMn8yHMDMaUHE2Jqfq05D/wucwI4JGURyXt1vchyg==}
    engines: {node: '>=10'}

  express@4.21.1:
    resolution: {integrity: sha512-YSFlK1Ee0/GC8QaO91tHcDxJiE/X4FbpAyQWkxAvG6AXCuR65YzK8ua6D9hvi/TzUfZMpc+BwuM1IPw8fmQBiQ==}
    engines: {node: '>= 0.10.0'}

  extend@3.0.2:
    resolution: {integrity: sha512-fjquC59cD7CyW6urNXK0FBufkZcoiGG80wTuPujX590cB5Ttln20E2UB4S/WARVqhXffZl2LNgS+gQdPIIim/g==}

  external-editor@3.1.0:
    resolution: {integrity: sha512-hMQ4CX1p1izmuLYyZqLMO/qGNw10wSv9QDCPfzXfyFrOaCSSoRfqE1Kf1s5an66J5JZC62NewG+mK49jOCtQew==}
    engines: {node: '>=4'}

  fast-deep-equal@3.1.3:
    resolution: {integrity: sha512-f3qQ9oQy9j2AhBe/H9VC91wLmKBCCU/gDOnKNAYG5hswO7BLKj09Hc5HYNz9cGI++xlpDCIgDaitVs03ATR84Q==}

  fast-equals@5.0.1:
    resolution: {integrity: sha512-WF1Wi8PwwSY7/6Kx0vKXtw8RwuSGoM1bvDaJbu7MxDlR1vovZjIAKrnzyrThgAjm6JDTu0fVgWXDlMGspodfoQ==}
    engines: {node: '>=6.0.0'}

  fast-glob@3.3.2:
    resolution: {integrity: sha512-oX2ruAFQwf/Orj8m737Y5adxDQO0LAB7/S5MnxCdTNDd4p6BsyIVsv9JQsATbTSq8KHRpLwIHbVlUNatxd+1Ow==}
    engines: {node: '>=8.6.0'}

  fast-json-stable-stringify@2.1.0:
    resolution: {integrity: sha512-lhd/wF+Lk98HZoTCtlVraHtfh5XYijIjalXck7saUtuanSDyLMxnHhSXEDJqHxD7msR8D0uCmqlkwjCV8xvwHw==}

  fast-levenshtein@2.0.6:
    resolution: {integrity: sha512-DCXu6Ifhqcks7TZKY3Hxp3y6qphY5SJZmrWMDrKcERSOXWQdMhU9Ig/PYrzyw/ul9jOIyh0N4M0tbC5hodg8dw==}

  fastq@1.17.1:
    resolution: {integrity: sha512-sRVD3lWVIXWg6By68ZN7vho9a1pQcN/WBFaAAsDDFzlJjvoGx0P8z7V1t72grFJfJhu3YPZBuu25f7Kaw2jN1w==}

  fetch-blob@3.2.0:
    resolution: {integrity: sha512-7yAQpD2UMJzLi1Dqv7qFYnPbaPx7ZfFK6PiIxQ4PfkGPyNyl2Ugx+a/umUonmKqjhM4DnfbMvdX6otXq83soQQ==}
    engines: {node: ^12.20 || >= 14.13}

  fflate@0.8.2:
    resolution: {integrity: sha512-cPJU47OaAoCbg0pBvzsgpTPhmhqI5eJjh/JIu8tPj5q+T7iLvW/JAYUqmE7KOB4R1ZyEhzBaIQpQpardBF5z8A==}

  figures@3.2.0:
    resolution: {integrity: sha512-yaduQFRKLXYOGgEn6AZau90j3ggSOyiqXU0F9JZfeXYhNa+Jk4X+s45A2zg5jns87GAFa34BBm2kXw4XpNcbdg==}
    engines: {node: '>=8'}

  file-entry-cache@8.0.0:
    resolution: {integrity: sha512-XXTUwCvisa5oacNGRP9SfNtYBNAMi+RPwBFmblZEF7N7swHYQS6/Zfk7SRwx4D5j3CH211YNRco1DEMNVfZCnQ==}
    engines: {node: '>=16.0.0'}

  fill-range@7.1.1:
    resolution: {integrity: sha512-YsGpe3WHLK8ZYi4tWDg2Jy3ebRz2rXowDxnld4bkQB00cc/1Zw9AWnC0i9ztDJitivtQvaI9KaLyKrc+hBW0yg==}
    engines: {node: '>=8'}

  finalhandler@1.3.1:
    resolution: {integrity: sha512-6BN9trH7bp3qvnrRyzsBz+g3lZxTNZTbVO2EV1CS0WIcDbawYVdYvGflME/9QP0h0pYlCDBCTjYa9nZzMDpyxQ==}
    engines: {node: '>= 0.8'}

  find-up@5.0.0:
    resolution: {integrity: sha512-78/PXT1wlLLDgTzDs7sjq9hzz0vXD+zn+7wypEe4fXQxCmdmqfGsEPQxmiCSQI3ajFV91bVSsvNtrJRiW6nGng==}
    engines: {node: '>=10'}

  flat-cache@4.0.1:
    resolution: {integrity: sha512-f7ccFPK3SXFHpx15UIGyRJ/FJQctuKZ0zVuN3frBo4HnK3cay9VEW0R6yPYFHC0AgqhukPzKjq22t5DmAyqGyw==}
    engines: {node: '>=16'}

  flatted@3.3.1:
    resolution: {integrity: sha512-X8cqMLLie7KsNUDSdzeN8FYK9rEt4Dt67OsG/DNGnYTSDBG4uFAJFBnUeiV+zCVAvwFy56IjM9sH51jVaEhNxw==}

  follow-redirects@1.15.9:
    resolution: {integrity: sha512-gew4GsXizNgdoRyqmyfMHyAmXsZDk6mHkSxZFCzW9gwlbtOW44CDtYavM+y+72qD/Vq2l550kMF52DT8fOLJqQ==}
    engines: {node: '>=4.0'}
    peerDependencies:
      debug: '*'
    peerDependenciesMeta:
      debug:
        optional: true

  for-each@0.3.3:
    resolution: {integrity: sha512-jqYfLp7mo9vIyQf8ykW2v7A+2N4QjeCeI5+Dz9XraiO1ign81wjiH7Fb9vSOWvQfNtmSa4H2RoQTrrXivdUZmw==}

  foreground-child@3.3.0:
    resolution: {integrity: sha512-Ld2g8rrAyMYFXBhEqMz8ZAHBi4J4uS1i/CxGMDnjyFWddMXLVcDp051DZfu+t7+ab7Wv6SMqpWmyFIj5UbfFvg==}
    engines: {node: '>=14'}

  form-data@4.0.1:
    resolution: {integrity: sha512-tzN8e4TX8+kkxGPK8D5u0FNmjPUjw3lwC9lSLxxoB/+GtsJG91CO8bSWy73APlgAZzZbXEYZJuxjkHH2w+Ezhw==}
    engines: {node: '>= 6'}

  formdata-polyfill@4.0.10:
    resolution: {integrity: sha512-buewHzMvYL29jdeQTVILecSaZKnt/RJWjoZCF5OW60Z67/GmSLBkOFM7qh1PI3zFNtJbaZL5eQu1vLfazOwj4g==}
    engines: {node: '>=12.20.0'}

  forwarded@0.2.0:
    resolution: {integrity: sha512-buRG0fpBtRHSTCOASe6hD258tEubFoRLb4ZNA6NxMVHNw2gOcwHo9wyablzMzOA5z9xA9L1KNjk/Nt6MT9aYow==}
    engines: {node: '>= 0.6'}

  fresh@0.5.2:
    resolution: {integrity: sha512-zJ2mQYM18rEFOudeV4GShTGIQ7RbzA7ozbU9I/XBpm7kqgMywgmylMwXHxZJmkVoYkna9d2pVXVXPdYTP9ej8Q==}
    engines: {node: '>= 0.6'}

  fs-extra@10.1.0:
    resolution: {integrity: sha512-oRXApq54ETRj4eMiFzGnHWGy+zo5raudjuxN0b8H7s/RU2oW0Wvsx9O0ACRN/kRq9E8Vu/ReskGB5o3ji+FzHQ==}
    engines: {node: '>=12'}

  fs-extra@11.2.0:
    resolution: {integrity: sha512-PmDi3uwK5nFuXh7XDTlVnS17xJS7vW36is2+w3xcv8SVxiB4NyATf4ctkVY5bkSjX0Y4nbvZCq1/EjtEyr9ktw==}
    engines: {node: '>=14.14'}

  fs.realpath@1.0.0:
    resolution: {integrity: sha512-OO0pH2lK6a0hZnAdau5ItzHPI6pUlvI7jMVnxUQRtw4owF2wk8lOSabtGDCTP4Ggrg2MbGnWO9X8K1t4+fGMDw==}

  fsevents@2.3.3:
    resolution: {integrity: sha512-5xoDfX+fL7faATnagmWPpbFtwh/R77WmMMqqHGS65C3vvB0YHrgF+B1YmZ3441tMj5n63k0212XNoJwzlhffQw==}
    engines: {node: ^8.16.0 || ^10.6.0 || >=11.0.0}
    os: [darwin]

  function-bind@1.1.2:
    resolution: {integrity: sha512-7XHNxH7qX9xG5mIwxkhumTox/MIRNcOgDrxWsMt2pAr23WHp6MrRlN7FBSFpCpr+oVO0F744iUgR82nJMfG2SA==}

  function.prototype.name@1.1.6:
    resolution: {integrity: sha512-Z5kx79swU5P27WEayXM1tBi5Ze/lbIyiNgU3qyXUOf9b2rgXYyF9Dy9Cx+IQv/Lc8WCG6L82zwUPpSS9hGehIg==}
    engines: {node: '>= 0.4'}

  functions-have-names@1.2.3:
    resolution: {integrity: sha512-xckBUXyTIqT97tq2x2AMb+g163b5JFysYk0x4qxNFwbfQkmNZoiRHb6sPzI9/QV33WeuvVYBUIiD4NzNIyqaRQ==}

  gensync@1.0.0-beta.2:
    resolution: {integrity: sha512-3hN7NaskYvMDLQY55gnW3NQ+mesEAepTqlg+VEbj7zzqEMBVNhzcGYYeqFo/TlYz6eQiFcp1HcsCZO+nGgS8zg==}
    engines: {node: '>=6.9.0'}

  get-intrinsic@1.2.4:
    resolution: {integrity: sha512-5uYhsJH8VJBTv7oslg4BznJYhDoRI6waYCxMmCdnTrcCrHA/fCFKoTFz2JKKE0HdDFUF7/oQuhzumXJK7paBRQ==}
    engines: {node: '>= 0.4'}

  get-nonce@1.0.1:
    resolution: {integrity: sha512-FJhYRoDaiatfEkUK8HKlicmu/3SGFD51q3itKDGoSTysQJBnfOcxU5GxnhE1E6soB76MbT0MBtnKJuXyAx+96Q==}
    engines: {node: '>=6'}

  get-stdin@9.0.0:
    resolution: {integrity: sha512-dVKBjfWisLAicarI2Sf+JuBE/DghV4UzNAVe9yhEJuzeREd3JhOTE9cUaJTeSa77fsbQUK3pcOpJfM59+VKZaA==}
    engines: {node: '>=12'}

  get-stream@6.0.1:
    resolution: {integrity: sha512-ts6Wi+2j3jQjqi70w5AlN8DFnkSwC+MqmxEzdEALB2qXZYV3X/b1CTfgPLGJNMeAWxdPfU8FO1ms3NUfaHCPYg==}
    engines: {node: '>=10'}

  get-symbol-description@1.0.2:
    resolution: {integrity: sha512-g0QYk1dZBxGwk+Ngc+ltRH2IBp2f7zBkBMBJZCDerh6EhlhSR6+9irMCuT/09zD6qkarHUSn529sK/yL4S27mg==}
    engines: {node: '>= 0.4'}

  get-tsconfig@4.8.1:
    resolution: {integrity: sha512-k9PN+cFBmaLWtVz29SkUoqU5O0slLuHJXt/2P+tMVFT+phsSGXGkp9t3rQIqdz0e+06EHNGs3oM6ZX1s2zHxRg==}

  get-uri@6.0.3:
    resolution: {integrity: sha512-BzUrJBS9EcUb4cFol8r4W3v1cPsSyajLSthNkz5BxbpDcHN5tIrM10E2eNvfnvBn3DaT3DUgx0OpsBKkaOpanw==}
    engines: {node: '>= 14'}

  git-hooks-list@3.1.0:
    resolution: {integrity: sha512-LF8VeHeR7v+wAbXqfgRlTSX/1BJR9Q1vEMR8JAz1cEg6GX07+zyj3sAdDvYjj/xnlIfVuGgj4qBei1K3hKH+PA==}

  github-slugger@2.0.0:
    resolution: {integrity: sha512-IaOQ9puYtjrkq7Y0Ygl9KDZnrf/aiUJYUpVf89y8kyaxbRG7Y1SrX/jaumrv81vc61+kiMempujsM3Yw7w5qcw==}

  glob-parent@5.1.2:
    resolution: {integrity: sha512-AOIgSQCepiJYwP3ARnGx+5VnTu2HBYdzbGP45eLw1vr3zB3vZLeyed1sC9hnbcOc9/SrMyM5RPQrkGz4aS9Zow==}
    engines: {node: '>= 6'}

  glob-parent@6.0.2:
    resolution: {integrity: sha512-XxwI8EOhVQgWp6iDL+3b0r86f4d6AX6zSU55HfB4ydCEuXLXc5FcYeOu+nnGftS4TEju/11rt4KJPTMgbfmv4A==}
    engines: {node: '>=10.13.0'}

  glob-to-regexp@0.4.1:
    resolution: {integrity: sha512-lkX1HJXwyMcprw/5YUZc2s7DrpAiHB21/V+E1rHUrVNokkvB6bqMzT0VfV6/86ZNabt1k14YOIaT7nDvOX3Iiw==}

  glob@10.3.10:
    resolution: {integrity: sha512-fa46+tv1Ak0UPK1TOy/pZrIybNNt4HCv7SDzwyfiOZkvZLEbjsZkJBPtDHVshZjbecAoAGSC20MjLDG/qr679g==}
    engines: {node: '>=16 || 14 >=14.17'}
    hasBin: true

  glob@10.4.5:
    resolution: {integrity: sha512-7Bv8RF0k6xjo7d4A/PxYLbUCfb6c+Vpd2/mB2yRDlew7Jb5hEXiCD9ibfO7wpk8i4sevK6DFny9h7EYbM3/sHg==}
    hasBin: true

  glob@7.2.3:
    resolution: {integrity: sha512-nFR0zLpU2YCaRxwoCJvL6UvCH2JFyFVIvwTLsIf21AuHlMskA1hhTdk+LlYJtOlYt9v6dvszD2BGRqBL+iQK9Q==}
    deprecated: Glob versions prior to v9 are no longer supported

  globals@11.12.0:
    resolution: {integrity: sha512-WOBp/EEGUiIsJSp7wcv/y6MO+lV9UoncWqxuFfm8eBwzWNgyfBd6Gz+IeKQ9jCmyhoH99g15M3T+QaVHFjizVA==}
    engines: {node: '>=4'}

  globals@14.0.0:
    resolution: {integrity: sha512-oahGvuMGQlPw/ivIYBjVSrWAfWLBeku5tpPE2fOPLi+WHffIWbuh2tCjhyQhTBPMf5E9jDEH4FOmTYgYwbKwtQ==}
    engines: {node: '>=18'}

  globalthis@1.0.4:
    resolution: {integrity: sha512-DpLKbNU4WylpxJykQujfCcwYWiV/Jhm50Goo0wrVILAv5jOr9d+H+UR3PhSCD2rCCEIg0uc+G+muBTwD54JhDQ==}
    engines: {node: '>= 0.4'}

  globby@10.0.2:
    resolution: {integrity: sha512-7dUi7RvCoT/xast/o/dLN53oqND4yk0nsHkhRgn9w65C4PofCLOoJ39iSOg+qVDdWQPIEj+eszMHQ+aLVwwQSg==}
    engines: {node: '>=8'}

  globby@13.2.2:
    resolution: {integrity: sha512-Y1zNGV+pzQdh7H39l9zgB4PJqjRNqydvdYCDG4HFXM4XuvSaQQlEc91IU1yALL8gUTDomgBAfz3XJdmUS+oo0w==}
    engines: {node: ^12.20.0 || ^14.13.1 || >=16.0.0}

  gopd@1.0.1:
    resolution: {integrity: sha512-d65bNlIadxvpb/A2abVdlqKqV563juRnZ1Wtk6s1sIR8uNsXR70xqIzVqxVf1eTqDunwT2MkczEeaezCKTZhwA==}

  graceful-fs@4.2.11:
    resolution: {integrity: sha512-RbJ5/jmFcNNCcDV5o9eTnBLJ/HszWV0P73bc+Ff4nS/rJj+YaS6IGyiOL0VoBYX+l1Wrl3k63h/KrH+nhJ0XvQ==}

  gradient-string@2.0.2:
    resolution: {integrity: sha512-rEDCuqUQ4tbD78TpzsMtt5OIf0cBCSDWSJtUDaF6JsAh+k0v9r++NzxNEG87oDZx9ZwGhD8DaezR2L/yrw0Jdw==}
    engines: {node: '>=10'}

  graphemer@1.4.0:
    resolution: {integrity: sha512-EtKwoO6kxCL9WO5xipiHTZlSzBm7WLT627TqC/uVRd0HKmq8NXyebnNYxDoBi7wt8eTWrUrKXCOVaFq9x1kgag==}

  gsap@3.12.5:
    resolution: {integrity: sha512-srBfnk4n+Oe/ZnMIOXt3gT605BX9x5+rh/prT2F1SsNJsU1XuMiP0E2aptW481OnonOGACZWBqseH5Z7csHxhQ==}

  handlebars@4.7.8:
    resolution: {integrity: sha512-vafaFqs8MZkRrSX7sFVUdo3ap/eNiLnb4IakshzvP56X5Nr1iGKAIqdX6tMlm6HcNRIkr6AxO5jFEoJzzpT8aQ==}
    engines: {node: '>=0.4.7'}
    hasBin: true

  has-bigints@1.0.2:
    resolution: {integrity: sha512-tSvCKtBr9lkF0Ex0aQiP9N+OpV4zi2r/Nee5VkRDbaqv35RLYMzbwQfFSZZH0kR+Rd6302UJZ2p/bJCEoR3VoQ==}

  has-flag@3.0.0:
    resolution: {integrity: sha512-sKJf1+ceQBr4SMkvQnBDNDtf4TXpVhVGateu0t918bl30FnbE2m4vNLX+VWe/dpjlb+HugGYzW7uQXH98HPEYw==}
    engines: {node: '>=4'}

  has-flag@4.0.0:
    resolution: {integrity: sha512-EykJT/Q1KjTWctppgIAgfSO0tKVuZUjhgMr17kqTumMl6Afv3EISleU7qZUzoXDFTAHTDC4NOoG/ZxU3EvlMPQ==}
    engines: {node: '>=8'}

  has-property-descriptors@1.0.2:
    resolution: {integrity: sha512-55JNKuIW+vq4Ke1BjOTjM2YctQIvCT7GFzHwmfZPGo5wnrgkid0YQtnAleFSqumZm4az3n2BS+erby5ipJdgrg==}

  has-proto@1.0.3:
    resolution: {integrity: sha512-SJ1amZAJUiZS+PhsVLf5tGydlaVB8EdFpaSO4gmiUKUOxk8qzn5AIy4ZeJUmh22znIdk/uMAUT2pl3FxzVUH+Q==}
    engines: {node: '>= 0.4'}

  has-symbols@1.0.3:
    resolution: {integrity: sha512-l3LCuF6MgDNwTDKkdYGEihYjt5pRPbEg46rtlmnSPlUbgmB8LOIrKJbYYFBSbnPaJexMKtiPO8hmeRjRz2Td+A==}
    engines: {node: '>= 0.4'}

  has-tostringtag@1.0.2:
    resolution: {integrity: sha512-NqADB8VjPFLM2V0VvHUewwwsw0ZWBaIdgo+ieHtK3hasLz4qeCRjYcqfB6AQrBggRKppKF8L52/VqdVsO47Dlw==}
    engines: {node: '>= 0.4'}

  hasown@2.0.2:
    resolution: {integrity: sha512-0hJU9SCPvmMzIBdZFqNPXWa6dqh7WdH0cII9y+CyS8rG3nL48Bclra9HmKhVVUHyPWNH5Y7xDwAB7bfgSjkUMQ==}
    engines: {node: '>= 0.4'}

  hast-util-from-html@2.0.3:
    resolution: {integrity: sha512-CUSRHXyKjzHov8yKsQjGOElXy/3EKpyX56ELnkHH34vDVw1N1XSQ1ZcAvTyAPtGqLTuKP/uxM+aLkSPqF/EtMw==}

  hast-util-from-parse5@8.0.1:
    resolution: {integrity: sha512-Er/Iixbc7IEa7r/XLtuG52zoqn/b3Xng/w6aZQ0xGVxzhw5xUFxcRqdPzP6yFi/4HBYRaifaI5fQ1RH8n0ZeOQ==}

  hast-util-has-property@3.0.0:
    resolution: {integrity: sha512-MNilsvEKLFpV604hwfhVStK0usFY/QmM5zX16bo7EjnAEGofr5YyI37kzopBlZJkHD4t887i+q/C8/tr5Q94cA==}

  hast-util-heading-rank@3.0.0:
    resolution: {integrity: sha512-EJKb8oMUXVHcWZTDepnr+WNbfnXKFNf9duMesmr4S8SXTJBJ9M4Yok08pu9vxdJwdlGRhVumk9mEhkEvKGifwA==}

  hast-util-is-element@3.0.0:
    resolution: {integrity: sha512-Val9mnv2IWpLbNPqc/pUem+a7Ipj2aHacCwgNfTiK0vJKl0LF+4Ba4+v1oPHFpf3bLYmreq0/l3Gud9S5OH42g==}

  hast-util-parse-selector@3.1.1:
    resolution: {integrity: sha512-jdlwBjEexy1oGz0aJ2f4GKMaVKkA9jwjr4MjAAI22E5fM/TXVZHuS5OpONtdeIkRKqAaryQ2E9xNQxijoThSZA==}

  hast-util-parse-selector@4.0.0:
    resolution: {integrity: sha512-wkQCkSYoOGCRKERFWcxMVMOcYE2K1AaNLU8DXS9arxnLOUEWbOXKXiJUNzEpqZ3JOKpnha3jkFrumEjVliDe7A==}

  hast-util-raw@9.0.4:
    resolution: {integrity: sha512-LHE65TD2YiNsHD3YuXcKPHXPLuYh/gjp12mOfU8jxSrm1f/yJpsb0F/KKljS6U9LJoP0Ux+tCe8iJ2AsPzTdgA==}

  hast-util-select@6.0.3:
    resolution: {integrity: sha512-OVRQlQ1XuuLP8aFVLYmC2atrfWHS5UD3shonxpnyrjcCkwtvmt/+N6kYJdcY4mkMJhxp4kj2EFIxQ9kvkkt/eQ==}

  hast-util-to-estree@3.1.0:
    resolution: {integrity: sha512-lfX5g6hqVh9kjS/B9E2gSkvHH4SZNiQFiqWS0x9fENzEl+8W12RqdRxX6d/Cwxi30tPQs3bIO+aolQJNp1bIyw==}

  hast-util-to-html@9.0.3:
    resolution: {integrity: sha512-M17uBDzMJ9RPCqLMO92gNNUDuBSq10a25SDBI08iCCxmorf4Yy6sYHK57n9WAbRAAaU+DuR4W6GN9K4DFZesYg==}

  hast-util-to-jsx-runtime@2.3.2:
    resolution: {integrity: sha512-1ngXYb+V9UT5h+PxNRa1O1FYguZK/XL+gkeqvp7EdHlB9oHUG0eYRo/vY5inBdcqo3RkPMC58/H94HvkbfGdyg==}

  hast-util-to-parse5@8.0.0:
    resolution: {integrity: sha512-3KKrV5ZVI8if87DVSi1vDeByYrkGzg4mEfeu4alwgmmIeARiBLKCZS2uw5Gb6nU9x9Yufyj3iudm6i7nl52PFw==}

  hast-util-to-string@3.0.1:
    resolution: {integrity: sha512-XelQVTDWvqcl3axRfI0xSeoVKzyIFPwsAGSLIsKdJKQMXDYJS4WYrBNF/8J7RdhIcFI2BOHgAifggsvsxp/3+A==}

  hast-util-whitespace@3.0.0:
    resolution: {integrity: sha512-88JUN06ipLwsnv+dVn+OIYOvAuvBMy/Qoi6O7mQHxdPXpjy+Cd6xRkWwux7DKO+4sYILtLBRIKgsdpS2gQc7qw==}

  hastscript@7.2.0:
    resolution: {integrity: sha512-TtYPq24IldU8iKoJQqvZOuhi5CyCQRAbvDOX0x1eW6rsHSxa/1i2CCiptNTotGHJ3VoHRGmqiv6/D3q113ikkw==}

  hastscript@8.0.0:
    resolution: {integrity: sha512-dMOtzCEd3ABUeSIISmrETiKuyydk1w0pa+gE/uormcTpSYuaNJPbX1NU3JLyscSLjwAQM8bWMhhIlnCqnRvDTw==}

  header-case@1.0.1:
    resolution: {integrity: sha512-i0q9mkOeSuhXw6bGgiQCCBgY/jlZuV/7dZXyZ9c6LcBrqwvT8eT719E9uxE5LiZftdl+z81Ugbg/VvXV4OJOeQ==}

  html-url-attributes@3.0.1:
    resolution: {integrity: sha512-ol6UPyBWqsrO6EJySPz2O7ZSr856WDrEzM5zMqp+FJJLGMW35cLYmmZnl0vztAZxRUoNZJFTCohfjuIJ8I4QBQ==}

  html-void-elements@3.0.0:
    resolution: {integrity: sha512-bEqo66MRXsUGxWHV5IP0PUiAWwoEjba4VCzg0LjFJBpchPaTfyfCKTG6bc5F8ucKec3q5y6qOdGyYTSBEvhCrg==}

  http-errors@2.0.0:
    resolution: {integrity: sha512-FtwrG/euBzaEjYeRqOgly7G0qviiXoJWnvEH2Z1plBdXgbyjv34pHTSb9zoeHMyDy33+DWy5Wt9Wo+TURtOYSQ==}
    engines: {node: '>= 0.8'}

  http-proxy-agent@7.0.2:
    resolution: {integrity: sha512-T1gkAiYYDWYx3V5Bmyu7HcfcvL7mUrTWiM6yOfa3PIphViJ/gFPbvidQ+veqSOHci/PxBcDabeUNCzpOODJZig==}
    engines: {node: '>= 14'}

  https-proxy-agent@7.0.5:
    resolution: {integrity: sha512-1e4Wqeblerz+tMKPIq2EMGiiWW1dIjZOksyHWSUm1rmuvw/how9hBHZ38lAGj5ID4Ik6EdkOw7NmWPy6LAwalw==}
    engines: {node: '>= 14'}

  human-signals@2.1.0:
    resolution: {integrity: sha512-B4FFZ6q/T2jhhksgkbEW3HBvWIfDW85snkQgawt07S7J5QXTk6BkNV+0yAeZrM5QpMAdYlocGoljn0sJ/WQkFw==}
    engines: {node: '>=10.17.0'}

  husky@9.1.6:
    resolution: {integrity: sha512-sqbjZKK7kf44hfdE94EoX8MZNk0n7HeW37O4YrVGCF4wzgQjp+akPAkfUK5LZ6KuR/6sqeAVuXHji+RzQgOn5A==}
    engines: {node: '>=18'}
    hasBin: true

  iconv-lite@0.4.24:
    resolution: {integrity: sha512-v3MXnZAcvnywkTUEZomIActle7RXXeedOR31wwl7VlyoXO4Qi9arvSenNQWne1TcRwhCL1HwLI21bEqdpj8/rA==}
    engines: {node: '>=0.10.0'}

  ieee754@1.2.1:
    resolution: {integrity: sha512-dcyqhDvX1C46lXZcVqCpK+FtMRQVdIMN6/Df5js2zouUsqG7I6sFxitIC+7KYK29KdXOLHdu9zL4sFnoVQnqaA==}

  ignore-by-default@1.0.1:
    resolution: {integrity: sha512-Ius2VYcGNk7T90CppJqcIkS5ooHUZyIQK+ClZfMfMNFEF9VSE73Fq+906u/CWu92x4gzZMWOwfFYckPObzdEbA==}

  ignore@5.3.2:
    resolution: {integrity: sha512-hsBTNUqQTDwkWtcdYI2i06Y/nUBEsNEDJKjWdigLvegy8kDuJAS8uRlpkkcQpyEXL0Z/pjDy5HBmMjRCJ2gq+g==}
    engines: {node: '>= 4'}

  import-fresh@3.3.0:
    resolution: {integrity: sha512-veYYhQa+D1QBKznvhUHxb8faxlrwUnxseDAbAp457E0wLNio2bOSKnjYDhMj+YiAq61xrMGhQk9iXVk5FzgQMw==}
    engines: {node: '>=6'}

  imurmurhash@0.1.4:
    resolution: {integrity: sha512-JmXMZ6wuvDmLiHEml9ykzqO6lwFbof0GG4IkcGaENdCRDDmMVnny7s5HsIgHCbaq0w2MyPhDqkhTUgS2LU2PHA==}
    engines: {node: '>=0.8.19'}

  indent-string@4.0.0:
    resolution: {integrity: sha512-EdDDZu4A2OyIK7Lr/2zG+w5jmbuk1DVBnEwREQvBzspBJkCEbRa8GxU1lghYcaGJCnRWibjDXlq779X1/y5xwg==}
    engines: {node: '>=8'}

  inflight@1.0.6:
    resolution: {integrity: sha512-k92I/b08q4wvFscXCLvqfsHCrjrF7yiXsQuIVvVE7N82W3+aqpzuUdBbfhWcy/FZR3/4IgflMgKLOsvPDrGCJA==}
    deprecated: This module is not supported, and leaks memory. Do not use it. Check out lru-cache if you want a good and tested way to coalesce async requests by a key value, which is much more comprehensive and powerful.

  inherits@2.0.4:
    resolution: {integrity: sha512-k/vGaX4/Yla3WzyMCvTQOXYeIHvqOKtnqBduzTHpzpQZzAskKMhZ2K+EnBiSM9zGSoIFeMpXKxa4dYeZIQqewQ==}

  ini@1.3.8:
    resolution: {integrity: sha512-JV/yugV2uzW5iMRSiZAyDtQd+nxtUnjeLt0acNdw98kKLrvuRVyB80tsREOE7yvGVgalhZ6RNXCmEHkUKBKxew==}

  inline-style-parser@0.1.1:
    resolution: {integrity: sha512-7NXolsK4CAS5+xvdj5OMMbI962hU/wvwoxk+LWR9Ek9bVtyuuYScDN6eS0rUm6TxApFpw7CX1o4uJzcd4AyD3Q==}

  inline-style-parser@0.2.4:
    resolution: {integrity: sha512-0aO8FkhNZlj/ZIbNi7Lxxr12obT7cL1moPfE4tg1LkX7LlLfC6DeX4l2ZEud1ukP9jNQyNnfzQVqwbwmAATY4Q==}

  input-otp@1.2.4:
    resolution: {integrity: sha512-md6rhmD+zmMnUh5crQNSQxq3keBRYvE3odbr4Qb9g2NWzQv9azi+t1a3X4TBTbh98fsGHgEEJlzbe1q860uGCA==}
    peerDependencies:
      react: ^16.8 || ^17.0 || ^18.0
      react-dom: ^16.8 || ^17.0 || ^18.0

  inquirer@7.3.3:
    resolution: {integrity: sha512-JG3eIAj5V9CwcGvuOmoo6LB9kbAYT8HXffUl6memuszlwDC/qvFAJw49XJ5NROSFNPxp3iQg1GqkFhaY/CR0IA==}
    engines: {node: '>=8.0.0'}

  inquirer@8.2.6:
    resolution: {integrity: sha512-M1WuAmb7pn9zdFRtQYk26ZBoY043Sse0wVDdk4Bppr+JOXyQYybdtvK+l9wUibhtjdjvtoiNy8tk+EgsYIUqKg==}
    engines: {node: '>=12.0.0'}

  internal-slot@1.0.7:
    resolution: {integrity: sha512-NGnrKwXzSms2qUUih/ILZ5JBqNTSa1+ZmP6flaIp6KmSElgE9qdndzS3cqjrDovwFdmwsGsLdeFgB6suw+1e9g==}
    engines: {node: '>= 0.4'}

  internmap@2.0.3:
    resolution: {integrity: sha512-5Hh7Y1wQbvY5ooGgPbDaL5iYLAPzMTUrjMulskHLH6wnv/A+1q5rgEaiuqEjB+oxGXIVZs1FF+R/KPN3ZSQYYg==}
    engines: {node: '>=12'}

  invariant@2.2.4:
    resolution: {integrity: sha512-phJfQVBuaJM5raOpJjSfkiD6BpbCE4Ns//LaXl6wGYtUBY83nWS6Rf9tXm2e8VaK60JEjYldbPif/A2B1C2gNA==}

  ip-address@9.0.5:
    resolution: {integrity: sha512-zHtQzGojZXTwZTHQqra+ETKd4Sn3vgi7uBmlPoXVWZqYvuKmtI0l/VZTjqGmJY9x88GGOaZ9+G9ES8hC4T4X8g==}
    engines: {node: '>= 12'}

  ipaddr.js@1.9.1:
    resolution: {integrity: sha512-0KI/607xoxSToH7GjN1FfSbLoU0+btTicjsQSWQlh/hZykN8KpmMf7uYwPW3R+akZ6R/w18ZlXSHBYXiYUPO3g==}
    engines: {node: '>= 0.10'}

  is-alphabetical@2.0.1:
    resolution: {integrity: sha512-FWyyY60MeTNyeSRpkM2Iry0G9hpr7/9kD40mD/cGQEuilcZYS4okz8SN2Q6rLCJ8gbCt6fN+rC+6tMGS99LaxQ==}

  is-alphanumerical@2.0.1:
    resolution: {integrity: sha512-hmbYhX/9MUMF5uh7tOXyK/n0ZvWpad5caBA17GsC6vyuCqaWliRG5K1qS9inmUhEMaOBIW7/whAnSwveW/LtZw==}

  is-arguments@1.1.1:
    resolution: {integrity: sha512-8Q7EARjzEnKpt/PCD7e1cgUS0a6X8u5tdSiMqXhojOdoV9TsMsiO+9VLC5vAmO8N7/GmXn7yjR8qnA6bVAEzfA==}
    engines: {node: '>= 0.4'}

  is-array-buffer@3.0.4:
    resolution: {integrity: sha512-wcjaerHw0ydZwfhiKbXJWLDY8A7yV7KhjQOpb83hGgGfId/aQa4TOvwyzn2PuswW2gPCYEL/nEAiSVpdOj1lXw==}
    engines: {node: '>= 0.4'}

  is-async-function@2.0.0:
    resolution: {integrity: sha512-Y1JXKrfykRJGdlDwdKlLpLyMIiWqWvuSd17TvZk68PLAOGOoF4Xyav1z0Xhoi+gCYjZVeC5SI+hYFOfvXmGRCA==}
    engines: {node: '>= 0.4'}

  is-bigint@1.0.4:
    resolution: {integrity: sha512-zB9CruMamjym81i2JZ3UMn54PKGsQzsJeo6xvN3HJJ4CAsQNB6iRutp2To77OfCNuoxspsIhzaPoO1zyCEhFOg==}

  is-binary-path@2.1.0:
    resolution: {integrity: sha512-ZMERYes6pDydyuGidse7OsHxtbI7WVeUEozgR/g7rd0xUimYNlvZRE/K2MgZTjWy725IfelLeVcEM97mmtRGXw==}
    engines: {node: '>=8'}

  is-boolean-object@1.1.2:
    resolution: {integrity: sha512-gDYaKHJmnj4aWxyj6YHyXVpdQawtVLHU5cb+eztPGczf6cjuTdwve5ZIEfgXqH4e57An1D1AKf8CZ3kYrQRqYA==}
    engines: {node: '>= 0.4'}

  is-callable@1.2.7:
    resolution: {integrity: sha512-1BC0BVFhS/p0qtw6enp8e+8OD0UrK0oFLztSjNzhcKA3WDuJxxAPXzPuPtKkjEY9UUoEWlX/8fgKeu2S8i9JTA==}
    engines: {node: '>= 0.4'}

  is-core-module@2.15.1:
    resolution: {integrity: sha512-z0vtXSwucUJtANQWldhbtbt7BnL0vxiFjIdDLAatwhDYty2bad6s+rijD6Ri4YuYJubLzIJLUidCh09e1djEVQ==}
    engines: {node: '>= 0.4'}

  is-data-view@1.0.1:
    resolution: {integrity: sha512-AHkaJrsUVW6wq6JS8y3JnM/GJF/9cf+k20+iDzlSaJrinEo5+7vRiteOSwBhHRiAyQATN1AmY4hwzxJKPmYf+w==}
    engines: {node: '>= 0.4'}

  is-date-object@1.0.5:
    resolution: {integrity: sha512-9YQaSxsAiSwcvS33MBk3wTCVnWK+HhF8VZR2jRxehM16QcVOdHqPn4VPHmRK4lSr38n9JriurInLcP90xsYNfQ==}
    engines: {node: '>= 0.4'}

  is-decimal@2.0.1:
    resolution: {integrity: sha512-AAB9hiomQs5DXWcRB1rqsxGUstbRroFOPPVAomNk/3XHR5JyEZChOyTWe2oayKnsSsr/kcGqF+z6yuH6HHpN0A==}

  is-extglob@2.1.1:
    resolution: {integrity: sha512-SbKbANkN603Vi4jEZv49LeVJMn4yGwsbzZworEoyEiutsN3nJYdbO36zfhGJ6QEDpOZIFkDtnq5JRxmvl3jsoQ==}
    engines: {node: '>=0.10.0'}

  is-finalizationregistry@1.0.2:
    resolution: {integrity: sha512-0by5vtUJs8iFQb5TYUHHPudOR+qXYIMKtiUzvLIZITZUjknFmziyBJuLhVRc+Ds0dREFlskDNJKYIdIzu/9pfw==}

  is-fullwidth-code-point@3.0.0:
    resolution: {integrity: sha512-zymm5+u+sCsSWyD9qNaejV3DFvhCKclKdizYaJUuHA83RLjb7nSuGnddCHGv0hk+KY7BMAlsWeK4Ueg6EV6XQg==}
    engines: {node: '>=8'}

  is-generator-function@1.0.10:
    resolution: {integrity: sha512-jsEjy9l3yiXEQ+PsXdmBwEPcOxaXWLspKdplFUVI9vq1iZgIekeC0L167qeu86czQaxed3q/Uzuw0swL0irL8A==}
    engines: {node: '>= 0.4'}

  is-glob@4.0.3:
    resolution: {integrity: sha512-xelSayHH36ZgE7ZWhli7pW34hNbNl8Ojv5KVmkJD4hBdD3th8Tfk9vYasLM+mXWOZhFkgZfxhLSnrwRr4elSSg==}
    engines: {node: '>=0.10.0'}

  is-hexadecimal@2.0.1:
    resolution: {integrity: sha512-DgZQp241c8oO6cA1SbTEWiXeoxV42vlcJxgH+B3hi1AiqqKruZR3ZGF8In3fj4+/y/7rHvlOZLZtgJ/4ttYGZg==}

  is-interactive@1.0.0:
    resolution: {integrity: sha512-2HvIEKRoqS62guEC+qBjpvRubdX910WCMuJTZ+I9yvqKU2/12eSL549HMwtabb4oupdj2sMP50k+XJfB/8JE6w==}
    engines: {node: '>=8'}

  is-lower-case@1.1.3:
    resolution: {integrity: sha512-+5A1e/WJpLLXZEDlgz4G//WYSHyQBD32qa4Jd3Lw06qQlv3fJHnp3YIHjTQSGzHMgzmVKz2ZP3rBxTHkPw/lxA==}

  is-map@2.0.3:
    resolution: {integrity: sha512-1Qed0/Hr2m+YqxnM09CjA2d/i6YZNfF6R2oRAOj36eUdS6qIV/huPJNSEpKbupewFs+ZsJlxsjjPbc0/afW6Lw==}
    engines: {node: '>= 0.4'}

  is-negative-zero@2.0.3:
    resolution: {integrity: sha512-5KoIu2Ngpyek75jXodFvnafB6DJgr3u8uuK0LEZJjrU19DrMD3EVERaR8sjz8CCGgpZvxPl9SuE1GMVPFHx1mw==}
    engines: {node: '>= 0.4'}

  is-number-object@1.0.7:
    resolution: {integrity: sha512-k1U0IRzLMo7ZlYIfzRu23Oh6MiIFasgpb9X76eqfFZAqwH44UI4KTBvBYIZ1dSL9ZzChTB9ShHfLkR4pdW5krQ==}
    engines: {node: '>= 0.4'}

  is-number@7.0.0:
    resolution: {integrity: sha512-41Cifkg6e8TylSpdtTpeLVMqvSBEVzTttHvERD741+pnZ8ANv0004MRL43QKPDlK9cGvNp6NZWZUBlbGXYxxng==}
    engines: {node: '>=0.12.0'}

  is-path-cwd@2.2.0:
    resolution: {integrity: sha512-w942bTcih8fdJPJmQHFzkS76NEP8Kzzvmw92cXsazb8intwLqPibPPdXf4ANdKV3rYMuuQYGIWtvz9JilB3NFQ==}
    engines: {node: '>=6'}

  is-path-inside@3.0.3:
    resolution: {integrity: sha512-Fd4gABb+ycGAmKou8eMftCupSir5lRxqf4aD/vd0cD2qc4HL07OjCeuHMr8Ro4CoMaeCKDB0/ECBOVWjTwUvPQ==}
    engines: {node: '>=8'}

  is-plain-obj@4.1.0:
    resolution: {integrity: sha512-+Pgi+vMuUNkJyExiMBt5IlFoMyKnr5zhJ4Uspz58WOhBF5QoIZkFyNHIbBAtHwzVAgk5RtndVNsDRN61/mmDqg==}
    engines: {node: '>=12'}

  is-reference@3.0.2:
    resolution: {integrity: sha512-v3rht/LgVcsdZa3O2Nqs+NMowLOxeOm7Ay9+/ARQ2F+qEoANRcqrjAZKGN0v8ymUetZGgkp26LTnGT7H0Qo9Pg==}

  is-regex@1.1.4:
    resolution: {integrity: sha512-kvRdxDsxZjhzUX07ZnLydzS1TU/TJlTUHHY4YLL87e37oUA49DfkLqgy+VjFocowy29cKvcSiu+kIv728jTTVg==}
    engines: {node: '>= 0.4'}

  is-set@2.0.3:
    resolution: {integrity: sha512-iPAjerrse27/ygGLxw+EBR9agv9Y6uLeYVJMu+QNCoouJ1/1ri0mGrcWpfCqFZuzzx3WjtwxG098X+n4OuRkPg==}
    engines: {node: '>= 0.4'}

  is-shared-array-buffer@1.0.3:
    resolution: {integrity: sha512-nA2hv5XIhLR3uVzDDfCIknerhx8XUKnstuOERPNNIinXG7v9u+ohXF67vxm4TPTEPU6lm61ZkwP3c9PCB97rhg==}
    engines: {node: '>= 0.4'}

  is-stream@2.0.1:
    resolution: {integrity: sha512-hFoiJiTl63nn+kstHGBtewWSKnQLpyb155KHheA1l39uvtO9nWIop1p3udqPcUd/xbF1VLMO4n7OI6p7RbngDg==}
    engines: {node: '>=8'}

  is-string@1.0.7:
    resolution: {integrity: sha512-tE2UXzivje6ofPW7l23cjDOMa09gb7xlAqG6jG5ej6uPV32TlWP3NKPigtaGeHNu9fohccRYvIiZMfOOnOYUtg==}
    engines: {node: '>= 0.4'}

  is-symbol@1.0.4:
    resolution: {integrity: sha512-C/CPBqKWnvdcxqIARxyOh4v1UUEOCHpgDa0WYgpKDFMszcrPcffg5uhwSgPCLD2WWxmq6isisz87tzT01tuGhg==}
    engines: {node: '>= 0.4'}

  is-typed-array@1.1.13:
    resolution: {integrity: sha512-uZ25/bUAlUY5fR4OKT4rZQEBrzQWYV9ZJYGGsUmEJ6thodVJ1HX64ePQ6Z0qPWP+m+Uq6e9UugrE38jeYsDSMw==}
    engines: {node: '>= 0.4'}

  is-unicode-supported@0.1.0:
    resolution: {integrity: sha512-knxG2q4UC3u8stRGyAVJCOdxFmv5DZiRcdlIaAQXAbSfJya+OhopNotLQrstBhququ4ZpuKbDc/8S6mgXgPFPw==}
    engines: {node: '>=10'}

  is-upper-case@1.1.2:
    resolution: {integrity: sha512-GQYSJMgfeAmVwh9ixyk888l7OIhNAGKtY6QA+IrWlu9MDTCaXmeozOZ2S9Knj7bQwBO/H6J2kb+pbyTUiMNbsw==}

  is-weakmap@2.0.2:
    resolution: {integrity: sha512-K5pXYOm9wqY1RgjpL3YTkF39tni1XajUIkawTLUo9EZEVUFga5gSQJF8nNS7ZwJQ02y+1YCNYcMh+HIf1ZqE+w==}
    engines: {node: '>= 0.4'}

  is-weakref@1.0.2:
    resolution: {integrity: sha512-qctsuLZmIQ0+vSSMfoVvyFe2+GSEvnmZ2ezTup1SBse9+twCCeial6EEi3Nc2KFcf6+qz2FBPnjXsk8xhKSaPQ==}

  is-weakset@2.0.3:
    resolution: {integrity: sha512-LvIm3/KWzS9oRFHugab7d+M/GcBXuXX5xZkzPmN+NxihdQlZUQ4dWuSV1xR/sq6upL1TJEDrfBgRepHFdBtSNQ==}
    engines: {node: '>= 0.4'}

  is-what@4.1.16:
    resolution: {integrity: sha512-ZhMwEosbFJkA0YhFnNDgTM4ZxDRsS6HqTo7qsZM08fehyRYIYa0yHu5R6mgo1n/8MgaPBXiPimPD77baVFYg+A==}
    engines: {node: '>=12.13'}

  isarray@2.0.5:
    resolution: {integrity: sha512-xHjhDr3cNBK0BzdUJSPXZntQUx/mwMS5Rw4A7lPJ90XGAO6ISP/ePDNuo0vhqOZU+UD5JoodwCAAoZQd3FeAKw==}

  isbinaryfile@4.0.10:
    resolution: {integrity: sha512-iHrqe5shvBUcFbmZq9zOQHBoeOhZJu6RQGrDpBgenUm/Am+F3JM2MgQj+rK3Z601fzrL5gLZWtAPH2OBaSVcyw==}
    engines: {node: '>= 8.0.0'}

  isexe@2.0.0:
    resolution: {integrity: sha512-RHxMLp9lnKHGHRng9QFhRCMbYAcVpn69smSGcq3f36xjgVVWThj4qqLbTLlq7Ssj8B+fIQ1EuCEGI2lKsyQeIw==}

  iterator.prototype@1.1.3:
    resolution: {integrity: sha512-FW5iMbeQ6rBGm/oKgzq2aW4KvAGpxPzYES8N4g4xNXUKpL1mclMvOe+76AcLDTvD+Ze+sOpVhgdAQEKF4L9iGQ==}
    engines: {node: '>= 0.4'}

  jackspeak@2.3.6:
    resolution: {integrity: sha512-N3yCS/NegsOBokc8GAdM8UcmfsKiSS8cipheD/nivzr700H+nsMOxJjQnvwOcRYVuFkdH0wGUvW2WbXGmrZGbQ==}
    engines: {node: '>=14'}

  jackspeak@3.4.3:
    resolution: {integrity: sha512-OGlZQpz2yfahA/Rd1Y8Cd9SIEsqvXkLVoSw/cgwhnhFMDbsQFeZYoJJ7bIZBS9BcamUW96asq/npPWugM+RQBw==}

  jest-worker@27.5.1:
    resolution: {integrity: sha512-7vuh85V5cdDofPyxn58nrPjBktZo0u9x1g8WtjQol+jZDaE+fhN+cIvTj11GndBnMnyfrUOG1sZQxCdjKh+DKg==}
    engines: {node: '>= 10.13.0'}

  jiti@1.21.6:
    resolution: {integrity: sha512-2yTgeWTWzMWkHu6Jp9NKgePDaYHbntiwvYuuJLbbN9vl7DC9DvXKOB2BC3ZZ92D3cvV/aflH0osDfwpHepQ53w==}
    hasBin: true

  js-tokens@4.0.0:
    resolution: {integrity: sha512-RdJUflcE3cUzKiMqQgsCu06FPu9UdIJO0beYbPhHN4k6apgJtifcoCtT9bcxOpYBtpD2kCM6Sbzg4CausW/PKQ==}

  js-yaml@4.1.0:
    resolution: {integrity: sha512-wpxZs9NoxZaJESJGIZTyDEaYpl0FKSA+FB9aJiyemKhMwkxQg63h4T1KJgUGHpTqPDNRcmmYLugrRjJlBtWvRA==}
    hasBin: true

  jsbn@1.1.0:
    resolution: {integrity: sha512-4bYVV3aAMtDTTu4+xsDYa6sy9GyJ69/amsu9sYF2zqjiEoZA5xJi3BrfX3uY+/IekIu7MwdObdbDWpoZdBv3/A==}

  jsesc@3.0.2:
    resolution: {integrity: sha512-xKqzzWXDttJuOcawBt4KnKHHIf5oQ/Cxax+0PWFG+DFDgHNAdi+TXECADI+RYiFUMmx8792xsMbbgXj4CwnP4g==}
    engines: {node: '>=6'}
    hasBin: true

  json-bigint@1.0.0:
    resolution: {integrity: sha512-SiPv/8VpZuWbvLSMtTDU8hEfrZWg/mH/nV/b4o0CYbSxu1UIQPLdwKOCIyLQX+VIPO5vrLX3i8qtqFyhdPSUSQ==}

  json-buffer@3.0.1:
    resolution: {integrity: sha512-4bV5BfR2mqfQTJm+V5tPPdf+ZpuhiIvTuAB5g8kcrXOZpTT/QwwVRWBywX1ozr6lEuPdbHxwaJlm9G6mI2sfSQ==}

  json-parse-even-better-errors@2.3.1:
    resolution: {integrity: sha512-xyFwyhro/JEof6Ghe2iz2NcXoj2sloNsWr/XsERDK/oiPCfaNhl5ONfp+jQdAZRQQ0IJWNzH9zIZF7li91kh2w==}

  json-schema-traverse@0.4.1:
    resolution: {integrity: sha512-xbbCH5dCYU5T8LcEhhuh7HJ88HXuW3qsI3Y0zOZFKfZEHcpWiHU/Jxzk629Brsab/mMiHQti9wMP+845RPe3Vg==}

  json-stable-stringify-without-jsonify@1.0.1:
    resolution: {integrity: sha512-Bdboy+l7tA3OGW6FjyFHWkP5LuByj1Tk33Ljyq0axyzdk9//JSi2u3fP1QSmd1KNwq6VOKYGlAu87CisVir6Pw==}

  json-stringify-safe@5.0.1:
    resolution: {integrity: sha512-ZClg6AaYvamvYEE82d3Iyd3vSSIjQ+odgjaTzRuO3s7toCdFKczob2i0zCh7JE8kWn17yvAWhUVxvqGwUalsRA==}

  json5@1.0.2:
    resolution: {integrity: sha512-g1MWMLBiz8FKi1e4w0UyVL3w+iJceWAFBAaBnnGKOpNa5f8TLktkbre1+s6oICydWAm+HRUGTmI+//xv2hvXYA==}
    hasBin: true

  json5@2.2.3:
    resolution: {integrity: sha512-XmOWe7eyHYH14cLdVPoyg+GOH3rYX++KpzrylJwSW98t3Nk+U8XOl8FWKOgwtzdb8lXGf6zYwDUzeHMWfxasyg==}
    engines: {node: '>=6'}
    hasBin: true

  jsonfile@6.1.0:
    resolution: {integrity: sha512-5dgndWOriYSm5cnYaJNhalLNDKOqFwyDB/rr1E9ZsGciGvKPs8R2xYGCacuf3z6K1YKDz182fd+fY3cn3pMqXQ==}

  jsonwebtoken@9.0.2:
    resolution: {integrity: sha512-PRp66vJ865SSqOlgqS8hujT5U4AOgMfhrwYIuIhfKaoSCZcirrmASQr8CX7cUg+RMih+hgznrjp99o+W4pJLHQ==}
    engines: {node: '>=12', npm: '>=6'}

  jsx-ast-utils@3.3.5:
    resolution: {integrity: sha512-ZZow9HBI5O6EPgSJLUb8n2NKgmVWTwCvHGwFuJlMjvLFqlGG6pjirPhtdsseaLZjSibD8eegzmYpUZwoIlj2cQ==}
    engines: {node: '>=4.0'}

  jwa@1.4.1:
    resolution: {integrity: sha512-qiLX/xhEEFKUAJ6FiBMbes3w9ATzyk5W7Hvzpa/SLYdxNtng+gcurvrI7TbACjIXlsJyr05/S1oUhZrc63evQA==}

  jws@3.2.2:
    resolution: {integrity: sha512-YHlZCB6lMTllWDtSPHz/ZXTsi8S00usEV6v1tjq8tOUZzw7DpSDWVXjXDre6ed1w/pd495ODpHZYSdkRTsa0HA==}

  keyv@4.5.4:
    resolution: {integrity: sha512-oxVHkHR/EJf2CNXnWxRLW6mg7JyCCUcG0DtEGmL2ctUo1PNTin1PUil+r/+4r5MpVgC/fn1kjsx7mjSujKqIpw==}

  language-subtag-registry@0.3.23:
    resolution: {integrity: sha512-0K65Lea881pHotoGEa5gDlMxt3pctLi2RplBb7Ezh4rRdLEOtgi7n4EwK9lamnUCkKBqaeKRVebTq6BAxSkpXQ==}

  language-tags@1.0.9:
    resolution: {integrity: sha512-MbjN408fEndfiQXbFQ1vnd+1NoLDsnQW41410oQBXiyXDMYH5z505juWa4KUE1LqxRC7DgOgZDbKLxHIwm27hA==}
    engines: {node: '>=0.10'}

  levn@0.4.1:
    resolution: {integrity: sha512-+bT2uH4E5LGE7h/n3evcS/sQlJXCpIp6ym8OWJ5eV6+67Dsql/LaaT7qJBAt2rzfoa/5QBGBhxDix1dMt2kQKQ==}
    engines: {node: '>= 0.8.0'}

  lil-gui@0.19.2:
    resolution: {integrity: sha512-nU8j4ND702ouGfQZoaTN4dfXxacvGOAVK0DtmZBVcUYUAeYQXLQAjAN50igMHiba3T5jZyKEjXZU+Ntm1Qs6ZQ==}

  lilconfig@2.1.0:
    resolution: {integrity: sha512-utWOt/GHzuUxnLKxB6dk81RoOeoNeHgbrXiuGk4yyF5qlRz+iIVWu56E2fqGHFrXz0QNUhLB/8nKqvRH66JKGQ==}
    engines: {node: '>=10'}

  lilconfig@3.1.2:
    resolution: {integrity: sha512-eop+wDAvpItUys0FWkHIKeC9ybYrTGbU41U5K7+bttZZeohvnY7M9dZ5kB21GNWiFT2q1OoPTvncPCgSOVO5ow==}
    engines: {node: '>=14'}

  lines-and-columns@1.2.4:
    resolution: {integrity: sha512-7ylylesZQ/PV29jhEDl3Ufjo6ZX7gCqJr5F7PKrqc93v7fzSymt1BpwEU8nAUXs8qzzvqhbjhK5QZg6Mt/HkBg==}

  loader-runner@4.3.0:
    resolution: {integrity: sha512-3R/1M+yS3j5ou80Me59j7F9IMs4PXs3VqRrm0TU3AbKPxlmpoY1TNscJV/oGJXo8qCatFGTfDbY6W6ipGOYXfg==}
    engines: {node: '>=6.11.5'}

  loader-utils@2.0.4:
    resolution: {integrity: sha512-xXqpXoINfFhgua9xiqD8fPFHgkoq1mmmpE92WlDbm9rNRd/EbRb+Gqf908T2DMfuHjjJlksiK2RbHVOdD/MqSw==}
    engines: {node: '>=8.9.0'}

  locate-path@6.0.0:
    resolution: {integrity: sha512-iPZK6eYjbxRu3uB4/WZ3EsEIMJFMqAoopl3R+zuq0UjcAm/MO6KCweDgPfP3elTztoKP3KtnVHxTn2NHBSDVUw==}
    engines: {node: '>=10'}

  lodash.castarray@4.4.0:
    resolution: {integrity: sha512-aVx8ztPv7/2ULbArGJ2Y42bG1mEQ5mGjpdvrbJcJFU3TbYybe+QlLS4pst9zV52ymy2in1KpFPiZnAOATxD4+Q==}

  lodash.get@4.4.2:
    resolution: {integrity: sha512-z+Uw/vLuy6gQe8cfaFWD7p0wVv8fJl3mbzXh33RS+0oW2wvUqiRXiQ69gLWSLpgB5/6sU+r6BlQR0MBILadqTQ==}

  lodash.includes@4.3.0:
    resolution: {integrity: sha512-W3Bx6mdkRTGtlJISOvVD/lbqjTlPPUDTMnlXZFnVwi9NKJ6tiAk6LVdlhZMm17VZisqhKcgzpO5Wz91PCt5b0w==}

  lodash.isboolean@3.0.3:
    resolution: {integrity: sha512-Bz5mupy2SVbPHURB98VAcw+aHh4vRV5IPNhILUCsOzRmsTmSQ17jIuqopAentWoehktxGd9e/hbIXq980/1QJg==}

  lodash.isinteger@4.0.4:
    resolution: {integrity: sha512-DBwtEWN2caHQ9/imiNeEA5ys1JoRtRfY3d7V9wkqtbycnAmTvRRmbHKDV4a0EYc678/dia0jrte4tjYwVBaZUA==}

  lodash.isnumber@3.0.3:
    resolution: {integrity: sha512-QYqzpfwO3/CWf3XP+Z+tkQsfaLL/EnUlXWVkIk5FUPc4sBdTehEqZONuyRt2P67PXAk+NXmTBcc97zw9t1FQrw==}

  lodash.isplainobject@4.0.6:
    resolution: {integrity: sha512-oSXzaWypCMHkPC3NvBEaPHf0KsA5mvPrOPgQWDsbg8n7orZ290M0BmC/jgRZ4vcJ6DTAhjrsSYgdsW/F+MFOBA==}

  lodash.isstring@4.0.1:
    resolution: {integrity: sha512-0wJxfxH1wgO3GrbuP+dTTk7op+6L41QCXbGINEmD+ny/G/eCqGzxyCsh7159S+mgDDcoarnBw6PC1PS5+wUGgw==}

  lodash.merge@4.6.2:
    resolution: {integrity: sha512-0KpjqXRVvrYyCsX1swR/XTK0va6VQkQM6MNo7PqW77ByjAhoARA8EfrP1N4+KlKj8YS0ZUCtRT/YUuhyYDujIQ==}

  lodash.once@4.1.1:
    resolution: {integrity: sha512-Sb487aTOCr9drQVL8pIxOzVhafOjZN9UU54hiN8PU3uAiSV7lx1yYNpbNmex2PK6dSJoNTSJUUswT651yww3Mg==}

  lodash@4.17.21:
    resolution: {integrity: sha512-v2kDEe57lecTulaDIuNTPy3Ry4gLGJ6Z1O3vE1krgXZNrsQ+LFTGHVxVjcXPs17LhbZVGedAJv8XZ1tvj5FvSg==}

  log-symbols@3.0.0:
    resolution: {integrity: sha512-dSkNGuI7iG3mfvDzUuYZyvk5dD9ocYCYzNU6CYDE6+Xqd+gwme6Z00NS3dUh8mq/73HaEtT7m6W+yUPtU6BZnQ==}
    engines: {node: '>=8'}

  log-symbols@4.1.0:
    resolution: {integrity: sha512-8XPvpAA8uyhfteu8pIvQxpJZ7SYYdpUivZpGy6sFsBuKRY/7rQGavedeB8aK+Zkyq6upMFVL/9AW6vOYzfRyLg==}
    engines: {node: '>=10'}

  longest-streak@3.1.0:
    resolution: {integrity: sha512-9Ri+o0JYgehTaVBBDoMqIl8GXtbWg711O3srftcHhZ0dqnETqLaoIK0x17fUw9rFSlK/0NlsKe0Ahhyl5pXE2g==}

  loose-envify@1.4.0:
    resolution: {integrity: sha512-lyuxPGr/Wfhrlem2CL/UcnUc1zcqKAImBDzukY7Y5F/yQiNdko6+fRLevlw1HgMySw7f611UIY408EtxRSoK3Q==}
    hasBin: true

  lower-case-first@1.0.2:
    resolution: {integrity: sha512-UuxaYakO7XeONbKrZf5FEgkantPf5DUqDayzP5VXZrtRPdH86s4kN47I8B3TW10S4QKiE3ziHNf3kRN//okHjA==}

  lower-case@1.1.4:
    resolution: {integrity: sha512-2Fgx1Ycm599x+WGpIYwJOvsjmXFzTSc34IwDWALRA/8AopUKAVPwfJ+h5+f85BCp0PWmmJcWzEpxOpoXycMpdA==}

  lru-cache@10.4.3:
    resolution: {integrity: sha512-JNAzZcXrCt42VGLuYz0zfAzDfAvJWW6AfYlDBQyDV5DClI2m5sAmK+OIO7s59XfsRsWHp02jAJrRadPRGTt6SQ==}

  lru-cache@5.1.1:
    resolution: {integrity: sha512-KpNARQA3Iwv+jTA0utUVVbrh+Jlrr1Fv0e56GGzAFOXN7dk/FviaDW8LHmK52DlcH4WP2n6gI8vN1aesBFgo9w==}

  lru-cache@7.18.3:
    resolution: {integrity: sha512-jumlc0BIUrS3qJGgIkWZsyfAM7NCWiBcCDhnd+3NNM5KbBmLTgHVfWBcg6W+rLUsIpzpERPsvwUP7CckAQSOoA==}
    engines: {node: '>=12'}

  luxon@3.5.0:
    resolution: {integrity: sha512-rh+Zjr6DNfUYR3bPwJEnuwDdqMbxZW7LOQfUN4B54+Cl+0o5zaU9RJ6bcidfDtC1cWCZXQ+nvX8bf6bAji37QQ==}
    engines: {node: '>=12'}

  make-error@1.3.6:
    resolution: {integrity: sha512-s8UhlNe7vPKomQhC1qFelMokr/Sc3AgNbso3n74mVPA5LTZwkB9NlXf4XPamLxJE8h0gh73rM94xvwRT2CVInw==}

  markdown-extensions@2.0.0:
    resolution: {integrity: sha512-o5vL7aDWatOTX8LzaS1WMoaoxIiLRQJuIKKe2wAw6IeULDHaqbiqiggmx+pKvZDb1Sj+pE46Sn1T7lCqfFtg1Q==}
    engines: {node: '>=16'}

  markdown-table@3.0.3:
    resolution: {integrity: sha512-Z1NL3Tb1M9wH4XESsCDEksWoKTdlUafKc4pt0GRwjUyXaCFZ+dc3g2erqB6zm3szA2IUSi7VnPI+o/9jnxh9hw==}

  mdast-util-find-and-replace@3.0.1:
    resolution: {integrity: sha512-SG21kZHGC3XRTSUhtofZkBzZTJNM5ecCi0SK2IMKmSXR8vO3peL+kb1O0z7Zl83jKtutG4k5Wv/W7V3/YHvzPA==}

  mdast-util-from-markdown@2.0.1:
    resolution: {integrity: sha512-aJEUyzZ6TzlsX2s5B4Of7lN7EQtAxvtradMMglCQDyaTFgse6CmtmdJ15ElnVRlCg1vpNyVtbem0PWzlNieZsA==}

  mdast-util-gfm-autolink-literal@2.0.1:
    resolution: {integrity: sha512-5HVP2MKaP6L+G6YaxPNjuL0BPrq9orG3TsrZ9YXbA3vDw/ACI4MEsnoDpn6ZNm7GnZgtAcONJyPhOP8tNJQavQ==}

  mdast-util-gfm-footnote@2.0.0:
    resolution: {integrity: sha512-5jOT2boTSVkMnQ7LTrd6n/18kqwjmuYqo7JUPe+tRCY6O7dAuTFMtTPauYYrMPpox9hlN0uOx/FL8XvEfG9/mQ==}

  mdast-util-gfm-strikethrough@2.0.0:
    resolution: {integrity: sha512-mKKb915TF+OC5ptj5bJ7WFRPdYtuHv0yTRxK2tJvi+BDqbkiG7h7u/9SI89nRAYcmap2xHQL9D+QG/6wSrTtXg==}

  mdast-util-gfm-table@2.0.0:
    resolution: {integrity: sha512-78UEvebzz/rJIxLvE7ZtDd/vIQ0RHv+3Mh5DR96p7cS7HsBhYIICDBCu8csTNWNO6tBWfqXPWekRuj2FNOGOZg==}

  mdast-util-gfm-task-list-item@2.0.0:
    resolution: {integrity: sha512-IrtvNvjxC1o06taBAVJznEnkiHxLFTzgonUdy8hzFVeDun0uTjxxrRGVaNFqkU1wJR3RBPEfsxmU6jDWPofrTQ==}

  mdast-util-gfm@3.0.0:
    resolution: {integrity: sha512-dgQEX5Amaq+DuUqf26jJqSK9qgixgd6rYDHAv4aTBuA92cTknZlKpPfa86Z/s8Dj8xsAQpFfBmPUHWJBWqS4Bw==}

  mdast-util-mdx-expression@2.0.1:
    resolution: {integrity: sha512-J6f+9hUp+ldTZqKRSg7Vw5V6MqjATc+3E4gf3CFNcuZNWD8XdyI6zQ8GqH7f8169MM6P7hMBRDVGnn7oHB9kXQ==}

  mdast-util-mdx-jsx@3.1.3:
    resolution: {integrity: sha512-bfOjvNt+1AcbPLTFMFWY149nJz0OjmewJs3LQQ5pIyVGxP4CdOqNVJL6kTaM5c68p8q82Xv3nCyFfUnuEcH3UQ==}

  mdast-util-mdx@3.0.0:
    resolution: {integrity: sha512-JfbYLAW7XnYTTbUsmpu0kdBUVe+yKVJZBItEjwyYJiDJuZ9w4eeaqks4HQO+R7objWgS2ymV60GYpI14Ug554w==}

  mdast-util-mdxjs-esm@2.0.1:
    resolution: {integrity: sha512-EcmOpxsZ96CvlP03NghtH1EsLtr0n9Tm4lPUJUBccV9RwUOneqSycg19n5HGzCf+10LozMRSObtVr3ee1WoHtg==}

  mdast-util-phrasing@4.1.0:
    resolution: {integrity: sha512-TqICwyvJJpBwvGAMZjj4J2n0X8QWp21b9l0o7eXyVJ25YNWYbJDVIyD1bZXE6WtV6RmKJVYmQAKWa0zWOABz2w==}

  mdast-util-to-hast@13.2.0:
    resolution: {integrity: sha512-QGYKEuUsYT9ykKBCMOEDLsU5JRObWQusAolFMeko/tYPufNkRffBAQjIE+99jbA87xv6FgmjLtwjh9wBWajwAA==}

  mdast-util-to-markdown@2.1.0:
    resolution: {integrity: sha512-SR2VnIEdVNCJbP6y7kVTJgPLifdr8WEU440fQec7qHoHOUz/oJ2jmNRqdDQ3rbiStOXb2mCDGTuwsK5OPUgYlQ==}

  mdast-util-to-string@4.0.0:
    resolution: {integrity: sha512-0H44vDimn51F0YwvxSJSm0eCDOJTRlmN0R1yBh4HLj9wiV1Dn0QoXGbvFAWj2hSItVTlCmBF1hqKlIyUBVFLPg==}

  media-typer@0.3.0:
    resolution: {integrity: sha512-dq+qelQ9akHpcOl/gUVRTxVIOkAJ1wR3QAvb4RsVjS8oVoFjDGTc679wJYmUmknUF5HwMLOgb5O+a3KxfWapPQ==}
    engines: {node: '>= 0.6'}

  merge-descriptors@1.0.3:
    resolution: {integrity: sha512-gaNvAS7TZ897/rVaZ0nMtAyxNyi/pdbjbAwUpFQpN70GqnVfOiXpeUUMKRBmzXaSQ8DdTX4/0ms62r2K+hE6mQ==}

  merge-stream@2.0.0:
    resolution: {integrity: sha512-abv/qOcuPfk3URPfDzmZU1LKmuw8kT+0nIHvKrKgFrwifol/doWcdA4ZqsWQ8ENrFKkd67Mfpo/LovbIUsbt3w==}

  merge2@1.4.1:
    resolution: {integrity: sha512-8q7VEgMJW4J8tcfVPy8g09NcQwZdbwFEqhe/WZkoIzjn/3TGDwtOCYtXGxA3O8tPzpczCCDgv+P2P5y00ZJOOg==}
    engines: {node: '>= 8'}

  meshoptimizer@0.18.1:
    resolution: {integrity: sha512-ZhoIoL7TNV4s5B6+rx5mC//fw8/POGyNxS/DZyCJeiZ12ScLfVwRE/GfsxwiTkMYYD5DmK2/JXnEVXqL4rF+Sw==}

  methods@1.1.2:
    resolution: {integrity: sha512-iclAHeNqNm68zFtnZ0e+1L2yUIdvzNoauKU4WBA3VvH/vPFieF7qfRlwUZU+DA9P9bPXIS90ulxoUoCH23sV2w==}
    engines: {node: '>= 0.6'}

  micromark-core-commonmark@2.0.1:
    resolution: {integrity: sha512-CUQyKr1e///ZODyD1U3xit6zXwy1a8q2a1S1HKtIlmgvurrEpaw/Y9y6KSIbF8P59cn/NjzHyO+Q2fAyYLQrAA==}

  micromark-extension-gfm-autolink-literal@2.1.0:
    resolution: {integrity: sha512-oOg7knzhicgQ3t4QCjCWgTmfNhvQbDDnJeVu9v81r7NltNCVmhPy1fJRX27pISafdjL+SVc4d3l48Gb6pbRypw==}

  micromark-extension-gfm-footnote@2.1.0:
    resolution: {integrity: sha512-/yPhxI1ntnDNsiHtzLKYnE3vf9JZ6cAisqVDauhp4CEHxlb4uoOTxOCJ+9s51bIB8U1N1FJ1RXOKTIlD5B/gqw==}

  micromark-extension-gfm-strikethrough@2.1.0:
    resolution: {integrity: sha512-ADVjpOOkjz1hhkZLlBiYA9cR2Anf8F4HqZUO6e5eDcPQd0Txw5fxLzzxnEkSkfnD0wziSGiv7sYhk/ktvbf1uw==}

  micromark-extension-gfm-table@2.1.0:
    resolution: {integrity: sha512-Ub2ncQv+fwD70/l4ou27b4YzfNaCJOvyX4HxXU15m7mpYY+rjuWzsLIPZHJL253Z643RpbcP1oeIJlQ/SKW67g==}

  micromark-extension-gfm-tagfilter@2.0.0:
    resolution: {integrity: sha512-xHlTOmuCSotIA8TW1mDIM6X2O1SiX5P9IuDtqGonFhEK0qgRI4yeC6vMxEV2dgyr2TiD+2PQ10o+cOhdVAcwfg==}

  micromark-extension-gfm-task-list-item@2.1.0:
    resolution: {integrity: sha512-qIBZhqxqI6fjLDYFTBIa4eivDMnP+OZqsNwmQ3xNLE4Cxwc+zfQEfbs6tzAo2Hjq+bh6q5F+Z8/cksrLFYWQQw==}

  micromark-extension-gfm@3.0.0:
    resolution: {integrity: sha512-vsKArQsicm7t0z2GugkCKtZehqUm31oeGBV/KVSorWSy8ZlNAv7ytjFhvaryUiCUJYqs+NoE6AFhpQvBTM6Q4w==}

  micromark-extension-mdx-expression@3.0.0:
    resolution: {integrity: sha512-sI0nwhUDz97xyzqJAbHQhp5TfaxEvZZZ2JDqUo+7NvyIYG6BZ5CPPqj2ogUoPJlmXHBnyZUzISg9+oUmU6tUjQ==}

  micromark-extension-mdx-jsx@3.0.1:
    resolution: {integrity: sha512-vNuFb9czP8QCtAQcEJn0UJQJZA8Dk6DXKBqx+bg/w0WGuSxDxNr7hErW89tHUY31dUW4NqEOWwmEUNhjTFmHkg==}

  micromark-extension-mdx-md@2.0.0:
    resolution: {integrity: sha512-EpAiszsB3blw4Rpba7xTOUptcFeBFi+6PY8VnJ2hhimH+vCQDirWgsMpz7w1XcZE7LVrSAUGb9VJpG9ghlYvYQ==}

  micromark-extension-mdxjs-esm@3.0.0:
    resolution: {integrity: sha512-DJFl4ZqkErRpq/dAPyeWp15tGrcrrJho1hKK5uBS70BCtfrIFg81sqcTVu3Ta+KD1Tk5vAtBNElWxtAa+m8K9A==}

  micromark-extension-mdxjs@3.0.0:
    resolution: {integrity: sha512-A873fJfhnJ2siZyUrJ31l34Uqwy4xIFmvPY1oj+Ean5PHcPBYzEsvqvWGaWcfEIr11O5Dlw3p2y0tZWpKHDejQ==}

  micromark-factory-destination@2.0.0:
    resolution: {integrity: sha512-j9DGrQLm/Uhl2tCzcbLhy5kXsgkHUrjJHg4fFAeoMRwJmJerT9aw4FEhIbZStWN8A3qMwOp1uzHr4UL8AInxtA==}

  micromark-factory-label@2.0.0:
    resolution: {integrity: sha512-RR3i96ohZGde//4WSe/dJsxOX6vxIg9TimLAS3i4EhBAFx8Sm5SmqVfR8E87DPSR31nEAjZfbt91OMZWcNgdZw==}

  micromark-factory-mdx-expression@2.0.2:
    resolution: {integrity: sha512-5E5I2pFzJyg2CtemqAbcyCktpHXuJbABnsb32wX2U8IQKhhVFBqkcZR5LRm1WVoFqa4kTueZK4abep7wdo9nrw==}

  micromark-factory-space@2.0.0:
    resolution: {integrity: sha512-TKr+LIDX2pkBJXFLzpyPyljzYK3MtmllMUMODTQJIUfDGncESaqB90db9IAUcz4AZAJFdd8U9zOp9ty1458rxg==}

  micromark-factory-title@2.0.0:
    resolution: {integrity: sha512-jY8CSxmpWLOxS+t8W+FG3Xigc0RDQA9bKMY/EwILvsesiRniiVMejYTE4wumNc2f4UbAa4WsHqe3J1QS1sli+A==}

  micromark-factory-whitespace@2.0.0:
    resolution: {integrity: sha512-28kbwaBjc5yAI1XadbdPYHX/eDnqaUFVikLwrO7FDnKG7lpgxnvk/XGRhX/PN0mOZ+dBSZ+LgunHS+6tYQAzhA==}

  micromark-util-character@2.1.0:
    resolution: {integrity: sha512-KvOVV+X1yLBfs9dCBSopq/+G1PcgT3lAK07mC4BzXi5E7ahzMAF8oIupDDJ6mievI6F+lAATkbQQlQixJfT3aQ==}

  micromark-util-chunked@2.0.0:
    resolution: {integrity: sha512-anK8SWmNphkXdaKgz5hJvGa7l00qmcaUQoMYsBwDlSKFKjc6gjGXPDw3FNL3Nbwq5L8gE+RCbGqTw49FK5Qyvg==}

  micromark-util-classify-character@2.0.0:
    resolution: {integrity: sha512-S0ze2R9GH+fu41FA7pbSqNWObo/kzwf8rN/+IGlW/4tC6oACOs8B++bh+i9bVyNnwCcuksbFwsBme5OCKXCwIw==}

  micromark-util-combine-extensions@2.0.0:
    resolution: {integrity: sha512-vZZio48k7ON0fVS3CUgFatWHoKbbLTK/rT7pzpJ4Bjp5JjkZeasRfrS9wsBdDJK2cJLHMckXZdzPSSr1B8a4oQ==}

  micromark-util-decode-numeric-character-reference@2.0.1:
    resolution: {integrity: sha512-bmkNc7z8Wn6kgjZmVHOX3SowGmVdhYS7yBpMnuMnPzDq/6xwVA604DuOXMZTO1lvq01g+Adfa0pE2UKGlxL1XQ==}

  micromark-util-decode-string@2.0.0:
    resolution: {integrity: sha512-r4Sc6leeUTn3P6gk20aFMj2ntPwn6qpDZqWvYmAG6NgvFTIlj4WtrAudLi65qYoaGdXYViXYw2pkmn7QnIFasA==}

  micromark-util-encode@2.0.0:
    resolution: {integrity: sha512-pS+ROfCXAGLWCOc8egcBvT0kf27GoWMqtdarNfDcjb6YLuV5cM3ioG45Ys2qOVqeqSbjaKg72vU+Wby3eddPsA==}

  micromark-util-events-to-acorn@2.0.2:
    resolution: {integrity: sha512-Fk+xmBrOv9QZnEDguL9OI9/NQQp6Hz4FuQ4YmCb/5V7+9eAh1s6AYSvL20kHkD67YIg7EpE54TiSlcsf3vyZgA==}

  micromark-util-html-tag-name@2.0.0:
    resolution: {integrity: sha512-xNn4Pqkj2puRhKdKTm8t1YHC/BAjx6CEwRFXntTaRf/x16aqka6ouVoutm+QdkISTlT7e2zU7U4ZdlDLJd2Mcw==}

  micromark-util-normalize-identifier@2.0.0:
    resolution: {integrity: sha512-2xhYT0sfo85FMrUPtHcPo2rrp1lwbDEEzpx7jiH2xXJLqBuy4H0GgXk5ToU8IEwoROtXuL8ND0ttVa4rNqYK3w==}

  micromark-util-resolve-all@2.0.0:
    resolution: {integrity: sha512-6KU6qO7DZ7GJkaCgwBNtplXCvGkJToU86ybBAUdavvgsCiG8lSSvYxr9MhwmQ+udpzywHsl4RpGJsYWG1pDOcA==}

  micromark-util-sanitize-uri@2.0.0:
    resolution: {integrity: sha512-WhYv5UEcZrbAtlsnPuChHUAsu/iBPOVaEVsntLBIdpibO0ddy8OzavZz3iL2xVvBZOpolujSliP65Kq0/7KIYw==}

  micromark-util-subtokenize@2.0.1:
    resolution: {integrity: sha512-jZNtiFl/1aY73yS3UGQkutD0UbhTt68qnRpw2Pifmz5wV9h8gOVsN70v+Lq/f1rKaU/W8pxRe8y8Q9FX1AOe1Q==}

  micromark-util-symbol@2.0.0:
    resolution: {integrity: sha512-8JZt9ElZ5kyTnO94muPxIGS8oyElRJaiJO8EzV6ZSyGQ1Is8xwl4Q45qU5UOg+bGH4AikWziz0iN4sFLWs8PGw==}

  micromark-util-types@2.0.0:
    resolution: {integrity: sha512-oNh6S2WMHWRZrmutsRmDDfkzKtxF+bc2VxLC9dvtrDIRFln627VsFP6fLMgTryGDljgLPjkrzQSDcPrjPyDJ5w==}

  micromark@4.0.0:
    resolution: {integrity: sha512-o/sd0nMof8kYff+TqcDx3VSrgBTcZpSvYcAHIfHhv5VAuNmisCxjhx6YmxS8PFEpb9z5WKWKPdzf0jM23ro3RQ==}

  micromatch@4.0.8:
    resolution: {integrity: sha512-PXwfBhYu0hBCPw8Dn0E+WDYb7af3dSLVWKi3HGv84IdF4TyFoC0ysxFd0Goxw7nSv4T/PzEJQxsYsEiFCKo2BA==}
    engines: {node: '>=8.6'}

  mime-db@1.52.0:
    resolution: {integrity: sha512-sPU4uV7dYlvtWJxwwxHD0PuihVNiE7TyAbQ5SWxDCB9mUYvOgroQOwYQQOKPJ8CIbE+1ETVlOoK1UC2nU3gYvg==}
    engines: {node: '>= 0.6'}

  mime-types@2.1.35:
    resolution: {integrity: sha512-ZDY+bPm5zTTF+YpCrAU9nK0UgICYPT0QtT1NZWFv4s++TNkcgVaT0g6+4R2uI4MjQjzysHB1zxuWL50hzaeXiw==}
    engines: {node: '>= 0.6'}

  mime@1.6.0:
    resolution: {integrity: sha512-x0Vn8spI+wuJ1O6S7gnbaQg8Pxh4NNHb7KSINmEWKiPE4RKOplvijn+NkmYmmRgP68mc70j2EbeTFRsrswaQeg==}
    engines: {node: '>=4'}
    hasBin: true

  mimic-fn@2.1.0:
    resolution: {integrity: sha512-OqbOk5oEQeAZ8WXWydlu9HJjz9WVdEIvamMCcXmuqUYjTknH/sqsWvhQ3vgwKFRR1HpjvNBKQ37nbJgYzGqGcg==}
    engines: {node: '>=6'}

  minimatch@3.1.2:
    resolution: {integrity: sha512-J7p63hRiAjw1NDEww1W7i37+ByIrOWO5XQQAzZ3VOcL0PNybwpfmV/N05zFAzwQ9USyEcX6t3UO+K5aqBQOIHw==}

  minimatch@9.0.5:
    resolution: {integrity: sha512-G6T0ZX48xgozx7587koeX9Ys2NYy6Gmv//P89sEte9V9whIapMNF4idKxnW2QtCcLiTWlb/wfCabAtAFWhhBow==}
    engines: {node: '>=16 || 14 >=14.17'}

  minimist@1.2.8:
    resolution: {integrity: sha512-2yyAR8qBkN3YuheJanUpWC5U3bb5osDywNB8RzDVlDwDHbocAJveqqj1u8+SVD7jkWT4yvsHCpWqqWqAxb0zCA==}

  minipass@7.1.2:
    resolution: {integrity: sha512-qOOzS1cBTWYF4BH8fVePDBOO9iptMnGUEZwNc/cMWnTV2nVLZ7VoNWEPHkYczZA0pdoA7dl6e7FL659nX9S2aw==}
    engines: {node: '>=16 || 14 >=14.17'}

  mkdirp@0.5.6:
    resolution: {integrity: sha512-FP+p8RB8OWpF3YZBCrP5gtADmtXApB5AMLn+vdyA+PyxCjrCs00mjyUozssO33cwDeT3wNGdLxJ5M//YqtHAJw==}
    hasBin: true

  mock-socket@9.3.1:
    resolution: {integrity: sha512-qxBgB7Qa2sEQgHFjj0dSigq7fX4k6Saisd5Nelwp2q8mlbAFh5dHV9JTTlF8viYJLSSWgMCZFUom8PJcMNBoJw==}
    engines: {node: '>= 8'}

  ms@2.0.0:
    resolution: {integrity: sha512-Tpp60P6IUJDTuOq/5Z8cdskzJujfwqfOTkrwIwj7IRISpnkJnT6SyJ4PCPnGMoFjC9ddhal5KVIYtAt97ix05A==}

  ms@2.1.3:
    resolution: {integrity: sha512-6FlzubTLZG3J2a/NVCAleEhjzq5oxgHyaCU9yYXvcLsvoVaHJq/s5xXI6/XXP6tz7R9xAOtHnSO/tXtF3WRTlA==}

  multiformats@13.3.0:
    resolution: {integrity: sha512-CBiqvsufgmpo01VT5ze94O+uc+Pbf6f/sThlvWss0sBZmAOu6GQn5usrYV2sf2mr17FWYc0rO8c/CNe2T90QAA==}

  mute-stream@0.0.8:
    resolution: {integrity: sha512-nnbWWOkoWyUsTjKrhgD0dcz22mdkSnpYqbEjIm2nhwhuxlSkpywJmBo8h0ZqJdkp73mb90SssHkN4rsRaBAfAA==}

  mz@2.7.0:
    resolution: {integrity: sha512-z81GNO7nnYMEhrGh9LeymoE4+Yr0Wn5McHIZMK5cfQCl+NDX08sCZgUc9/6MHni9IWuFLm1Z3HTCXu2z9fN62Q==}

  nanoid@3.3.7:
    resolution: {integrity: sha512-eSRppjcPIatRIMC1U6UngP8XFcz8MQWGQdt1MTBQ7NaAmvXDfvNxbvWV3x2y6CdEUciCSsDHDQZbhYaB8QEo2g==}
    engines: {node: ^10 || ^12 || ^13.7 || ^14 || >=15.0.1}
    hasBin: true

  natural-compare@1.4.0:
    resolution: {integrity: sha512-OWND8ei3VtNC9h7V60qff3SVobHr996CTwgxubgyQYEpg290h9J0buyECNNJexkFm5sOajh5G116RYA1c8ZMSw==}

  negotiator@0.6.3:
    resolution: {integrity: sha512-+EUsqGPLsM+j/zdChZjsnX51g4XrHFOIXwfnCVPGlQk/k5giakcKsuxCObBRu6DSm9opw/O6slWbJdghQM4bBg==}
    engines: {node: '>= 0.6'}

  neo-async@2.6.2:
    resolution: {integrity: sha512-Yd3UES5mWCSqR+qNT93S3UoYUkqAZ9lLg8a7g9rimsWmYGK8cVToA4/sF3RrshdyV3sAGMXVUmpMYOw+dLpOuw==}

  netmask@2.0.2:
    resolution: {integrity: sha512-dBpDMdxv9Irdq66304OLfEmQ9tbNRFnFTuZiLo+bD+r332bBmMJ8GBLXklIXXgxd3+v9+KUnZaUR5PJMa75Gsg==}
    engines: {node: '>= 0.4.0'}

  next@14.2.15:
    resolution: {integrity: sha512-h9ctmOokpoDphRvMGnwOJAedT6zKhwqyZML9mDtspgf4Rh3Pn7UTYKqePNoDvhsWBAO5GoPNYshnAUGIazVGmw==}
    engines: {node: '>=18.17.0'}
    hasBin: true
    peerDependencies:
      '@opentelemetry/api': ^1.1.0
      '@playwright/test': ^1.41.2
      react: ^18.2.0
      react-dom: ^18.2.0
      sass: ^1.3.0
    peerDependenciesMeta:
      '@opentelemetry/api':
        optional: true
      '@playwright/test':
        optional: true
      sass:
        optional: true

  no-case@2.3.2:
    resolution: {integrity: sha512-rmTZ9kz+f3rCvK2TD1Ue/oZlns7OGoIWP4fc3llxxRXlOkHKoWPPWJOfFYpITabSow43QJbRIoHQXtt10VldyQ==}

  nock@13.5.5:
    resolution: {integrity: sha512-XKYnqUrCwXC8DGG1xX4YH5yNIrlh9c065uaMZZHUoeUUINTOyt+x/G+ezYk0Ft6ExSREVIs+qBJDK503viTfFA==}
    engines: {node: '>= 10.13'}

  node-domexception@1.0.0:
    resolution: {integrity: sha512-/jKZoMpw0F8GRwl4/eLROPA3cfcXtLApP0QzLmUT/HuPCZWyB7IY9ZrMeKw2O/nFIqPQB3PVM9aYm0F312AXDQ==}
    engines: {node: '>=10.5.0'}

  node-fetch@3.3.2:
    resolution: {integrity: sha512-dRB78srN/l6gqWulah9SrxeYnxeddIG30+GOqK/9OlLVyLg3HPnr6SqOWTWOXKRwC2eGYCkZ59NNuSgvSrpgOA==}
    engines: {node: ^12.20.0 || ^14.13.1 || >=16.0.0}

  node-plop@0.26.3:
    resolution: {integrity: sha512-Cov028YhBZ5aB7MdMWJEmwyBig43aGL5WT4vdoB28Oitau1zZAcHUn8Sgfk9HM33TqhtLJ9PlM/O0Mv+QpV/4Q==}
    engines: {node: '>=8.9.4'}

  node-releases@2.0.18:
    resolution: {integrity: sha512-d9VeXT4SJ7ZeOqGX6R5EM022wpL+eWPooLI+5UpWn2jCT1aosUQEhQP214x33Wkwx3JQMvIm+tIoVOdodFS40g==}

  nodemon@3.1.7:
    resolution: {integrity: sha512-hLj7fuMow6f0lbB0cD14Lz2xNjwsyruH251Pk4t/yIitCFJbmY1myuLlHm/q06aST4jg6EgAh74PIBBrRqpVAQ==}
    engines: {node: '>=10'}
    hasBin: true

  normalize-path@3.0.0:
    resolution: {integrity: sha512-6eZs5Ls3WtCisHWp9S2GUy8dqkpGi4BVSz3GaqiE6ezub0512ESztXUwUB6C6IKbQkY2Pnb/mD4WYojCRwcwLA==}
    engines: {node: '>=0.10.0'}

  npm-run-path@4.0.1:
    resolution: {integrity: sha512-S48WzZW777zhNIrn7gxOlISNAqi9ZC/uQFnRdbeIHhZhCA6UqpkOT8T1G7BvfdgP4Er8gF4sUbaS0i7QvIfCWw==}
    engines: {node: '>=8'}

  nth-check@2.1.1:
    resolution: {integrity: sha512-lqjrjmaOoAnWfMmBPL+XNnynZh2+swxiX3WUE0s4yEHI6m+AwrK2UZOimIRl3X/4QctVqS8AiZjFqyOGrMXb/w==}

  object-assign@4.1.1:
    resolution: {integrity: sha512-rJgTQnkUnH1sFw8yT6VSU3zD3sWmu6sZhIseY8VX+GRu3P6F7Fu+JNDoXfklElbLJSnc3FUQHVe4cU5hj+BcUg==}
    engines: {node: '>=0.10.0'}

  object-hash@3.0.0:
    resolution: {integrity: sha512-RSn9F68PjH9HqtltsSnqYC1XXoWe9Bju5+213R98cNGttag9q9yAOTzdbsqvIa7aNm5WffBZFpWYr2aWrklWAw==}
    engines: {node: '>= 6'}

  object-inspect@1.13.2:
    resolution: {integrity: sha512-IRZSRuzJiynemAXPYtPe5BoI/RESNYR7TYm50MC5Mqbd3Jmw5y790sErYw3V6SryFJD64b74qQQs9wn5Bg/k3g==}
    engines: {node: '>= 0.4'}

  object-is@1.1.6:
    resolution: {integrity: sha512-F8cZ+KfGlSGi09lJT7/Nd6KJZ9ygtvYC0/UYYLI9nmQKLMnydpB9yvbv9K1uSkEu7FU9vYPmVwLg328tX+ot3Q==}
    engines: {node: '>= 0.4'}

  object-keys@1.1.1:
    resolution: {integrity: sha512-NuAESUOUMrlIXOfHKzD6bpPu3tYt3xvjNdRIQ+FeT0lNb4K8WR70CaDxhuNguS2XG+GjkyMwOzsN5ZktImfhLA==}
    engines: {node: '>= 0.4'}

  object.assign@4.1.5:
    resolution: {integrity: sha512-byy+U7gp+FVwmyzKPYhW2h5l3crpmGsxl7X2s8y43IgxvG4g3QZ6CffDtsNQy1WsmZpQbO+ybo0AlW7TY6DcBQ==}
    engines: {node: '>= 0.4'}

  object.entries@1.1.8:
    resolution: {integrity: sha512-cmopxi8VwRIAw/fkijJohSfpef5PdN0pMQJN6VC/ZKvn0LIknWD8KtgY6KlQdEc4tIjcQ3HxSMmnvtzIscdaYQ==}
    engines: {node: '>= 0.4'}

  object.fromentries@2.0.8:
    resolution: {integrity: sha512-k6E21FzySsSK5a21KRADBd/NGneRegFO5pLHfdQLpRDETUNJueLXs3WCzyQ3tFRDYgbq3KHGXfTbi2bs8WQ6rQ==}
    engines: {node: '>= 0.4'}

  object.groupby@1.0.3:
    resolution: {integrity: sha512-+Lhy3TQTuzXI5hevh8sBGqbmurHbbIjAi0Z4S63nthVLmLxfbj4T54a4CfZrXIrt9iP4mVAPYMo/v99taj3wjQ==}
    engines: {node: '>= 0.4'}

  object.values@1.2.0:
    resolution: {integrity: sha512-yBYjY9QX2hnRmZHAjG/f13MzmBzxzYgQhFrke06TTyKY5zSTEqkOeukBzIdVA3j3ulu8Qa3MbVFShV7T2RmGtQ==}
    engines: {node: '>= 0.4'}

  on-finished@2.4.1:
    resolution: {integrity: sha512-oVlzkg3ENAhCk2zdv7IJwd/QUD4z2RxRwpkcGY8psCVcCYZNq4wYnVWALHM+brtuJjePWiYF/ClmuDr8Ch5+kg==}
    engines: {node: '>= 0.8'}

  once@1.4.0:
    resolution: {integrity: sha512-lNaJgI+2Q5URQBkccEKHTQOPaXdUxnZZElQTZY0MFUAuaEqe1E+Nyvgdz/aIyNi6Z9MzO5dv1H8n58/GELp3+w==}

  onetime@5.1.2:
    resolution: {integrity: sha512-kbpaSSGJTWdAY5KPVeMOKXSrPtr8C8C7wodJbcsd51jRnmD+GZu8Y0VoU6Dm5Z4vWr0Ig/1NKuWRKf7j5aaYSg==}
    engines: {node: '>=6'}

  oniguruma-to-js@0.4.3:
    resolution: {integrity: sha512-X0jWUcAlxORhOqqBREgPMgnshB7ZGYszBNspP+tS9hPD3l13CdaXcHbgImoHUHlrvGx/7AvFEkTRhAGYh+jzjQ==}

  optionator@0.9.4:
    resolution: {integrity: sha512-6IpQ7mKUxRcZNLIObR0hz7lxsapSSIYNZJwXPGeF0mTVqGKFIXj1DQcMoT22S3ROcLyY/rz0PWaWZ9ayWmad9g==}
    engines: {node: '>= 0.8.0'}

  ora@4.1.1:
    resolution: {integrity: sha512-sjYP8QyVWBpBZWD6Vr1M/KwknSw6kJOz41tvGMlwWeClHBtYKTbHMki1PsLZnxKpXMPbTKv9b3pjQu3REib96A==}
    engines: {node: '>=8'}

  ora@5.4.1:
    resolution: {integrity: sha512-5b6Y85tPxZZ7QytO+BQzysW31HJku27cRIlkbAXaNx+BdcVi+LlRFmVXzeF6a7JCwJpyw5c4b+YSVImQIrBpuQ==}
    engines: {node: '>=10'}

  os-tmpdir@1.0.2:
    resolution: {integrity: sha512-D2FR03Vir7FIu45XBY20mTb+/ZSWB00sjU9jdQXt83gDrI4Ztz5Fs7/yy74g2N5SVQY4xY1qDr4rNddwYRVX0g==}
    engines: {node: '>=0.10.0'}

  p-limit@3.1.0:
    resolution: {integrity: sha512-TYOanM3wGwNGsZN2cVTYPArw454xnXj5qmWF1bEoAc4+cU/ol7GVh7odevjp1FNHduHc3KZMcFduxU5Xc6uJRQ==}
    engines: {node: '>=10'}

  p-locate@5.0.0:
    resolution: {integrity: sha512-LaNjtRWUBY++zB5nE/NwcaoMylSPk+S+ZHNB1TzdbMJMny6dynpAGt7X/tl/QYq3TIeE6nxHppbo2LGymrG5Pw==}
    engines: {node: '>=10'}

  p-map@3.0.0:
    resolution: {integrity: sha512-d3qXVTF/s+W+CdJ5A29wywV2n8CQQYahlgz2bFiA+4eVNJbHJodPZ+/gXwPGh0bOqA+j8S+6+ckmvLGPk1QpxQ==}
    engines: {node: '>=8'}

  pac-proxy-agent@7.0.2:
    resolution: {integrity: sha512-BFi3vZnO9X5Qt6NRz7ZOaPja3ic0PhlsmCRYLOpN11+mWBCR6XJDqW5RF3j8jm4WGGQZtBA+bTfxYzeKW73eHg==}
    engines: {node: '>= 14'}

  pac-resolver@7.0.1:
    resolution: {integrity: sha512-5NPgf87AT2STgwa2ntRMr45jTKrYBGkVU36yT0ig/n/GMAa3oPqhZfIQ2kMEimReg0+t9kZViDVZ83qfVUlckg==}
    engines: {node: '>= 14'}

  package-json-from-dist@1.0.1:
    resolution: {integrity: sha512-UEZIS3/by4OC8vL3P2dTXRETpebLI2NiI5vIrjaD/5UtrkFX/tNbwjTSRAGC/+7CAo2pIcBaRgWmcBBHcsaCIw==}

  param-case@2.1.1:
    resolution: {integrity: sha512-eQE845L6ot89sk2N8liD8HAuH4ca6Vvr7VWAWwt7+kvvG5aBcPmmphQ68JsEG2qa9n1TykS2DLeMt363AAH8/w==}

  parent-module@1.0.1:
    resolution: {integrity: sha512-GQ2EWRpQV8/o+Aw8YqtfZZPfNRWZYkbidE9k5rpl/hC3vtHHBfGm2Ifi6qWV+coDGkrUKZAxE3Lot5kcsRlh+g==}
    engines: {node: '>=6'}

  parse-entities@4.0.1:
    resolution: {integrity: sha512-SWzvYcSJh4d/SGLIOQfZ/CoNv6BTlI6YEQ7Nj82oDVnRpwe/Z/F1EMx42x3JAOwGBlCjeCH0BRJQbQ/opHL17w==}

  parse-numeric-range@1.3.0:
    resolution: {integrity: sha512-twN+njEipszzlMJd4ONUYgSfZPDxgHhT9Ahed5uTigpQn90FggW4SA/AIPq/6a149fTbE9qBEcSwE3FAEp6wQQ==}

  parse5@7.2.0:
    resolution: {integrity: sha512-ZkDsAOcxsUMZ4Lz5fVciOehNcJ+Gb8gTzcA4yl3wnc273BAybYWrQ+Ks/OjCjSEpjvQkDSeZbybK9qj2VHHdGA==}

  parseurl@1.3.3:
    resolution: {integrity: sha512-CiyeOxFT/JZyN5m0z9PfXw4SCBJ6Sygz1Dpl0wqjlhDEGGBP1GnsUVEL0p63hoG1fcj3fHynXi9NYO4nWOL+qQ==}
    engines: {node: '>= 0.8'}

  pascal-case@2.0.1:
    resolution: {integrity: sha512-qjS4s8rBOJa2Xm0jmxXiyh1+OFf6ekCWOvUaRgAQSktzlTbMotS0nmG9gyYAybCWBcuP4fsBeRCKNwGBnMe2OQ==}

  path-case@2.1.1:
    resolution: {integrity: sha512-Ou0N05MioItesaLr9q8TtHVWmJ6fxWdqKB2RohFmNWVyJ+2zeKIeDNWAN6B/Pe7wpzWChhZX6nONYmOnMeJQ/Q==}

  path-exists@4.0.0:
    resolution: {integrity: sha512-ak9Qy5Q7jYb2Wwcey5Fpvg2KoAc/ZIhLSLOSBmRmygPsGwkVVt0fZa0qrtMz+m6tJTAHfZQ8FnmB4MG4LWy7/w==}
    engines: {node: '>=8'}

  path-is-absolute@1.0.1:
    resolution: {integrity: sha512-AVbw3UJ2e9bq64vSaS9Am0fje1Pa8pbGqTTsmXfaIiMpnr5DlDhfJOuLj9Sf95ZPVDAUerDfEk88MPmPe7UCQg==}
    engines: {node: '>=0.10.0'}

  path-key@3.1.1:
    resolution: {integrity: sha512-ojmeN0qd+y0jszEtoY48r0Peq5dwMEkIlCOu6Q5f41lfkswXuKtYrhgoTpLnyIcHm24Uhqx+5Tqm2InSwLhE6Q==}
    engines: {node: '>=8'}

  path-parse@1.0.7:
    resolution: {integrity: sha512-LDJzPVEEEPR+y48z93A0Ed0yXb8pAByGWo/k5YYdYgpY2/2EsOsksJrq7lOHxryrVOn1ejG6oAp8ahvOIQD8sw==}

  path-scurry@1.11.1:
    resolution: {integrity: sha512-Xa4Nw17FS9ApQFJ9umLiJS4orGjm7ZzwUrwamcGQuHSzDyth9boKDaycYdDcZDuqYATXw4HFXgaqWTctW/v1HA==}
    engines: {node: '>=16 || 14 >=14.18'}

  path-to-regexp@0.1.10:
    resolution: {integrity: sha512-7lf7qcQidTku0Gu3YDPc8DJ1q7OOucfa/BSsIwjuh56VU7katFvuM8hULfkwB3Fns/rsVF7PwPKVw1sl5KQS9w==}

  path-type@4.0.0:
    resolution: {integrity: sha512-gDKb8aZMDeD/tZWs9P6+q0J9Mwkdl6xMV8TjnGP3qJVJ06bdMgkbBlLU8IdfOsIsFz2BW1rNVT3XuNEl8zPAvw==}
    engines: {node: '>=8'}

  periscopic@3.1.0:
    resolution: {integrity: sha512-vKiQ8RRtkl9P+r/+oefh25C3fhybptkHKCZSPlcXiJux2tJF55GnEj3BVn4A5gKfq9NWWXXrxkHBwVPUfH0opw==}

  picocolors@1.0.1:
    resolution: {integrity: sha512-anP1Z8qwhkbmu7MFP5iTt+wQKXgwzf7zTyGlcdzabySa9vd0Xt392U0rVmz9poOaBj0uHJKyyo9/upk0HrEQew==}

  picocolors@1.1.0:
    resolution: {integrity: sha512-TQ92mBOW0l3LeMeyLV6mzy/kWr8lkd/hp3mTg7wYK7zJhuBStmGMBG0BdeDZS/dZx1IukaX6Bk11zcln25o1Aw==}

  picomatch@2.3.1:
    resolution: {integrity: sha512-JU3teHTNjmE2VCGFzuY8EXzCDVwEqB2a8fsIvwaStHhAWJEeVd1o1QD80CU6+ZdEXXSLbSsuLwJjkCBWqRQUVA==}
    engines: {node: '>=8.6'}

  pify@2.3.0:
    resolution: {integrity: sha512-udgsAY+fTnvv7kI7aaxbqwWNb0AHiB0qBO89PZKPkoTmGOgdbrHDKD+0B2X4uTfJ/FT1R09r9gTsjUjNJotuog==}
    engines: {node: '>=0.10.0'}

  pirates@4.0.6:
    resolution: {integrity: sha512-saLsH7WeYYPiD25LDuLRRY/i+6HaPYr6G1OUlN39otzkSTxKnubR9RTxS3/Kk50s1g2JTgFwWQDQyplC5/SHZg==}
    engines: {node: '>= 6'}

  possible-typed-array-names@1.0.0:
    resolution: {integrity: sha512-d7Uw+eZoloe0EHDIYoe+bQ5WXnGMOpmiZFTuMWCwpjzzkL2nTjcKiAk4hh8TjnGye2TwWOk3UXucZ+3rbmBa8Q==}
    engines: {node: '>= 0.4'}

  postcss-import@15.1.0:
    resolution: {integrity: sha512-hpr+J05B2FVYUAXHeK1YyI267J/dDDhMU6B6civm8hSY1jYJnBXxzKDKDswzJmtLHryrjhnDjqqp/49t8FALew==}
    engines: {node: '>=14.0.0'}
    peerDependencies:
      postcss: ^8.0.0

  postcss-js@4.0.1:
    resolution: {integrity: sha512-dDLF8pEO191hJMtlHFPRa8xsizHaM82MLfNkUHdUtVEV3tgTp5oj+8qbEqYM57SLfc74KSbw//4SeJma2LRVIw==}
    engines: {node: ^12 || ^14 || >= 16}
    peerDependencies:
      postcss: ^8.4.21

  postcss-load-config@4.0.2:
    resolution: {integrity: sha512-bSVhyJGL00wMVoPUzAVAnbEoWyqRxkjv64tUl427SKnPrENtq6hJwUojroMz2VB+Q1edmi4IfrAPpami5VVgMQ==}
    engines: {node: '>= 14'}
    peerDependencies:
      postcss: '>=8.0.9'
      ts-node: '>=9.0.0'
    peerDependenciesMeta:
      postcss:
        optional: true
      ts-node:
        optional: true

  postcss-nested@6.2.0:
    resolution: {integrity: sha512-HQbt28KulC5AJzG+cZtj9kvKB93CFCdLvog1WFLf1D+xmMvPGlBstkpTEZfK5+AN9hfJocyBFCNiqyS48bpgzQ==}
    engines: {node: '>=12.0'}
    peerDependencies:
      postcss: ^8.2.14

  postcss-selector-parser@6.0.10:
    resolution: {integrity: sha512-IQ7TZdoaqbT+LCpShg46jnZVlhWD2w6iQYAcYXfHARZ7X1t/UGhhceQDs5X0cGqKvYlHNOuv7Oa1xmb0oQuA3w==}
    engines: {node: '>=4'}

  postcss-selector-parser@6.1.2:
    resolution: {integrity: sha512-Q8qQfPiZ+THO/3ZrOrO0cJJKfpYCagtMUkXbnEfmgUjwXg6z/WBeOyS9APBBPCTSiDV+s4SwQGu8yFsiMRIudg==}
    engines: {node: '>=4'}

  postcss-value-parser@4.2.0:
    resolution: {integrity: sha512-1NNCs6uurfkVbeXG4S8JFT9t19m45ICnif8zWLd5oPSZ50QnwMfK+H3jv408d4jw/7Bttv5axS5IiHoLaVNHeQ==}

  postcss@8.4.31:
    resolution: {integrity: sha512-PS08Iboia9mts/2ygV3eLpY5ghnUcfLV/EXTOW1E2qYxJKGGBUtNjN76FYHnMs36RmARn41bC0AZmn+rR0OVpQ==}
    engines: {node: ^10 || ^12 || >=14}

  postcss@8.4.47:
    resolution: {integrity: sha512-56rxCq7G/XfB4EkXq9Egn5GCqugWvDFjafDOThIdMBsI15iqPqR5r15TfSr1YPYeEI19YeaXMCbY6u88Y76GLQ==}
    engines: {node: ^10 || ^12 || >=14}

  postgres@3.4.4:
    resolution: {integrity: sha512-IbyN+9KslkqcXa8AO9fxpk97PA4pzewvpi2B3Dwy9u4zpV32QicaEdgmF3eSQUzdRk7ttDHQejNgAEr4XoeH4A==}
    engines: {node: '>=12'}

  prelude-ls@1.2.1:
    resolution: {integrity: sha512-vkcDPrRZo1QZLbn5RLGPpg/WmIQ65qoWWhcGKf/b5eplkkarX0m9z8ppCat4mlOqUsWpyNuYgO3VRyrYHSzX5g==}
    engines: {node: '>= 0.8.0'}

  prettier-plugin-tailwindcss@0.6.8:
    resolution: {integrity: sha512-dGu3kdm7SXPkiW4nzeWKCl3uoImdd5CTZEJGxyypEPL37Wj0HT2pLqjrvSei1nTeuQfO4PUfjeW5cTUNRLZ4sA==}
    engines: {node: '>=14.21.3'}
    peerDependencies:
      '@ianvs/prettier-plugin-sort-imports': '*'
      '@prettier/plugin-pug': '*'
      '@shopify/prettier-plugin-liquid': '*'
      '@trivago/prettier-plugin-sort-imports': '*'
      '@zackad/prettier-plugin-twig-melody': '*'
      prettier: ^3.0
      prettier-plugin-astro: '*'
      prettier-plugin-css-order: '*'
      prettier-plugin-import-sort: '*'
      prettier-plugin-jsdoc: '*'
      prettier-plugin-marko: '*'
      prettier-plugin-multiline-arrays: '*'
      prettier-plugin-organize-attributes: '*'
      prettier-plugin-organize-imports: '*'
      prettier-plugin-sort-imports: '*'
      prettier-plugin-style-order: '*'
      prettier-plugin-svelte: '*'
    peerDependenciesMeta:
      '@ianvs/prettier-plugin-sort-imports':
        optional: true
      '@prettier/plugin-pug':
        optional: true
      '@shopify/prettier-plugin-liquid':
        optional: true
      '@trivago/prettier-plugin-sort-imports':
        optional: true
      '@zackad/prettier-plugin-twig-melody':
        optional: true
      prettier-plugin-astro:
        optional: true
      prettier-plugin-css-order:
        optional: true
      prettier-plugin-import-sort:
        optional: true
      prettier-plugin-jsdoc:
        optional: true
      prettier-plugin-marko:
        optional: true
      prettier-plugin-multiline-arrays:
        optional: true
      prettier-plugin-organize-attributes:
        optional: true
      prettier-plugin-organize-imports:
        optional: true
      prettier-plugin-sort-imports:
        optional: true
      prettier-plugin-style-order:
        optional: true
      prettier-plugin-svelte:
        optional: true

  prettier@3.3.3:
    resolution: {integrity: sha512-i2tDNA0O5IrMO757lfrdQZCc2jPNDVntV0m/+4whiDfWaTKfMNgR7Qz0NAeGz/nRqF4m5/6CLzbP4/liHt12Ew==}
    engines: {node: '>=14'}
    hasBin: true

  prop-types@15.8.1:
    resolution: {integrity: sha512-oj87CgZICdulUohogVAR7AjlC0327U4el4L6eAvOqCeudMDVU0NThNaV+b9Df4dXgSP1gXMTnPdhfe/2qDH5cg==}

  propagate@2.0.1:
    resolution: {integrity: sha512-vGrhOavPSTz4QVNuBNdcNXePNdNMaO1xj9yBeH1ScQPjk/rhg9sSlCXPhMkFuaNNW/syTvYqsnbIJxMBfRbbag==}
    engines: {node: '>= 8'}

  property-information@6.5.0:
    resolution: {integrity: sha512-PgTgs/BlvHxOu8QuEN7wi5A0OmXaBcHpmCSTehcs6Uuu9IkDIEo13Hy7n898RHfrQ49vKCoGeWZSaAK01nwVig==}

  proxy-addr@2.0.7:
    resolution: {integrity: sha512-llQsMLSUDUPT44jdrU/O37qlnifitDP+ZwrmmZcoSKyLKvtZxpyV0n2/bD/N4tBAAZ/gJEdZU7KMraoK1+XYAg==}
    engines: {node: '>= 0.10'}

  proxy-agent@6.4.0:
    resolution: {integrity: sha512-u0piLU+nCOHMgGjRbimiXmA9kM/L9EHh3zL81xCdp7m+Y2pHIsnmbdDoEDoAz5geaonNR6q6+yOPQs6n4T6sBQ==}
    engines: {node: '>= 14'}

  proxy-from-env@1.1.0:
    resolution: {integrity: sha512-D+zkORCbA9f1tdWRK0RaCR3GPv50cMxcrz4X8k5LTSUD1Dkw47mKJEZQNunItRTkWwgtaUSo1RVFRIG9ZXiFYg==}

  pstree.remy@1.1.8:
    resolution: {integrity: sha512-77DZwxQmxKnu3aR542U+X8FypNzbfJ+C5XQDk3uWjWxn6151aIMGthWYRXTqT1E5oJvg+ljaa2OJi+VfvCOQ8w==}

  punycode@2.3.1:
    resolution: {integrity: sha512-vYt7UD1U9Wg6138shLtLOvdAu+8DsC/ilFtEVHcH+wydcSpNE20AfSOduf6MkRFahL5FY7X1oU7nKVZFtfq8Fg==}
    engines: {node: '>=6'}

  qs@6.13.0:
    resolution: {integrity: sha512-+38qI9SOr8tfZ4QmJNplMUxqjbe7LKvvZgWdExBOmd+egZTtjLB67Gu0HRX3u/XOq7UU2Nx6nsjvS16Z9uwfpg==}
    engines: {node: '>=0.6'}

  queue-microtask@1.2.3:
    resolution: {integrity: sha512-NuaNSa6flKT5JaSYQzJok04JzTL1CA6aGhv5rfLW3PgqA+M2ChpZQnAC8h8i4ZFkBS8X5RqkDBHA7r4hej3K9A==}

  randombytes@2.1.0:
    resolution: {integrity: sha512-vYl3iOX+4CKUWuxGi9Ukhie6fsqXqS9FE2Zaic4tNFD2N2QQaXOMFbuKK4QmDHC0JO6B1Zp41J0LpT0oR68amQ==}

  range-parser@1.2.1:
    resolution: {integrity: sha512-Hrgsx+orqoygnmhFbKaHE6c296J+HTAQXoxEF6gNupROmmGJRoyzfG3ccAveqCBrwr/2yxQ5BVd/GTl5agOwSg==}
    engines: {node: '>= 0.6'}

  raw-body@2.5.2:
    resolution: {integrity: sha512-8zGqypfENjCIqGhgXToC8aB2r7YrBX+AQAfIPs/Mlk+BtPTztOvTS01NRW/3Eh60J+a48lt8qsCzirQ6loCVfA==}
    engines: {node: '>= 0.8'}

  raw-loader@4.0.2:
    resolution: {integrity: sha512-ZnScIV3ag9A4wPX/ZayxL/jZH+euYb6FcUinPcgiQW0+UBtEv0O6Q3lGd3cqJ+GHH+rksEv3Pj99oxJ3u3VIKA==}
    engines: {node: '>= 10.13.0'}
    peerDependencies:
      webpack: ^4.0.0 || ^5.0.0

  rc@1.2.8:
    resolution: {integrity: sha512-y3bGgqKj3QBdxLbLkomlohkvsA8gdAiUQlSBJnBhfn+BPxg4bc62d8TcBW15wavDfgexCgccckhcZvywyQYPOw==}
    hasBin: true

  react-countup@6.5.3:
    resolution: {integrity: sha512-udnqVQitxC7QWADSPDOxVWULkLvKUWrDapn5i53HE4DPRVgs+Y5rr4bo25qEl8jSh+0l2cToJgGMx+clxPM3+w==}
    peerDependencies:
      react: '>= 16.3.0'

  react-dom@18.3.1:
    resolution: {integrity: sha512-5m4nQKp+rZRb09LNH59GM4BxTh9251/ylbKIbpe7TpGxfJ+9kv6BLkLBXIjjspbgbnIBNqlI23tRnTWT0snUIw==}
    peerDependencies:
      react: ^18.3.1

  react-is@16.13.1:
    resolution: {integrity: sha512-24e6ynE2H+OKt4kqsOvNd8kBpV65zoxbA4BVsEOB3ARVWQki/DHzaUoC5KuON/BiccDaCCTZBuOcfZs70kR8bQ==}

  react-is@18.3.1:
    resolution: {integrity: sha512-/LLMVyas0ljjAtoYiPqYiL8VWXzUUdThrmU5+n20DZv+a+ClRoevUzw5JxU+Ieh5/c87ytoTBV9G1FiKfNJdmg==}

  react-markdown@9.0.1:
    resolution: {integrity: sha512-186Gw/vF1uRkydbsOIkcGXw7aHq0sZOCRFFjGrr7b9+nVZg4UfA4enXCaxm4fUzecU38sWfrNDitGhshuU7rdg==}
    peerDependencies:
      '@types/react': '>=18'
      react: '>=18'

  react-remove-scroll-bar@2.3.6:
    resolution: {integrity: sha512-DtSYaao4mBmX+HDo5YWYdBWQwYIQQshUV/dVxFxK+KM26Wjwp1gZ6rv6OC3oujI6Bfu6Xyg3TwK533AQutsn/g==}
    engines: {node: '>=10'}
    peerDependencies:
      '@types/react': ^16.8.0 || ^17.0.0 || ^18.0.0
      react: ^16.8.0 || ^17.0.0 || ^18.0.0
    peerDependenciesMeta:
      '@types/react':
        optional: true

  react-remove-scroll@2.5.5:
    resolution: {integrity: sha512-ImKhrzJJsyXJfBZ4bzu8Bwpka14c/fQt0k+cyFp/PBhTfyDnU5hjOtM4AG/0AMyy8oKzOTR0lDgJIM7pYXI0kw==}
    engines: {node: '>=10'}
    peerDependencies:
      '@types/react': ^16.8.0 || ^17.0.0 || ^18.0.0
      react: ^16.8.0 || ^17.0.0 || ^18.0.0
    peerDependenciesMeta:
      '@types/react':
        optional: true

  react-remove-scroll@2.6.0:
    resolution: {integrity: sha512-I2U4JVEsQenxDAKaVa3VZ/JeJZe0/2DxPWL8Tj8yLKctQJQiZM52pn/GWFpSp8dftjM3pSAHVJZscAnC/y+ySQ==}
    engines: {node: '>=10'}
    peerDependencies:
      '@types/react': ^16.8.0 || ^17.0.0 || ^18.0.0
      react: ^16.8.0 || ^17.0.0 || ^18.0.0
    peerDependenciesMeta:
      '@types/react':
        optional: true

  react-smooth@4.0.1:
    resolution: {integrity: sha512-OE4hm7XqR0jNOq3Qmk9mFLyd6p2+j6bvbPJ7qlB7+oo0eNcL2l7WQzG6MBnT3EXY6xzkLMUBec3AfewJdA0J8w==}
    peerDependencies:
      react: ^16.8.0 || ^17.0.0 || ^18.0.0
      react-dom: ^16.8.0 || ^17.0.0 || ^18.0.0

  react-style-singleton@2.2.1:
    resolution: {integrity: sha512-ZWj0fHEMyWkHzKYUr2Bs/4zU6XLmq9HsgBURm7g5pAVfyn49DgUiNgY2d4lXRlYSiCif9YBGpQleewkcqddc7g==}
    engines: {node: '>=10'}
    peerDependencies:
      '@types/react': ^16.8.0 || ^17.0.0 || ^18.0.0
      react: ^16.8.0 || ^17.0.0 || ^18.0.0
    peerDependenciesMeta:
      '@types/react':
        optional: true

  react-toastify@10.0.6:
    resolution: {integrity: sha512-yYjp+omCDf9lhZcrZHKbSq7YMuK0zcYkDFTzfRFgTXkTFHZ1ToxwAonzA4JI5CxA91JpjFLmwEsZEgfYfOqI1A==}
    peerDependencies:
      react: '>=18'
      react-dom: '>=18'

  react-transition-group@4.4.5:
    resolution: {integrity: sha512-pZcd1MCJoiKiBR2NRxeCRg13uCXbydPnmB4EOeRrY7480qNWO8IIgQG6zlDkm6uRMsURXPuKq0GWtiM59a5Q6g==}
    peerDependencies:
      react: '>=16.6.0'
      react-dom: '>=16.6.0'

  react@18.3.1:
    resolution: {integrity: sha512-wS+hAgJShR0KhEvPJArfuPVN1+Hz1t0Y6n5jLrGQbkb4urgPE/0Rve+1kMB1v/oWgHgm4WIcV+i7F2pTVj+2iQ==}
    engines: {node: '>=0.10.0'}

  read-cache@1.0.0:
    resolution: {integrity: sha512-Owdv/Ft7IjOgm/i0xvNDZ1LrRANRfew4b2prF3OWMQLxLfu3bS8FVhCsrSCMK4lR56Y9ya+AThoTpDCTxCmpRA==}

  readable-stream@3.6.2:
    resolution: {integrity: sha512-9u/sniCrY3D5WdsERHzHE4G2YCXqoG5FTHUiCC4SIbr6XcLZBY05ya9EKjYek9O5xOAwjGq+1JdGBAS7Q9ScoA==}
    engines: {node: '>= 6'}

  readdirp@3.6.0:
    resolution: {integrity: sha512-hOS089on8RduqdbhvQ5Z37A0ESjsqz6qnRcffsMU3495FuTdqSm+7bhJ29JvIOsBDEEnan5DPu9t3To9VRlMzA==}
    engines: {node: '>=8.10.0'}

  recharts-scale@0.4.5:
    resolution: {integrity: sha512-kivNFO+0OcUNu7jQquLXAxz1FIwZj8nrj+YkOKc5694NbjCvcT6aSZiIzNzd2Kul4o4rTto8QVR9lMNtxD4G1w==}

  recharts@2.13.0:
    resolution: {integrity: sha512-sbfxjWQ+oLWSZEWmvbq/DFVdeRLqqA6d0CDjKx2PkxVVdoXo16jvENCE+u/x7HxOO+/fwx//nYRwb8p8X6s/lQ==}
    engines: {node: '>=14'}
    peerDependencies:
      react: ^16.0.0 || ^17.0.0 || ^18.0.0
      react-dom: ^16.0.0 || ^17.0.0 || ^18.0.0

  reflect.getprototypeof@1.0.6:
    resolution: {integrity: sha512-fmfw4XgoDke3kdI6h4xcUz1dG8uaiv5q9gcEwLS4Pnth2kxT+GZ7YehS1JTMGBQmtV7Y4GFGbs2re2NqhdozUg==}
    engines: {node: '>= 0.4'}

  refractor@4.8.1:
    resolution: {integrity: sha512-/fk5sI0iTgFYlmVGYVew90AoYnNMP6pooClx/XKqyeeCQXrL0Kvgn8V0VEht5ccdljbzzF1i3Q213gcntkRExg==}

  regenerator-runtime@0.14.1:
    resolution: {integrity: sha512-dYnhHh0nJoMfnkZs6GmmhFknAGRrLznOu5nc9ML+EJxGvrx6H7teuevqVqCuPcPK//3eDrrjQhehXVx9cnkGdw==}

  regex@4.3.3:
    resolution: {integrity: sha512-r/AadFO7owAq1QJVeZ/nq9jNS1vyZt+6t1p/E59B56Rn2GCya+gr1KSyOzNL/er+r+B7phv5jG2xU2Nz1YkmJg==}

  regexp.prototype.flags@1.5.3:
    resolution: {integrity: sha512-vqlC04+RQoFalODCbCumG2xIOvapzVMHwsyIGM/SIE8fRhFFsXeH8/QQ+s0T0kDAhKc4k30s73/0ydkHQz6HlQ==}
    engines: {node: '>= 0.4'}

  registry-auth-token@3.3.2:
    resolution: {integrity: sha512-JL39c60XlzCVgNrO+qq68FoNb56w/m7JYvGR2jT5iR1xBrUA3Mfx5Twk5rqTThPmQKMWydGmq8oFtDlxfrmxnQ==}

  registry-url@3.1.0:
    resolution: {integrity: sha512-ZbgR5aZEdf4UKZVBPYIgaglBmSF2Hi94s2PcIHhRGFjKYu+chjJdYfHn4rt3hB6eCKLJ8giVIIfgMa1ehDfZKA==}
    engines: {node: '>=0.10.0'}

  rehype-attr@3.0.3:
    resolution: {integrity: sha512-Up50Xfra8tyxnkJdCzLBIBtxOcB2M1xdeKe1324U06RAvSjYm7ULSeoM+b/nYPQPVd7jsXJ9+39IG1WAJPXONw==}
    engines: {node: '>=16'}

  rehype-autolink-headings@7.1.0:
    resolution: {integrity: sha512-rItO/pSdvnvsP4QRB1pmPiNHUskikqtPojZKJPPPAVx9Hj8i8TwMBhofrrAYRhYOOBZH9tgmG5lPqDLuIWPWmw==}

  rehype-ignore@2.0.2:
    resolution: {integrity: sha512-BpAT/3lU9DMJ2siYVD/dSR0A/zQgD6Fb+fxkJd4j+wDVy6TYbYpK+FZqu8eM9EuNKGvi4BJR7XTZ/+zF02Dq8w==}
    engines: {node: '>=16'}

  rehype-parse@9.0.1:
    resolution: {integrity: sha512-ksCzCD0Fgfh7trPDxr2rSylbwq9iYDkSn8TCDmEJ49ljEUBxDVCzCHv7QNzZOfODanX4+bWQ4WZqLCRWYLfhag==}

  rehype-pretty-code@0.13.2:
    resolution: {integrity: sha512-F+PaFMscfJOcSHcR2b//+hk/0jT56hmGDqXcVD6VC9j0CUSGiqv8YxaWUyhR7qEIRRSbzAVxx+0uxzk+akXs+w==}
    engines: {node: '>=18'}
    peerDependencies:
      shiki: ^1.3.0

  rehype-prism-plus@2.0.0:
    resolution: {integrity: sha512-FeM/9V2N7EvDZVdR2dqhAzlw5YI49m9Tgn7ZrYJeYHIahM6gcXpH0K1y2gNnKanZCydOMluJvX2cB9z3lhY8XQ==}

  rehype-raw@7.0.0:
    resolution: {integrity: sha512-/aE8hCfKlQeA8LmyeyQvQF3eBiLRGNlfBJEvWH7ivp9sBqs7TNqBL5X3v157rM4IFETqDnIOO+z5M/biZbo9Ww==}

  rehype-rewrite@4.0.2:
    resolution: {integrity: sha512-rjLJ3z6fIV11phwCqHp/KRo8xuUCO8o9bFJCNw5o6O2wlLk6g8r323aRswdGBQwfXPFYeSuZdAjp4tzo6RGqEg==}
    engines: {node: '>=16.0.0'}

  rehype-slug@6.0.0:
    resolution: {integrity: sha512-lWyvf/jwu+oS5+hL5eClVd3hNdmwM1kAC0BUvEGD19pajQMIzcNUd/k9GsfQ+FfECvX+JE+e9/btsKH0EjJT6A==}

  remark-gfm@4.0.0:
    resolution: {integrity: sha512-U92vJgBPkbw4Zfu/IiW2oTZLSL3Zpv+uI7My2eq8JxKgqraFdU8YUGicEJCEgSbeaG+QDFqIcwwfMTOEelPxuA==}

  remark-github-blockquote-alert@1.2.1:
    resolution: {integrity: sha512-qNf2mSAoZgh3Cl23/9Y1L7S4Kbf9NsdHvYK398ab/52yEsDPDU5I4cuTcgDRrdIX7Ltc6RK+KCLRtWkbFnL6Dg==}
    engines: {node: '>=16'}

  remark-mdx@3.0.1:
    resolution: {integrity: sha512-3Pz3yPQ5Rht2pM5R+0J2MrGoBSrzf+tJG94N+t/ilfdh8YLyyKYtidAYwTveB20BoHAcwIopOUqhcmh2F7hGYA==}

  remark-parse@11.0.0:
    resolution: {integrity: sha512-FCxlKLNGknS5ba/1lmpYijMUzX2esxW5xQqjWxw2eHFfS2MSdaHVINFmhjo+qN1WhZhNimq0dZATN9pH0IDrpA==}

  remark-rehype@11.1.1:
    resolution: {integrity: sha512-g/osARvjkBXb6Wo0XvAeXQohVta8i84ACbenPpoSsxTOQH/Ae0/RGP4WZgnMH5pMLpsj4FG7OHmcIcXxpza8eQ==}

  remark-stringify@11.0.0:
    resolution: {integrity: sha512-1OSmLd3awB/t8qdoEOMazZkNsfVTeY4fTsgzcQFdXNq8ToTN4ZGwrMnlda4K6smTFKD+GRV6O48i6Z4iKgPPpw==}

  resolve-from@4.0.0:
    resolution: {integrity: sha512-pb/MYmXstAkysRFx8piNI1tGFNQIFA3vkE3Gq4EuA1dF6gHp/+vgZqsCGJapvy8N3Q+4o7FwvquPJcnZ7RYy4g==}
    engines: {node: '>=4'}

  resolve-pkg-maps@1.0.0:
    resolution: {integrity: sha512-seS2Tj26TBVOC2NIc2rOe2y2ZO7efxITtLZcGSOnHHNOQ7CkiUBfw0Iw2ck6xkIhPwLhKNLS8BO+hEpngQlqzw==}

  resolve@1.22.8:
    resolution: {integrity: sha512-oKWePCxqpd6FlLvGV1VU0x7bkPmmCNolxzjMf4NczoDnQcIWrAF+cPtZn5i6n+RfD2d9i0tzpKnG6Yk168yIyw==}
    hasBin: true

  resolve@2.0.0-next.5:
    resolution: {integrity: sha512-U7WjGVG9sH8tvjW5SmGbQuui75FiyjAX72HX15DwBBwF9dNiQZRQAg9nnPhYy+TUnE0+VcrttuvNI8oSxZcocA==}
    hasBin: true

  restore-cursor@3.1.0:
    resolution: {integrity: sha512-l+sSefzHpj5qimhFSE5a8nufZYAM3sBSVMAPtYkmC+4EH2anSGaEMXSD0izRQbu9nfyQ9y5JrVmp7E8oZrUjvA==}
    engines: {node: '>=8'}

  reusify@1.0.4:
    resolution: {integrity: sha512-U9nH88a3fc/ekCF1l0/UP1IosiuIjyTh7hBvXVMHYgVcfGvt897Xguj2UOLDeI5BG2m7/uwyaLVT6fbtCwTyzw==}
    engines: {iojs: '>=1.0.0', node: '>=0.10.0'}

  rimraf@3.0.2:
    resolution: {integrity: sha512-JZkJMZkAGFFPP2YqXZXPbMlMBgsxzE8ILs4lMIX/2o0L9UBw9O/Y3o6wFw/i9YLapcUJWwqbi3kdxIPdC62TIA==}
    deprecated: Rimraf versions prior to v4 are no longer supported
    hasBin: true

  run-async@2.4.1:
    resolution: {integrity: sha512-tvVnVv01b8c1RrA6Ep7JkStj85Guv/YrMcwqYQnwjsAS2cTmmPGBBjAjpCW7RrSodNSoE2/qg9O4bceNvUuDgQ==}
    engines: {node: '>=0.12.0'}

  run-parallel@1.2.0:
    resolution: {integrity: sha512-5l4VyZR86LZ/lDxZTR6jqL8AFE2S0IFLMP26AbjsLVADxHdhB/c0GUsH+y39UfCi3dzz8OlQuPmnaJOMoDHQBA==}

  rustie@0.2.0:
    resolution: {integrity: sha512-Rozr6cLn3U5shexKw6joYEbLdEJ+kQotMWHLsoG40DGBIW/vacSNSqTv8vVc5NElogATIgfio4zxi3MhPiShyQ==}

  rxjs@6.6.7:
    resolution: {integrity: sha512-hTdwr+7yYNIT5n4AMYp85KA6yw2Va0FLa3Rguvbpa4W3I5xynaBZo41cM3XM+4Q6fRMj3sBYIR1VAmZMXYJvRQ==}
    engines: {npm: '>=2.0.0'}

  rxjs@7.8.1:
    resolution: {integrity: sha512-AA3TVj+0A2iuIoQkWEK/tqFjBq2j+6PO6Y0zJcvzLAFhEFIO3HL0vls9hWLncZbAAbK0mar7oZ4V079I/qPMxg==}

  safe-array-concat@1.1.2:
    resolution: {integrity: sha512-vj6RsCsWBCf19jIeHEfkRMw8DPiBb+DMXklQ/1SGDHOMlHdPUkZXFQ2YdplS23zESTijAcurb1aSgJA3AgMu1Q==}
    engines: {node: '>=0.4'}

  safe-buffer@5.2.1:
    resolution: {integrity: sha512-rp3So07KcdmmKbGvgaNxQSJr7bGVSVk5S9Eq1F+ppbRo70+YeaDxkw5Dd8NPN+GD6bjnYm2VuPuCXmpuYvmCXQ==}

  safe-regex-test@1.0.3:
    resolution: {integrity: sha512-CdASjNJPvRa7roO6Ra/gLYBTzYzzPyyBXxIMdGW3USQLyjWEls2RgW5UBTXaQVp+OrpeCK3bLem8smtmheoRuw==}
    engines: {node: '>= 0.4'}

  safer-buffer@2.1.2:
    resolution: {integrity: sha512-YZo3K82SD7Riyi0E1EQPojLz7kpepnSQI9IyPbHHg1XXXevb5dJI7tpyN2ADxGcQbHG7vcyRHk0cbwqcQriUtg==}

  scale-ts@1.6.0:
    resolution: {integrity: sha512-Ja5VCjNZR8TGKhUumy9clVVxcDpM+YFjAnkMuwQy68Hixio3VRRvWdE3g8T/yC+HXA0ZDQl2TGyUmtmbcVl40Q==}

  scheduler@0.23.2:
    resolution: {integrity: sha512-UOShsPwz7NrMUqhR6t0hWjFduvOzbtv7toDH1/hIrfRNIDBnnBWd0CwJTGvTpngVlmwGCdP9/Zl/tVrDqcuYzQ==}

  schema-utils@3.3.0:
    resolution: {integrity: sha512-pN/yOAvcC+5rQ5nERGuwrjLlYvLTbCibnZ1I7B1LaiAz9BRBlE9GMgE/eqV30P7aJQUf7Ddimy/RsbYO/GrVGg==}
    engines: {node: '>= 10.13.0'}

  semver@6.3.1:
    resolution: {integrity: sha512-BR7VvDCVHO+q2xBEWskxS6DJE1qRnb7DxzUrogb71CWoSficBxYsiAGd+Kl0mmq/MprG9yArRkyrQxTO6XjMzA==}
    hasBin: true

  semver@7.6.3:
    resolution: {integrity: sha512-oVekP1cKtI+CTDvHWYFUcMtsK/00wmAEfyqKfNdARm8u1wNVhSgaX7A8d4UuIlUI5e84iEwOhs7ZPYRmzU9U6A==}
    engines: {node: '>=10'}
    hasBin: true

  send@0.19.0:
    resolution: {integrity: sha512-dW41u5VfLXu8SJh5bwRmyYUbAoSB3c9uQh6L8h/KtsFREPWpbX1lrljJo186Jc4nmci/sGUZ9a0a0J2zgfq2hw==}
    engines: {node: '>= 0.8.0'}

  sentence-case@2.1.1:
    resolution: {integrity: sha512-ENl7cYHaK/Ktwk5OTD+aDbQ3uC8IByu/6Bkg+HDv8Mm+XnBnppVNalcfJTNsp1ibstKh030/JKQQWglDvtKwEQ==}

  serialize-javascript@6.0.2:
    resolution: {integrity: sha512-Saa1xPByTTq2gdeFZYLLo+RFE35NHZkAbqZeWNd3BpzppeVisAqpDjcp8dyf6uIvEqJRd46jemmyA4iFIeVk8g==}

  serve-static@1.16.2:
    resolution: {integrity: sha512-VqpjJZKadQB/PEbEwvFdO43Ax5dFBZ2UECszz8bQ7pi7wt//PWe1P6MN7eCnjsatYtBT6EuiClbjSWP2WrIoTw==}
    engines: {node: '>= 0.8.0'}

  set-function-length@1.2.2:
    resolution: {integrity: sha512-pgRc4hJ4/sNjWCSS9AmnS40x3bNMDTknHgL5UaMBTMyJnU90EgWh1Rz+MC9eFu4BuN/UwZjKQuY/1v3rM7HMfg==}
    engines: {node: '>= 0.4'}

  set-function-name@2.0.2:
    resolution: {integrity: sha512-7PGFlmtwsEADb0WYyvCMa1t+yke6daIG4Wirafur5kcf+MhUnPms1UeR0CKQdTZD81yESwMHbtn+TR+dMviakQ==}
    engines: {node: '>= 0.4'}

  setprototypeof@1.2.0:
    resolution: {integrity: sha512-E5LDX7Wrp85Kil5bhZv46j8jOeboKq5JMmYM3gVGdGH8xFpPWXUMsNrlODCrkoxMEeNi/XZIwuRvY4XNwYMJpw==}

  shebang-command@2.0.0:
    resolution: {integrity: sha512-kHxr2zZpYtdmrN1qDjrrX/Z1rR1kG8Dx+gkpK1G4eXmvXswmcE1hTWBWYUzlraYw1/yZp6YuDY77YtvbN0dmDA==}
    engines: {node: '>=8'}

  shebang-regex@3.0.0:
    resolution: {integrity: sha512-7++dFhtcx3353uBaq8DDR4NuxBetBzC7ZQOhmTQInHEd6bSrXdiEyzCvG07Z44UYdLShWUyXt5M/yhz8ekcb1A==}
    engines: {node: '>=8'}

  shiki@1.22.0:
    resolution: {integrity: sha512-/t5LlhNs+UOKQCYBtl5ZsH/Vclz73GIqT2yQsCBygr8L/ppTdmpL4w3kPLoZJbMKVWtoG77Ue1feOjZfDxvMkw==}

  side-channel@1.0.6:
    resolution: {integrity: sha512-fDW/EZ6Q9RiO8eFG8Hj+7u/oW+XrPTIChwCOM2+th2A6OblDtYYIpve9m+KvI9Z4C9qSEXlaGR6bTEYHReuglA==}
    engines: {node: '>= 0.4'}

  signal-exit@3.0.7:
    resolution: {integrity: sha512-wnD2ZE+l+SPC/uoS0vXeE9L1+0wuaMqKlfz9AMUo38JsyLSBWSFcHR1Rri62LZc12vLr1gb3jl7iwQhgwpAbGQ==}

  signal-exit@4.1.0:
    resolution: {integrity: sha512-bzyZ1e88w9O1iNJbKnOlvYTrWPDl46O1bG0D3XInv+9tkPrxrN8jUUTiFlDkkmKWgn1M6CfIA13SuGqOa9Korw==}
    engines: {node: '>=14'}

  simple-update-notifier@2.0.0:
    resolution: {integrity: sha512-a2B9Y0KlNXl9u/vsW6sTIu9vGEpfKu2wRV6l1H3XEas/0gUIzGzBoP/IouTcUQbm9JWZLH3COxyn03TYlFax6w==}
    engines: {node: '>=10'}

  slash@3.0.0:
    resolution: {integrity: sha512-g9Q1haeby36OSStwb4ntCGGGaKsaVSjQ68fBxoQcutl5fS1vuY18H3wSt3jFyFtrkx+Kz0V1G85A4MyAdDMi2Q==}
    engines: {node: '>=8'}

  slash@4.0.0:
    resolution: {integrity: sha512-3dOsAHXXUkQTpOYcoAxLIorMTp4gIQr5IW3iVb7A7lFIp0VHhnynm9izx6TssdrIcVIESAlVjtnO2K8bg+Coew==}
    engines: {node: '>=12'}

  smart-buffer@4.2.0:
    resolution: {integrity: sha512-94hK0Hh8rPqQl2xXc3HsaBoOXKV20MToPkcXvwbISWLEs+64sBq5kFgn2kJDHb1Pry9yrP0dxrCI9RRci7RXKg==}
    engines: {node: '>= 6.0.0', npm: '>= 3.0.0'}

  smoldot@2.0.26:
    resolution: {integrity: sha512-F+qYmH4z2s2FK+CxGj8moYcd1ekSIKH8ywkdqlOz88Dat35iB1DIYL11aILN46YSGMzQW/lbJNS307zBSDN5Ig==}

  snake-case@2.1.0:
    resolution: {integrity: sha512-FMR5YoPFwOLuh4rRz92dywJjyKYZNLpMn1R5ujVpIYkbA9p01fq8RMg0FkO4M+Yobt4MjHeLTJVm5xFFBHSV2Q==}

  socks-proxy-agent@8.0.4:
    resolution: {integrity: sha512-GNAq/eg8Udq2x0eNiFkr9gRg5bA7PXEWagQdeRX4cPSG+X/8V38v637gim9bjFptMk1QWsCTr0ttrJEiXbNnRw==}
    engines: {node: '>= 14'}

  socks@2.8.3:
    resolution: {integrity: sha512-l5x7VUUWbjVFbafGLxPWkYsHIhEvmF85tbIeFZWc8ZPtoMyybuEhL7Jye/ooC4/d48FgOjSJXgsF/AJPYCW8Zw==}
    engines: {node: '>= 10.0.0', npm: '>= 3.0.0'}

  sort-object-keys@1.1.3:
    resolution: {integrity: sha512-855pvK+VkU7PaKYPc+Jjnmt4EzejQHyhhF33q31qG8x7maDzkeFhAAThdCYay11CISO+qAMwjOBP+fPZe0IPyg==}

  sort-package-json@2.10.1:
    resolution: {integrity: sha512-d76wfhgUuGypKqY72Unm5LFnMpACbdxXsLPcL27pOsSrmVqH3PztFp1uq+Z22suk15h7vXmTesuh2aEjdCqb5w==}
    hasBin: true

  source-map-js@1.2.1:
    resolution: {integrity: sha512-UXWMKhLOwVKb728IUtQPXxfYU+usdybtUrK/8uGE8CQMvrhOpwvzDBwj0QhSL7MQc7vIsISBG8VQ8+IDQxpfQA==}
    engines: {node: '>=0.10.0'}

  source-map-support@0.5.21:
    resolution: {integrity: sha512-uBHU3L3czsIyYXKX88fdrGovxdSCoTGDRZ6SYXtSRxLZUzHg5P/66Ht6uoUlHu9EZod+inXhKo3qQgwXUT/y1w==}

  source-map@0.6.1:
    resolution: {integrity: sha512-UjgapumWlbMhkBgzT7Ykc5YXUT46F0iKu8SGXq0bcwP5dz/h0Plj6enJqjz1Zbq2l5WaqYnrVbwWOWMyF3F47g==}
    engines: {node: '>=0.10.0'}

  source-map@0.7.4:
    resolution: {integrity: sha512-l3BikUxvPOcn5E74dZiq5BGsTb5yEwhaTSzccU6t4sDOH8NWJCstKO5QT2CvtFoK6F0saL7p9xHAqHOlCPJygA==}
    engines: {node: '>= 8'}

  space-separated-tokens@2.0.2:
    resolution: {integrity: sha512-PEGlAwrG8yXGXRjW32fGbg66JAlOAwbObuqVoJpv/mRgoWDQfgH1wDPvtzWyUSNAXBGSk8h755YDbbcEy3SH2Q==}

  sprintf-js@1.1.3:
    resolution: {integrity: sha512-Oo+0REFV59/rz3gfJNKQiBlwfHaSESl1pcGyABQsnnIfWOFt6JNj5gCog2U6MLZ//IGYD+nA8nI+mTShREReaA==}

  statuses@2.0.1:
    resolution: {integrity: sha512-RwNA9Z/7PrK06rYLIzFMlaF+l73iwpzsqRIFgbMLbTcLD6cOao82TaWefPXQvB2fOC4AjuYSEndS7N/mTCbkdQ==}
    engines: {node: '>= 0.8'}

  stop-iteration-iterator@1.0.0:
    resolution: {integrity: sha512-iCGQj+0l0HOdZ2AEeBADlsRC+vsnDsZsbdSiH1yNSjcfKM7fdpCMfqAL/dwF5BLiw/XhRft/Wax6zQbhq2BcjQ==}
    engines: {node: '>= 0.4'}

  streamsearch@1.1.0:
    resolution: {integrity: sha512-Mcc5wHehp9aXz1ax6bZUyY5afg9u2rv5cqQI3mRrYkGC8rW2hM02jWuwjtL++LS5qinSyhj2QfLyNsuc+VsExg==}
    engines: {node: '>=10.0.0'}

  string-width@4.2.3:
    resolution: {integrity: sha512-wKyQRQpjJ0sIp62ErSZdGsjMJWsap5oRNihHhu6G7JVO/9jIB6UyevL+tXuOqrng8j/cxKTWyWUwvSTriiZz/g==}
    engines: {node: '>=8'}

  string-width@5.1.2:
    resolution: {integrity: sha512-HnLOCR3vjcY8beoNLtcjZ5/nxn2afmME6lhrDrebokqMap+XbeW8n9TXpPDOqdGK5qcI3oT0GKTW6wC7EMiVqA==}
    engines: {node: '>=12'}

  string.prototype.includes@2.0.0:
    resolution: {integrity: sha512-E34CkBgyeqNDcrbU76cDjL5JLcVrtSdYq0MEh/B10r17pRP4ciHLwTgnuLV8Ay6cgEMLkcBkFCKyFZ43YldYzg==}

  string.prototype.matchall@4.0.11:
    resolution: {integrity: sha512-NUdh0aDavY2og7IbBPenWqR9exH+E26Sv8e0/eTe1tltDGZL+GtBkDAnnyBtmekfK6/Dq3MkcGtzXFEd1LQrtg==}
    engines: {node: '>= 0.4'}

  string.prototype.repeat@1.0.0:
    resolution: {integrity: sha512-0u/TldDbKD8bFCQ/4f5+mNRrXwZ8hg2w7ZR8wa16e8z9XpePWl3eGEcUD0OXpEH/VJH/2G3gjUtR3ZOiBe2S/w==}

  string.prototype.trim@1.2.9:
    resolution: {integrity: sha512-klHuCNxiMZ8MlsOihJhJEBJAiMVqU3Z2nEXWfWnIqjN0gEFS9J9+IxKozWWtQGcgoa1WUZzLjKPTr4ZHNFTFxw==}
    engines: {node: '>= 0.4'}

  string.prototype.trimend@1.0.8:
    resolution: {integrity: sha512-p73uL5VCHCO2BZZ6krwwQE3kCzM7NKmis8S//xEC6fQonchbum4eP6kR4DLEjQFO3Wnj3Fuo8NM0kOSjVdHjZQ==}

  string.prototype.trimstart@1.0.8:
    resolution: {integrity: sha512-UXSH262CSZY1tfu3G3Secr6uGLCFVPMhIqHjlgCUtCCcgihYc/xKs9djMTMUOb2j1mVSeU8EU6NWc/iQKU6Gfg==}
    engines: {node: '>= 0.4'}

  string_decoder@1.3.0:
    resolution: {integrity: sha512-hkRX8U1WjJFd8LsDJ2yQ/wWWxaopEsABU1XfkM8A+j0+85JAGppt16cr1Whg6KIbb4okU6Mql6BOj+uup/wKeA==}

  stringify-entities@4.0.4:
    resolution: {integrity: sha512-IwfBptatlO+QCJUo19AqvrPNqlVMpW9YEL2LIVY+Rpv2qsjCGxaDLNRgeGsQWJhfItebuJhsGSLjaBbNSQ+ieg==}

  strip-ansi@6.0.1:
    resolution: {integrity: sha512-Y38VPSHcqkFrCpFnQ9vuSXmquuv5oXOKpGeT6aGrr3o3Gc9AlVa6JBfUSOCnbxGGZF+/0ooI7KrPuUSztUdU5A==}
    engines: {node: '>=8'}

  strip-ansi@7.1.0:
    resolution: {integrity: sha512-iq6eVVI64nQQTRYq2KtEg2d2uU7LElhTJwsH4YzIHZshxlgZms/wIc4VoDQTlG/IvVIrBKG06CrZnp0qv7hkcQ==}
    engines: {node: '>=12'}

  strip-bom@3.0.0:
    resolution: {integrity: sha512-vavAMRXOgBVNF6nyEEmL3DBK19iRpDcoIwW+swQ+CbGiu7lju6t+JklA1MHweoWtadgt4ISVUsXLyDq34ddcwA==}
    engines: {node: '>=4'}

  strip-final-newline@2.0.0:
    resolution: {integrity: sha512-BrpvfNAE3dcvq7ll3xVumzjKjZQ5tI1sEUIKr3Uoks0XUl45St3FlatVqef9prk4jRDzhW6WZg+3bk93y6pLjA==}
    engines: {node: '>=6'}

  strip-json-comments@2.0.1:
    resolution: {integrity: sha512-4gB8na07fecVVkOI6Rs4e7T6NOTki5EmL7TUduTs6bu3EdnSycntVJ4re8kgZA+wx9IueI2Y11bfbgwtzuE0KQ==}
    engines: {node: '>=0.10.0'}

  strip-json-comments@3.1.1:
    resolution: {integrity: sha512-6fPc+R4ihwqP6N/aIv2f1gMH8lOVtWQHoqC4yK6oSDVVocumAsfCqjkXnqiYMhmMwS/mEHLp7Vehlt3ql6lEig==}
    engines: {node: '>=8'}

  style-to-object@0.4.4:
    resolution: {integrity: sha512-HYNoHZa2GorYNyqiCaBgsxvcJIn7OHq6inEga+E6Ke3m5JkoqpQbnFssk4jwe+K7AhGa2fcha4wSOf1Kn01dMg==}

  style-to-object@1.0.8:
    resolution: {integrity: sha512-xT47I/Eo0rwJmaXC4oilDGDWLohVhR6o/xAQcPQN8q6QBuZVL8qMYL85kLmST5cPjAorwvqIA4qXTRQoYHaL6g==}

  styled-jsx@5.1.1:
    resolution: {integrity: sha512-pW7uC1l4mBZ8ugbiZrcIsiIvVx1UmTfw7UkC3Um2tmfUq9Bhk8IiyEIPl6F8agHgjzku6j0xQEZbfA5uSgSaCw==}
    engines: {node: '>= 12.0.0'}
    peerDependencies:
      '@babel/core': '*'
      babel-plugin-macros: '*'
      react: '>= 16.8.0 || 17.x.x || ^18.0.0-0'
    peerDependenciesMeta:
      '@babel/core':
        optional: true
      babel-plugin-macros:
        optional: true

  sucrase@3.35.0:
    resolution: {integrity: sha512-8EbVDiu9iN/nESwxeSxDKe0dunta1GOlHufmSSXxMD2z2/tMZpDMpvXQGsc+ajGo8y2uYUmixaSRUc/QPoQ0GA==}
    engines: {node: '>=16 || 14 >=14.17'}
    hasBin: true

  superjson@2.2.1:
    resolution: {integrity: sha512-8iGv75BYOa0xRJHK5vRLEjE2H/i4lulTjzpUXic3Eg8akftYjkmQDa8JARQ42rlczXyFR3IeRoeFCc7RxHsYZA==}
    engines: {node: '>=16'}

  supports-color@5.5.0:
    resolution: {integrity: sha512-QjVjwdXIt408MIiAqCX4oUKsgU2EqAGzs2Ppkm4aQYbjm+ZEWEcW4SfFNTr4uMNZma0ey4f5lgLrkB0aX0QMow==}
    engines: {node: '>=4'}

  supports-color@7.2.0:
    resolution: {integrity: sha512-qpCAvRl9stuOHveKsn7HncJRvv501qIacKzQlO/+Lwxc9+0q2wLyv4Dfvt80/DPn2pqOBsJdDiogXGR9+OvwRw==}
    engines: {node: '>=8'}

  supports-color@8.1.1:
    resolution: {integrity: sha512-MpUEN2OodtUzxvKQl72cUF7RQ5EiHsGvSsVG0ia9c5RbWGL2CI4C7EpPS8UTBIplnlzZiNuV56w+FuNxy3ty2Q==}
    engines: {node: '>=10'}

  supports-preserve-symlinks-flag@1.0.0:
    resolution: {integrity: sha512-ot0WnXS9fgdkgIcePe6RHNk1WA8+muPa6cSjeR3V8K27q9BB1rTE3R1p7Hv0z1ZyAc8s6Vvv8DIyWf681MAt0w==}
    engines: {node: '>= 0.4'}

  swap-case@1.1.2:
    resolution: {integrity: sha512-BAmWG6/bx8syfc6qXPprof3Mn5vQgf5dwdUNJhsNqU9WdPt5P+ES/wQ5bxfijy8zwZgZZHslC3iAsxsuQMCzJQ==}

  tabbable@6.2.0:
    resolution: {integrity: sha512-Cat63mxsVJlzYvN51JmVXIgNoUokrIaT2zLclCXjRd8boZ0004U4KCs/sToJ75C6sdlByWxpYnb5Boif1VSFew==}

  tailwind-merge@2.5.4:
    resolution: {integrity: sha512-0q8cfZHMu9nuYP/b5Shb7Y7Sh1B7Nnl5GqNr1U+n2p6+mybvRtayrQ+0042Z5byvTA8ihjlP8Odo8/VnHbZu4Q==}

  tailwindcss-animate@1.0.7:
    resolution: {integrity: sha512-bl6mpH3T7I3UFxuvDEXLxy/VuFxBk5bbzplh7tXI68mwMokNYd1t9qPBHlnyTwfa4JGC4zP516I1hYYtQ/vspA==}
    peerDependencies:
      tailwindcss: '>=3.0.0 || insiders'

  tailwindcss-animated@1.1.2:
    resolution: {integrity: sha512-SI4owS5ojserhgEYIZA/uFVdNjU2GMB2P3sjtjmFA52VxoUi+Hht6oR5+RdT+CxrX9cNNYEa+vbTWHvN9zbj3w==}
    peerDependencies:
      tailwindcss: '>=3.1.0'

  tailwindcss@3.4.13:
    resolution: {integrity: sha512-KqjHOJKogOUt5Bs752ykCeiwvi0fKVkr5oqsFNt/8px/tA8scFPIlkygsf6jXrfCqGHz7VflA6+yytWuM+XhFw==}
    engines: {node: '>=14.0.0'}
    hasBin: true

  tapable@2.2.1:
    resolution: {integrity: sha512-GNzQvQTOIP6RyTfE2Qxb8ZVlNmw0n88vp1szwWRimP02mnTsx3Wtn5qRdqY9w2XduFNUgvOwhNnQsjwCp+kqaQ==}
    engines: {node: '>=6'}

  terser-webpack-plugin@5.3.10:
    resolution: {integrity: sha512-BKFPWlPDndPs+NGGCr1U59t0XScL5317Y0UReNrHaw9/FwhPENlq6bfgs+4yPfyP51vqC1bQ4rp1EfXW5ZSH9w==}
    engines: {node: '>= 10.13.0'}
    peerDependencies:
      '@swc/core': '*'
      esbuild: '*'
      uglify-js: '*'
      webpack: ^5.1.0
    peerDependenciesMeta:
      '@swc/core':
        optional: true
      esbuild:
        optional: true
      uglify-js:
        optional: true

  terser@5.34.1:
    resolution: {integrity: sha512-FsJZ7iZLd/BXkz+4xrRTGJ26o/6VTjQytUk8b8OxkwcD2I+79VPJlz7qss1+zE7h8GNIScFqXcDyJ/KqBYZFVA==}
    engines: {node: '>=10'}
    hasBin: true

  text-table@0.2.0:
    resolution: {integrity: sha512-N+8UisAXDGk8PFXP4HAzVR9nbfmVJ3zYLAWiTIoqC5v5isinhr+r5uaO8+7r3BMfuNIufIsA7RdpVgacC2cSpw==}

  thenify-all@1.6.0:
    resolution: {integrity: sha512-RNxQH/qI8/t3thXJDwcstUO4zeqo64+Uy/+sNVRBx4Xn2OX+OZ9oP+iJnNFqplFra2ZUVeKCSa2oVWi3T4uVmA==}
    engines: {node: '>=0.8'}

  thenify@3.3.1:
    resolution: {integrity: sha512-RVZSIV5IG10Hk3enotrhvz0T9em6cyHBLkH/YAZuKqd8hRkKhSfCGIcP2KUY0EPxndzANBmNllzWPwak+bheSw==}

  three@0.164.1:
    resolution: {integrity: sha512-iC/hUBbl1vzFny7f5GtqzVXYjMJKaTPxiCxXfrvVdBi1Sf+jhd1CAkitiFwC7mIBFCo3MrDLJG97yisoaWig0w==}

  through@2.3.8:
    resolution: {integrity: sha512-w89qg7PI8wAdvX60bMDP+bFoD5Dvhm9oLheFp5O4a2QF0cSBGsBX4qZmadPMvVqlLJBBci+WqGGOAPvcDeNSVg==}

  tiny-invariant@1.3.3:
    resolution: {integrity: sha512-+FbBPE1o9QAYvviau/qC5SE3caw21q3xkvWKBtja5vgqOWIHHJ3ioaq1VPfn/Szqctz2bU/oYeKd9/z5BL+PVg==}

  tinycolor2@1.6.0:
    resolution: {integrity: sha512-XPaBkWQJdsf3pLKJV9p4qN/S+fm2Oj8AIPo1BTUhg5oxkvm9+SVEGFdhyOz7tTdUTfvxMiAs4sp6/eZO2Ew+pw==}

  tinygradient@1.1.5:
    resolution: {integrity: sha512-8nIfc2vgQ4TeLnk2lFj4tRLvvJwEfQuabdsmvDdQPT0xlk9TaNtpGd6nNRxXoK6vQhN6RSzj+Cnp5tTQmpxmbw==}

  title-case@2.1.1:
    resolution: {integrity: sha512-EkJoZ2O3zdCz3zJsYCsxyq2OC5hrxR9mfdd5I+w8h/tmFfeOxJ+vvkxsKxdmN0WtS9zLdHEgfgVOiMVgv+Po4Q==}

  tmp@0.0.33:
    resolution: {integrity: sha512-jRCJlojKnZ3addtTOjdIqoRuPEKBvNXcGYqzO6zWZX8KfKEpnGY5jfggJQ3EjKuu8D4bJRr0y+cYJFmYbImXGw==}
    engines: {node: '>=0.6.0'}

  to-fast-properties@2.0.0:
    resolution: {integrity: sha512-/OaKK0xYrs3DmxRYqL/yDc+FxFUVYhDlXMhRmv3z915w2HF1tnN1omB354j8VUGO/hbRzyD6Y3sA7v7GS/ceog==}
    engines: {node: '>=4'}

  to-regex-range@5.0.1:
    resolution: {integrity: sha512-65P7iz6X5yEr1cwcgvQxbbIw7Uk3gOy5dIdtZ4rDveLqhrdJP+Li/Hx6tyK0NEb+2GCyneCMJiGqrADCSNk8sQ==}
    engines: {node: '>=8.0'}

  toidentifier@1.0.1:
    resolution: {integrity: sha512-o5sSPKEkg/DIQNmH43V0/uerLrpzVedkUh8tGNvaeXpfpuwjKenlSox/2O/BTlZUtEe+JG7s5YhEz608PlAHRA==}
    engines: {node: '>=0.6'}

  touch@3.1.1:
    resolution: {integrity: sha512-r0eojU4bI8MnHr8c5bNo7lJDdI2qXlWWJk6a9EAFG7vbhTjElYhBVS3/miuE0uOuoLdb8Mc/rVfsmm6eo5o9GA==}
    hasBin: true

  trim-lines@3.0.1:
    resolution: {integrity: sha512-kRj8B+YHZCc9kQYdWfJB2/oUl9rA99qbowYYBtr4ui4mZyAQ2JpvVBd/6U2YloATfqBhBTSMhTpgBHtU0Mf3Rg==}

  trough@2.2.0:
    resolution: {integrity: sha512-tmMpK00BjZiUyVyvrBK7knerNgmgvcV/KLVyuma/SC+TQN167GrMRciANTz09+k3zW8L8t60jWO1GpfkZdjTaw==}

  ts-api-utils@1.3.0:
    resolution: {integrity: sha512-UQMIo7pb8WRomKR1/+MFVLTroIvDVtMX3K6OUir8ynLyzB8Jeriont2bTAtmNPa1ekAgN7YPDyf6V+ygrdU+eQ==}
    engines: {node: '>=16'}
    peerDependencies:
      typescript: '>=4.2.0'

  ts-interface-checker@0.1.13:
    resolution: {integrity: sha512-Y/arvbn+rrz3JCKl9C4kVNfTfSm2/mEp5FSz5EsZSANGPSlQrpRI5M4PKF+mJnE52jOO90PnPSc3Ur3bTQw0gA==}

  ts-node@10.9.2:
    resolution: {integrity: sha512-f0FFpIdcHgn8zcPSbf1dRevwt047YMnaiJM3u2w2RewrB+fob/zePZcrOyQoLMMO7aBIddLcQIEK5dYjkLnGrQ==}
    hasBin: true
    peerDependencies:
      '@swc/core': '>=1.2.50'
      '@swc/wasm': '>=1.2.50'
      '@types/node': '*'
      typescript: '>=2.7'
    peerDependenciesMeta:
      '@swc/core':
        optional: true
      '@swc/wasm':
        optional: true

  tsafe@1.7.5:
    resolution: {integrity: sha512-tbNyyBSbwfbilFfiuXkSOj82a6++ovgANwcoqBAcO9/REPoZMEQoE8kWPeO0dy5A2D/2Lajr8Ohue5T0ifIvLQ==}

  tsconfig-paths@3.15.0:
    resolution: {integrity: sha512-2Ac2RgzDe/cn48GvOe3M+o82pEFewD3UPbyoUHHdKasHwJKjds4fLXWf/Ux5kATBKN20oaFGu+jbElp1pos0mg==}

  tslib@1.14.1:
    resolution: {integrity: sha512-Xni35NKzjgMrwevysHTCArtLDpPvye8zV/0E4EyYn43P7/7qvQwPh9BGkHewbMulVntbigmcT7rdX3BNo9wRJg==}

  tslib@2.7.0:
    resolution: {integrity: sha512-gLXCKdN1/j47AiHiOkJN69hJmcbGTHI0ImLmbYLHykhgeN0jVGola9yVjFgzCUklsZQMW55o+dW7IXv3RCXDzA==}

  tsx@4.19.1:
    resolution: {integrity: sha512-0flMz1lh74BR4wOvBjuh9olbnwqCPc35OOlfyzHba0Dc+QNUeWX/Gq2YTbnwcWPO3BMd8fkzRVrHcsR+a7z7rA==}
    engines: {node: '>=18.0.0'}
    hasBin: true

  turbo-darwin-64@2.1.3:
    resolution: {integrity: sha512-ouJOm0g0YyoBuhmikEujVCBGo3Zr0lbSOWFIsQtWUTItC88F2w2byhjtsYGPXQwMlTbXwmoBU2lOCfWNkeEwHQ==}
    cpu: [x64]
    os: [darwin]

  turbo-darwin-arm64@2.1.3:
    resolution: {integrity: sha512-j2FOJsK4LAOtHQlb3Oom0yWB/Vi0nF1ljInr311mVzHoFAJRZtfW2fRvdZRb/lBUwjSp8be58qWHzANIcrA0OA==}
    cpu: [arm64]
    os: [darwin]

  turbo-linux-64@2.1.3:
    resolution: {integrity: sha512-ubRHkI1gSel7H7wsmxKK8C9UlLWqg/2dkCC88LFupaK6TKgvBKqDqA0Z1M9C/escK0Jsle2k0H8bybV9OYIl4Q==}
    cpu: [x64]
    os: [linux]

  turbo-linux-arm64@2.1.3:
    resolution: {integrity: sha512-LffUL+e5wv7BtD6DgnM2kKOlDkMo2eRjhbAjVnrCD3wi2ug0tl6NDzajnHHjtaMyOnIf4AvzSKdLWsBxafGBQA==}
    cpu: [arm64]
    os: [linux]

  turbo-windows-64@2.1.3:
    resolution: {integrity: sha512-S9SvcZZoaq5jKr6kA6eF7/xgQhVn8Vh7PVy5lono9zybvhyL4eY++y2PaLToIgL8G9IcbLmgOC73ExNjFBg9XQ==}
    cpu: [x64]
    os: [win32]

  turbo-windows-arm64@2.1.3:
    resolution: {integrity: sha512-twlEo8lRrGbrR6T/ZklUIquW3IlFCEtywklgVA81aIrSBm56+GEVpSrHhIlsx1hiYeSNrs+GpDwZGe+V7fvEVQ==}
    cpu: [arm64]
    os: [win32]

  turbo@2.1.3:
    resolution: {integrity: sha512-lY0yj2GH2a2a3NExZ3rGe+rHUVeFE2aXuRAue57n+08E7Z7N7YCmynju0kPC1grAQzERmoLpKrmzmWd+PNiADw==}
    hasBin: true

  type-check@0.4.0:
    resolution: {integrity: sha512-XleUoc9uwGXqjWwXaUTZAmzMcFZ5858QA2vvx1Ur5xIcixXIP+8LnFDgRplU30us6teqdlskFfu+ae4K79Ooew==}
    engines: {node: '>= 0.8.0'}

  type-fest@0.21.3:
    resolution: {integrity: sha512-t0rzBq87m3fVcduHDUFhKmyyX+9eo6WQjZvf51Ea/M0Q7+T374Jp1aUiyUl0GKxp8M/OETVHSDvmkyPgvX+X2w==}
    engines: {node: '>=10'}

  type-is@1.6.18:
    resolution: {integrity: sha512-TkRKr9sUTxEH8MdfuCSP7VizJyzRNMjj2J2do2Jr3Kym598JVdEksuzPQCnlFPW4ky9Q+iA+ma9BGm06XQBy8g==}
    engines: {node: '>= 0.6'}

  typed-array-buffer@1.0.2:
    resolution: {integrity: sha512-gEymJYKZtKXzzBzM4jqa9w6Q1Jjm7x2d+sh19AdsD4wqnMPDYyvwpsIc2Q/835kHuo3BEQ7CjelGhfTsoBb2MQ==}
    engines: {node: '>= 0.4'}

  typed-array-byte-length@1.0.1:
    resolution: {integrity: sha512-3iMJ9q0ao7WE9tWcaYKIptkNBuOIcZCCT0d4MRvuuH88fEoEH62IuQe0OtraD3ebQEoTRk8XCBoknUNc1Y67pw==}
    engines: {node: '>= 0.4'}

  typed-array-byte-offset@1.0.2:
    resolution: {integrity: sha512-Ous0vodHa56FviZucS2E63zkgtgrACj7omjwd/8lTEMEPFFyjfixMZ1ZXenpgCFBBt4EC1J2XsyVS2gkG0eTFA==}
    engines: {node: '>= 0.4'}

  typed-array-length@1.0.6:
    resolution: {integrity: sha512-/OxDN6OtAk5KBpGb28T+HZc2M+ADtvRxXrKKbUwtsLgdoxgX13hyy7ek6bFRl5+aBs2yZzB0c4CnQfAtVypW/g==}
    engines: {node: '>= 0.4'}

  typescript-eslint@8.9.0:
    resolution: {integrity: sha512-AuD/FXGYRQyqyOBCpNLldMlsCGvmDNxptQ3Dp58/NXeB+FqyvTfXmMyba3PYa0Vi9ybnj7G8S/yd/4Cw8y47eA==}
    engines: {node: ^18.18.0 || ^20.9.0 || >=21.1.0}
    peerDependencies:
      typescript: '*'
    peerDependenciesMeta:
      typescript:
        optional: true

  typescript@5.6.3:
    resolution: {integrity: sha512-hjcS1mhfuyi4WW8IWtjP7brDrG2cuDZukyrYrSauoXGNgx0S7zceP07adYkJycEr56BOUTNPzbInooiN3fn1qw==}
    engines: {node: '>=14.17'}
    hasBin: true

  uglify-js@3.19.3:
    resolution: {integrity: sha512-v3Xu+yuwBXisp6QYTcH4UbH+xYJXqnq2m/LtQVWKWzYc1iehYnLixoQDN9FH6/j9/oybfd6W9Ghwkl8+UMKTKQ==}
    engines: {node: '>=0.8.0'}
    hasBin: true

  unbox-primitive@1.0.2:
    resolution: {integrity: sha512-61pPlCD9h51VoreyJ0BReideM3MDKMKnh6+V9L08331ipq6Q8OFXZYiqP6n/tbHx4s5I9uRhcye6BrbkizkBDw==}

  undefsafe@2.0.5:
    resolution: {integrity: sha512-WxONCrssBM8TSPRqN5EmsjVrsv4A8X12J4ArBiiayv3DyyG3ZlIg6yysuuSYdZsVz3TKcTg2fd//Ujd4CHV1iA==}

  undici-types@6.19.8:
    resolution: {integrity: sha512-ve2KP6f/JnbPBFyobGHuerC9g1FYGn/F8n1LWTwNxCEzd6IfqTwUQcNXgEtmmQ6DlRrC1hrSrBnCZPokRrDHjw==}

  unified@11.0.5:
    resolution: {integrity: sha512-xKvGhPWw3k84Qjh8bI3ZeJjqnyadK+GEFtazSfZv/rKeTkTjOJho6mFqh2SM96iIcZokxiOpg78GazTSg8+KHA==}

  unist-util-filter@5.0.1:
    resolution: {integrity: sha512-pHx7D4Zt6+TsfwylH9+lYhBhzyhEnCXs/lbq/Hstxno5z4gVdyc2WEW0asfjGKPyG4pEKrnBv5hdkO6+aRnQJw==}

  unist-util-is@6.0.0:
    resolution: {integrity: sha512-2qCTHimwdxLfz+YzdGfkqNlH0tLi9xjTnHddPmJwtIG9MGsdbutfTc4P+haPD7l7Cjxf/WZj+we5qfVPvvxfYw==}

  unist-util-position-from-estree@2.0.0:
    resolution: {integrity: sha512-KaFVRjoqLyF6YXCbVLNad/eS4+OfPQQn2yOd7zF/h5T/CSL2v8NpN6a5TPvtbXthAGw5nG+PuTtq+DdIZr+cRQ==}

  unist-util-position@5.0.0:
    resolution: {integrity: sha512-fucsC7HjXvkB5R3kTCO7kUjRdrS0BJt3M/FPxmHMBOm8JQi2BsHAHFsy27E0EolP8rp0NzXsJ+jNPyDWvOJZPA==}

  unist-util-stringify-position@4.0.0:
    resolution: {integrity: sha512-0ASV06AAoKCDkS2+xw5RXJywruurpbC4JZSm7nr7MOt1ojAzvyyaO+UxZf18j8FCF6kmzCZKcAgN/yu2gm2XgQ==}

  unist-util-visit-parents@6.0.1:
    resolution: {integrity: sha512-L/PqWzfTP9lzzEa6CKs0k2nARxTdZduw3zyh8d2NVBnsyvHjSX4TWse388YrrQKbvI8w20fGjGlhgT96WwKykw==}

  unist-util-visit@5.0.0:
    resolution: {integrity: sha512-MR04uvD+07cwl/yhVuVWAtw+3GOR/knlL55Nd/wAdblk27GCVt3lqpTivy/tkJcZoNPzTwS1Y+KMojlLDhoTzg==}

  universalify@2.0.1:
    resolution: {integrity: sha512-gptHNQghINnc/vTGIk0SOFGFNXw7JVrlRUtConJRlvaw6DuX0wO5Jeko9sWrMBhh+PsYAZ7oXAiOnf/UKogyiw==}
    engines: {node: '>= 10.0.0'}

  unpipe@1.0.0:
    resolution: {integrity: sha512-pjy2bYhSsufwWlKwPc+l3cN7+wuJlK6uz0YdJEOlQDbl6jo/YlPi4mb8agUkVC8BF7V8NuzeyPNqRksA3hztKQ==}
    engines: {node: '>= 0.8'}

  update-browserslist-db@1.1.1:
    resolution: {integrity: sha512-R8UzCaa9Az+38REPiJ1tXlImTJXlVfgHZsglwBD/k6nj76ctsH1E3q4doGrukiLQd3sGQYu56r5+lo5r94l29A==}
    hasBin: true
    peerDependencies:
      browserslist: '>= 4.21.0'

  update-check@1.5.4:
    resolution: {integrity: sha512-5YHsflzHP4t1G+8WGPlvKbJEbAJGCgw+Em+dGR1KmBUbr1J36SJBqlHLjR7oob7sco5hWHGQVcr9B2poIVDDTQ==}

  upper-case-first@1.1.2:
    resolution: {integrity: sha512-wINKYvI3Db8dtjikdAqoBbZoP6Q+PZUyfMR7pmwHzjC2quzSkUq5DmPrTtPEqHaz8AGtmsB4TqwapMTM1QAQOQ==}

  upper-case@1.1.3:
    resolution: {integrity: sha512-WRbjgmYzgXkCV7zNVpy5YgrHgbBv126rMALQQMrmzOVC4GM2waQ9x7xtm8VU+1yF2kWyPzI9zbZ48n4vSxwfSA==}

  uri-js@4.4.1:
    resolution: {integrity: sha512-7rKUyy33Q1yc98pQ1DAmLtwX109F7TIfWlW1Ydo8Wl1ii1SeHieeh0HHfPeL2fMXK6z0s8ecKs9frCuLJvndBg==}

  use-callback-ref@1.3.2:
    resolution: {integrity: sha512-elOQwe6Q8gqZgDA8mrh44qRTQqpIHDcZ3hXTLjBe1i4ph8XpNJnO+aQf3NaG+lriLopI4HMx9VjQLfPQ6vhnoA==}
    engines: {node: '>=10'}
    peerDependencies:
      '@types/react': ^16.8.0 || ^17.0.0 || ^18.0.0
      react: ^16.8.0 || ^17.0.0 || ^18.0.0
    peerDependenciesMeta:
      '@types/react':
        optional: true

  use-sidecar@1.1.2:
    resolution: {integrity: sha512-epTbsLuzZ7lPClpz2TyryBfztm7m+28DlEv2ZCQ3MDr5ssiwyOwGH/e5F9CkfWjJ1t4clvI58yF822/GUkjjhw==}
    engines: {node: '>=10'}
    peerDependencies:
      '@types/react': ^16.9.0 || ^17.0.0 || ^18.0.0
      react: ^16.8.0 || ^17.0.0 || ^18.0.0
    peerDependenciesMeta:
      '@types/react':
        optional: true

  use-sync-external-store@1.2.2:
    resolution: {integrity: sha512-PElTlVMwpblvbNqQ82d2n6RjStvdSoNe9FG28kNfz3WiXilJm4DdNkEzRhCZuIDwY8U08WVihhGR5iRqAwfDiw==}
    peerDependencies:
      react: ^16.8.0 || ^17.0.0 || ^18.0.0

  util-deprecate@1.0.2:
    resolution: {integrity: sha512-EPD5q1uXyFxJpCrLnCc1nHnq3gOa6DZBocAIiI2TaSCA7VCJ1UJDMagCzIkXNsUYfD1daK//LTEQ8xiIbrHtcw==}

  utils-merge@1.0.1:
    resolution: {integrity: sha512-pMZTvIkT1d+TFGvDOqodOclx0QWkkgi6Tdoa8gC8ffGAAqz9pzPTZWAybbsHHoED/ztMtkv/VoYTYyShUn81hA==}
    engines: {node: '>= 0.4.0'}

  v8-compile-cache-lib@3.0.1:
    resolution: {integrity: sha512-wa7YjyUGfNZngI/vtK0UHAN+lgDCxBPCylVXGp0zu59Fz5aiGtNXaq3DhIov063MorB+VfufLh3JlF2KdTK3xg==}

  validate-npm-package-name@5.0.1:
    resolution: {integrity: sha512-OljLrQ9SQdOUqTaQxqL5dEfZWrXExyyWsozYlAWFawPVNuD83igl7uJD2RTkNMbniIYgt8l81eCJGIdQF7avLQ==}
    engines: {node: ^14.17.0 || ^16.13.0 || >=18.0.0}

  vary@1.1.2:
    resolution: {integrity: sha512-BNGbWLfd0eUPabhkXUVm0j8uuvREyTh5ovRa/dyow/BqAbZJyC+5fU+IzQOzmAKzYqYRAISoRhdQr3eIZ/PXqg==}
    engines: {node: '>= 0.8'}

  vfile-location@5.0.3:
    resolution: {integrity: sha512-5yXvWDEgqeiYiBe1lbxYF7UMAIm/IcopxMHrMQDq3nvKcjPKIhZklUKL+AE7J7uApI4kwe2snsK+eI6UTj9EHg==}

  vfile-message@4.0.2:
    resolution: {integrity: sha512-jRDZ1IMLttGj41KcZvlrYAaI3CfqpLpfpf+Mfig13viT6NKvRzWZ+lXz0Y5D60w6uJIBAOGq9mSHf0gktF0duw==}

  vfile@6.0.3:
    resolution: {integrity: sha512-KzIbH/9tXat2u30jf+smMwFCsno4wHVdNmzFyL+T/L3UGqqk6JKfVqOFOZEpZSHADH1k40ab6NUIXZq422ov3Q==}

  victory-vendor@36.9.2:
    resolution: {integrity: sha512-PnpQQMuxlwYdocC8fIJqVXvkeViHYzotI+NJrCuav0ZYFoq912ZHBk3mCeuj+5/VpodOjPe1z0Fk2ihgzlXqjQ==}

  watchpack@2.4.2:
    resolution: {integrity: sha512-TnbFSbcOCcDgjZ4piURLCbJ3nJhznVh9kw6F6iokjiFPl8ONxe9A6nMDVXDiNbrSfLILs6vB07F7wLBrwPYzJw==}
    engines: {node: '>=10.13.0'}

  wcwidth@1.0.1:
    resolution: {integrity: sha512-XHPEwS0q6TaxcvG85+8EYkbiCux2XtWG2mkc47Ng2A77BQu9+DqIOJldST4HgPkuea7dvKSj5VgX3P1d4rW8Tg==}

  web-namespaces@2.0.1:
    resolution: {integrity: sha512-bKr1DkiNa2krS7qxNtdrtHAmzuYGFQLiQ13TsorsdT6ULTkPLKuu5+GsFpDlg6JFjUTwX2DyhMPG2be8uPrqsQ==}

  web-streams-polyfill@3.3.3:
    resolution: {integrity: sha512-d2JWLCivmZYTSIoge9MsgFCZrt571BikcWGYkjC1khllbTeDlGqZ2D8vD8E/lJa8WGWbb7Plm8/XJYV7IJHZZw==}
    engines: {node: '>= 8'}

  webpack-sources@3.2.3:
    resolution: {integrity: sha512-/DyMEOrDgLKKIG0fmvtz+4dUX/3Ghozwgm6iPp8KRhvn+eQf9+Q7GWxVNMk3+uCPWfdXYC4ExGBckIXdFEfH1w==}
    engines: {node: '>=10.13.0'}

  webpack@5.95.0:
    resolution: {integrity: sha512-2t3XstrKULz41MNMBF+cJ97TyHdyQ8HCt//pqErqDvNjU9YQBnZxIHa11VXsi7F3mb5/aO2tuDxdeTPdU7xu9Q==}
    engines: {node: '>=10.13.0'}
    hasBin: true
    peerDependencies:
      webpack-cli: '*'
    peerDependenciesMeta:
      webpack-cli:
        optional: true

  which-boxed-primitive@1.0.2:
    resolution: {integrity: sha512-bwZdv0AKLpplFY2KZRX6TvyuN7ojjr7lwkg6ml0roIy9YeuSr7JS372qlNW18UQYzgYK9ziGcerWqZOmEn9VNg==}

  which-builtin-type@1.1.4:
    resolution: {integrity: sha512-bppkmBSsHFmIMSl8BO9TbsyzsvGjVoppt8xUiGzwiu/bhDCGxnpOKCxgqj6GuyHE0mINMDecBFPlOm2hzY084w==}
    engines: {node: '>= 0.4'}

  which-collection@1.0.2:
    resolution: {integrity: sha512-K4jVyjnBdgvc86Y6BkaLZEN933SwYOuBFkdmBu9ZfkcAbdVbpITnDmjvZ/aQjRXQrv5EPkTnD1s39GiiqbngCw==}
    engines: {node: '>= 0.4'}

  which-typed-array@1.1.15:
    resolution: {integrity: sha512-oV0jmFtUky6CXfkqehVvBP/LSWJ2sy4vWMioiENyJLePrBO/yKyV9OyJySfAKosh+RYkIl5zJCNZ8/4JncrpdA==}
    engines: {node: '>= 0.4'}

  which@2.0.2:
    resolution: {integrity: sha512-BLI3Tl1TW3Pvl70l3yq3Y64i+awpwXqsGBYWkkqMtnbXgrMD+yj7rhW0kuEDxzJaYXGjEW5ogapKNMEKNMjibA==}
    engines: {node: '>= 8'}
    hasBin: true

  word-wrap@1.2.5:
    resolution: {integrity: sha512-BN22B5eaMMI9UMtjrGd5g5eCYPpCPDUy0FJXbYsaT5zYxjFOckS53SQDE3pWkVoWpHXVb3BrYcEN4Twa55B5cA==}
    engines: {node: '>=0.10.0'}

  wordwrap@1.0.0:
    resolution: {integrity: sha512-gvVzJFlPycKc5dZN4yPkP8w7Dc37BtP1yczEneOb4uq34pXZcvrtRTmWV8W+Ume+XCxKgbjM+nevkyFPMybd4Q==}

  wrap-ansi@6.2.0:
    resolution: {integrity: sha512-r6lPcBGxZXlIcymEu7InxDMhdW0KDxpLgoFLcguasxCaJ/SOIZwINatK9KY/tf+ZrlywOKU0UDj3ATXUBfxJXA==}
    engines: {node: '>=8'}

  wrap-ansi@7.0.0:
    resolution: {integrity: sha512-YVGIj2kamLSTxw6NsZjoBxfSwsn0ycdesmc4p+Q21c5zPuZ1pl+NfxVdxPtdHvmNVOQ6XSYG4AUtyt/Fi7D16Q==}
    engines: {node: '>=10'}

  wrap-ansi@8.1.0:
    resolution: {integrity: sha512-si7QWI6zUMq56bESFvagtmzMdGOtoxfR+Sez11Mobfc7tm+VkUckk9bW2UeffTGVUbOksxmSw0AA2gs8g71NCQ==}
    engines: {node: '>=12'}

  wrappy@1.0.2:
    resolution: {integrity: sha512-l4Sp/DRseor9wL6EvV2+TuQn63dMkPjZ/sp9XkghTEbV9KlPS1xUsZ3u7/IQO4wxtcFB4bgpQPRcR3QCvezPcQ==}

  ws@8.18.0:
    resolution: {integrity: sha512-8VbfWfHLbbwu3+N6OKsOMpBdT4kXPDDB9cJk2bJ6mh9ucxdlnNvH1e+roYkKmN9Nxw2yjz7VzeO9oOz2zJ04Pw==}
    engines: {node: '>=10.0.0'}
    peerDependencies:
      bufferutil: ^4.0.1
      utf-8-validate: '>=5.0.2'
    peerDependenciesMeta:
      bufferutil:
        optional: true
      utf-8-validate:
        optional: true

  yallist@3.1.1:
    resolution: {integrity: sha512-a4UGQaWPH59mOXUYnAG2ewncQS4i4F43Tv3JoAM+s2VDAmS9NsK8GpDMLrCHPksFT7h3K6TOoUNn2pb7RoXx4g==}

  yaml@2.6.0:
    resolution: {integrity: sha512-a6ae//JvKDEra2kdi1qzCyrJW/WZCgFi8ydDV+eXExl95t+5R+ijnqHJbz9tmMh8FUjx3iv2fCQ4dclAQlO2UQ==}
    engines: {node: '>= 14'}
    hasBin: true

  yn@3.1.1:
    resolution: {integrity: sha512-Ux4ygGWsu2c7isFWe8Yu1YluJmqVhxqK2cLXNQA5AcC3QfbGNpM7fu0Y8b/z16pXLnFxZYvWhd3fhBY9DLmC6Q==}
    engines: {node: '>=6'}

  yocto-queue@0.1.0:
    resolution: {integrity: sha512-rVksvsnNCdJ/ohGc6xgPwyN8eheCxsiLM8mxuE/t/mOVqJewPuO1miLpTHQiRgTKCLexL4MeAFVagts7HmNZ2Q==}
    engines: {node: '>=10'}

  zod@3.23.8:
    resolution: {integrity: sha512-XBx9AXhXktjUqnepgTiE5flcKIYWi/rme0Eaj+5Y0lftuGBq+jyRu/md4WnuxqgP1ubdpNCsYEYPxrzVHD8d6g==}

  zustand@4.5.5:
    resolution: {integrity: sha512-+0PALYNJNgK6hldkgDq2vLrw5f6g/jCInz52n9RTpropGgeAf/ioFUCdtsjCqu4gNhW9D01rUQBROoRjdzyn2Q==}
    engines: {node: '>=12.7.0'}
    peerDependencies:
      '@types/react': '>=16.8'
      immer: '>=9.0.6'
      react: '>=16.8'
    peerDependenciesMeta:
      '@types/react':
        optional: true
      immer:
        optional: true
      react:
        optional: true

  zwitch@2.0.4:
    resolution: {integrity: sha512-bXE4cR/kVZhKZX/RjPEflHaKVhUVl85noU3v6b8apfQEc1x4A+zBxjZ4lN8LqGd6WZ3dl98pY4o717VFmoPp+A==}

snapshots:

  '@alloc/quick-lru@5.2.0': {}

  '@ampproject/remapping@2.3.0':
    dependencies:
      '@jridgewell/gen-mapping': 0.3.5
      '@jridgewell/trace-mapping': 0.3.25

  '@babel/code-frame@7.25.7':
    dependencies:
      '@babel/highlight': 7.25.7
      picocolors: 1.1.0

  '@babel/compat-data@7.25.8': {}

  '@babel/core@7.25.8':
    dependencies:
      '@ampproject/remapping': 2.3.0
      '@babel/code-frame': 7.25.7
      '@babel/generator': 7.25.7
      '@babel/helper-compilation-targets': 7.25.7
      '@babel/helper-module-transforms': 7.25.7(@babel/core@7.25.8)
      '@babel/helpers': 7.25.7
      '@babel/parser': 7.25.8
      '@babel/template': 7.25.7
      '@babel/traverse': 7.25.7
      '@babel/types': 7.25.8
      convert-source-map: 2.0.0
      debug: 4.3.7(supports-color@5.5.0)
      gensync: 1.0.0-beta.2
      json5: 2.2.3
      semver: 6.3.1
    transitivePeerDependencies:
      - supports-color

  '@babel/generator@7.25.7':
    dependencies:
      '@babel/types': 7.25.8
      '@jridgewell/gen-mapping': 0.3.5
      '@jridgewell/trace-mapping': 0.3.25
      jsesc: 3.0.2

  '@babel/helper-compilation-targets@7.25.7':
    dependencies:
      '@babel/compat-data': 7.25.8
      '@babel/helper-validator-option': 7.25.7
      browserslist: 4.24.0
      lru-cache: 5.1.1
      semver: 6.3.1

  '@babel/helper-module-imports@7.25.7':
    dependencies:
      '@babel/traverse': 7.25.7
      '@babel/types': 7.25.8
    transitivePeerDependencies:
      - supports-color

  '@babel/helper-module-transforms@7.25.7(@babel/core@7.25.8)':
    dependencies:
      '@babel/core': 7.25.8
      '@babel/helper-module-imports': 7.25.7
      '@babel/helper-simple-access': 7.25.7
      '@babel/helper-validator-identifier': 7.25.7
      '@babel/traverse': 7.25.7
    transitivePeerDependencies:
      - supports-color

  '@babel/helper-simple-access@7.25.7':
    dependencies:
      '@babel/traverse': 7.25.7
      '@babel/types': 7.25.8
    transitivePeerDependencies:
      - supports-color

  '@babel/helper-string-parser@7.25.7': {}

  '@babel/helper-validator-identifier@7.25.7': {}

  '@babel/helper-validator-option@7.25.7': {}

  '@babel/helpers@7.25.7':
    dependencies:
      '@babel/template': 7.25.7
      '@babel/types': 7.25.8

  '@babel/highlight@7.25.7':
    dependencies:
      '@babel/helper-validator-identifier': 7.25.7
      chalk: 2.4.2
      js-tokens: 4.0.0
      picocolors: 1.1.0

  '@babel/parser@7.25.8':
    dependencies:
      '@babel/types': 7.25.8

  '@babel/runtime-corejs3@7.25.7':
    dependencies:
      core-js-pure: 3.38.1
      regenerator-runtime: 0.14.1

  '@babel/runtime@7.25.7':
    dependencies:
      regenerator-runtime: 0.14.1

  '@babel/template@7.25.7':
    dependencies:
      '@babel/code-frame': 7.25.7
      '@babel/parser': 7.25.8
      '@babel/types': 7.25.8

  '@babel/traverse@7.25.7':
    dependencies:
      '@babel/code-frame': 7.25.7
      '@babel/generator': 7.25.7
      '@babel/parser': 7.25.8
      '@babel/template': 7.25.7
      '@babel/types': 7.25.8
      debug: 4.3.7(supports-color@5.5.0)
      globals: 11.12.0
    transitivePeerDependencies:
      - supports-color

  '@babel/types@7.25.8':
    dependencies:
      '@babel/helper-string-parser': 7.25.7
      '@babel/helper-validator-identifier': 7.25.7
      to-fast-properties: 2.0.0

  '@cspotcode/source-map-support@0.8.1':
    dependencies:
      '@jridgewell/trace-mapping': 0.3.9

  '@drizzle-team/brocli@0.10.1': {}

  '@esbuild-kit/core-utils@3.3.2':
    dependencies:
      esbuild: 0.18.20
      source-map-support: 0.5.21

  '@esbuild-kit/esm-loader@2.6.5':
    dependencies:
      '@esbuild-kit/core-utils': 3.3.2
      get-tsconfig: 4.8.1

  '@esbuild/aix-ppc64@0.19.12':
    optional: true

  '@esbuild/aix-ppc64@0.23.1':
    optional: true

  '@esbuild/android-arm64@0.18.20':
    optional: true

  '@esbuild/android-arm64@0.19.12':
    optional: true

  '@esbuild/android-arm64@0.23.1':
    optional: true

  '@esbuild/android-arm@0.18.20':
    optional: true

  '@esbuild/android-arm@0.19.12':
    optional: true

  '@esbuild/android-arm@0.23.1':
    optional: true

  '@esbuild/android-x64@0.18.20':
    optional: true

  '@esbuild/android-x64@0.19.12':
    optional: true

  '@esbuild/android-x64@0.23.1':
    optional: true

  '@esbuild/darwin-arm64@0.18.20':
    optional: true

  '@esbuild/darwin-arm64@0.19.12':
    optional: true

  '@esbuild/darwin-arm64@0.23.1':
    optional: true

  '@esbuild/darwin-x64@0.18.20':
    optional: true

  '@esbuild/darwin-x64@0.19.12':
    optional: true

  '@esbuild/darwin-x64@0.23.1':
    optional: true

  '@esbuild/freebsd-arm64@0.18.20':
    optional: true

  '@esbuild/freebsd-arm64@0.19.12':
    optional: true

  '@esbuild/freebsd-arm64@0.23.1':
    optional: true

  '@esbuild/freebsd-x64@0.18.20':
    optional: true

  '@esbuild/freebsd-x64@0.19.12':
    optional: true

  '@esbuild/freebsd-x64@0.23.1':
    optional: true

  '@esbuild/linux-arm64@0.18.20':
    optional: true

  '@esbuild/linux-arm64@0.19.12':
    optional: true

  '@esbuild/linux-arm64@0.23.1':
    optional: true

  '@esbuild/linux-arm@0.18.20':
    optional: true

  '@esbuild/linux-arm@0.19.12':
    optional: true

  '@esbuild/linux-arm@0.23.1':
    optional: true

  '@esbuild/linux-ia32@0.18.20':
    optional: true

  '@esbuild/linux-ia32@0.19.12':
    optional: true

  '@esbuild/linux-ia32@0.23.1':
    optional: true

  '@esbuild/linux-loong64@0.18.20':
    optional: true

  '@esbuild/linux-loong64@0.19.12':
    optional: true

  '@esbuild/linux-loong64@0.23.1':
    optional: true

  '@esbuild/linux-mips64el@0.18.20':
    optional: true

  '@esbuild/linux-mips64el@0.19.12':
    optional: true

  '@esbuild/linux-mips64el@0.23.1':
    optional: true

  '@esbuild/linux-ppc64@0.18.20':
    optional: true

  '@esbuild/linux-ppc64@0.19.12':
    optional: true

  '@esbuild/linux-ppc64@0.23.1':
    optional: true

  '@esbuild/linux-riscv64@0.18.20':
    optional: true

  '@esbuild/linux-riscv64@0.19.12':
    optional: true

  '@esbuild/linux-riscv64@0.23.1':
    optional: true

  '@esbuild/linux-s390x@0.18.20':
    optional: true

  '@esbuild/linux-s390x@0.19.12':
    optional: true

  '@esbuild/linux-s390x@0.23.1':
    optional: true

  '@esbuild/linux-x64@0.18.20':
    optional: true

  '@esbuild/linux-x64@0.19.12':
    optional: true

  '@esbuild/linux-x64@0.23.1':
    optional: true

  '@esbuild/netbsd-x64@0.18.20':
    optional: true

  '@esbuild/netbsd-x64@0.19.12':
    optional: true

  '@esbuild/netbsd-x64@0.23.1':
    optional: true

  '@esbuild/openbsd-arm64@0.23.1':
    optional: true

  '@esbuild/openbsd-x64@0.18.20':
    optional: true

  '@esbuild/openbsd-x64@0.19.12':
    optional: true

  '@esbuild/openbsd-x64@0.23.1':
    optional: true

  '@esbuild/sunos-x64@0.18.20':
    optional: true

  '@esbuild/sunos-x64@0.19.12':
    optional: true

  '@esbuild/sunos-x64@0.23.1':
    optional: true

  '@esbuild/win32-arm64@0.18.20':
    optional: true

  '@esbuild/win32-arm64@0.19.12':
    optional: true

  '@esbuild/win32-arm64@0.23.1':
    optional: true

  '@esbuild/win32-ia32@0.18.20':
    optional: true

  '@esbuild/win32-ia32@0.19.12':
    optional: true

  '@esbuild/win32-ia32@0.23.1':
    optional: true

  '@esbuild/win32-x64@0.18.20':
    optional: true

  '@esbuild/win32-x64@0.19.12':
    optional: true

  '@esbuild/win32-x64@0.23.1':
    optional: true

  '@eslint-community/eslint-utils@4.4.0(eslint@9.12.0(jiti@1.21.6))':
    dependencies:
      eslint: 9.12.0(jiti@1.21.6)
      eslint-visitor-keys: 3.4.3

  '@eslint-community/regexpp@4.11.1': {}

  '@eslint/compat@1.2.0(eslint@9.12.0(jiti@1.21.6))':
    optionalDependencies:
      eslint: 9.12.0(jiti@1.21.6)

  '@eslint/config-array@0.18.0':
    dependencies:
      '@eslint/object-schema': 2.1.4
      debug: 4.3.7(supports-color@5.5.0)
      minimatch: 3.1.2
    transitivePeerDependencies:
      - supports-color

  '@eslint/core@0.6.0': {}

  '@eslint/eslintrc@3.1.0':
    dependencies:
      ajv: 6.12.6
      debug: 4.3.7(supports-color@5.5.0)
      espree: 10.2.0
      globals: 14.0.0
      ignore: 5.3.2
      import-fresh: 3.3.0
      js-yaml: 4.1.0
      minimatch: 3.1.2
      strip-json-comments: 3.1.1
    transitivePeerDependencies:
      - supports-color

  '@eslint/js@9.12.0': {}

  '@eslint/object-schema@2.1.4': {}

  '@eslint/plugin-kit@0.2.0':
    dependencies:
      levn: 0.4.1

  '@floating-ui/core@1.6.8':
    dependencies:
      '@floating-ui/utils': 0.2.8

  '@floating-ui/dom@1.6.11':
    dependencies:
      '@floating-ui/core': 1.6.8
      '@floating-ui/utils': 0.2.8

  '@floating-ui/react-dom@2.1.2(react-dom@18.3.1(react@18.3.1))(react@18.3.1)':
    dependencies:
      '@floating-ui/dom': 1.6.11
      react: 18.3.1
      react-dom: 18.3.1(react@18.3.1)

  '@floating-ui/react@0.26.25(react-dom@18.3.1(react@18.3.1))(react@18.3.1)':
    dependencies:
      '@floating-ui/react-dom': 2.1.2(react-dom@18.3.1(react@18.3.1))(react@18.3.1)
      '@floating-ui/utils': 0.2.8
      react: 18.3.1
      react-dom: 18.3.1(react@18.3.1)
      tabbable: 6.2.0

  '@floating-ui/utils@0.2.8': {}

  '@headlessui/react@2.1.10(react-dom@18.3.1(react@18.3.1))(react@18.3.1)':
    dependencies:
      '@floating-ui/react': 0.26.25(react-dom@18.3.1(react@18.3.1))(react@18.3.1)
      '@react-aria/focus': 3.18.3(react@18.3.1)
      '@react-aria/interactions': 3.22.3(react@18.3.1)
      '@tanstack/react-virtual': 3.10.8(react-dom@18.3.1(react@18.3.1))(react@18.3.1)
      react: 18.3.1
      react-dom: 18.3.1(react@18.3.1)

  '@heroicons/react@2.1.5(react@18.3.1)':
    dependencies:
      react: 18.3.1

  '@humanfs/core@0.19.0': {}

  '@humanfs/node@0.16.5':
    dependencies:
      '@humanfs/core': 0.19.0
      '@humanwhocodes/retry': 0.3.1

  '@humanwhocodes/module-importer@1.0.1': {}

  '@humanwhocodes/retry@0.3.1': {}

  '@ianvs/prettier-plugin-sort-imports@4.3.1(prettier@3.3.3)':
    dependencies:
      '@babel/core': 7.25.8
      '@babel/generator': 7.25.7
      '@babel/parser': 7.25.8
      '@babel/traverse': 7.25.7
      '@babel/types': 7.25.8
      prettier: 3.3.3
      semver: 7.6.3
    transitivePeerDependencies:
      - supports-color

  '@isaacs/cliui@8.0.2':
    dependencies:
      string-width: 5.1.2
      string-width-cjs: string-width@4.2.3
      strip-ansi: 7.1.0
      strip-ansi-cjs: strip-ansi@6.0.1
      wrap-ansi: 8.1.0
      wrap-ansi-cjs: wrap-ansi@7.0.0

  '@jridgewell/gen-mapping@0.3.5':
    dependencies:
      '@jridgewell/set-array': 1.2.1
      '@jridgewell/sourcemap-codec': 1.5.0
      '@jridgewell/trace-mapping': 0.3.25

  '@jridgewell/resolve-uri@3.1.2': {}

  '@jridgewell/set-array@1.2.1': {}

  '@jridgewell/source-map@0.3.6':
    dependencies:
      '@jridgewell/gen-mapping': 0.3.5
      '@jridgewell/trace-mapping': 0.3.25

  '@jridgewell/sourcemap-codec@1.5.0': {}

  '@jridgewell/trace-mapping@0.3.25':
    dependencies:
      '@jridgewell/resolve-uri': 3.1.2
      '@jridgewell/sourcemap-codec': 1.5.0

  '@jridgewell/trace-mapping@0.3.9':
    dependencies:
      '@jridgewell/resolve-uri': 3.1.2
      '@jridgewell/sourcemap-codec': 1.5.0

  '@mdx-js/loader@3.0.1(webpack@5.95.0)':
    dependencies:
      '@mdx-js/mdx': 3.0.1
      source-map: 0.7.4
      webpack: 5.95.0
    transitivePeerDependencies:
      - supports-color

  '@mdx-js/mdx@3.0.1':
    dependencies:
      '@types/estree': 1.0.6
      '@types/estree-jsx': 1.0.5
      '@types/hast': 3.0.4
      '@types/mdx': 2.0.13
      collapse-white-space: 2.1.0
      devlop: 1.1.0
      estree-util-build-jsx: 3.0.1
      estree-util-is-identifier-name: 3.0.0
      estree-util-to-js: 2.0.0
      estree-walker: 3.0.3
      hast-util-to-estree: 3.1.0
      hast-util-to-jsx-runtime: 2.3.2
      markdown-extensions: 2.0.0
      periscopic: 3.1.0
      remark-mdx: 3.0.1
      remark-parse: 11.0.0
      remark-rehype: 11.1.1
      source-map: 0.7.4
      unified: 11.0.5
      unist-util-position-from-estree: 2.0.0
      unist-util-stringify-position: 4.0.0
      unist-util-visit: 5.0.0
      vfile: 6.0.3
    transitivePeerDependencies:
      - supports-color

  '@mdx-js/react@3.0.1(@types/react@18.3.11)(react@18.3.1)':
    dependencies:
      '@types/mdx': 2.0.13
      '@types/react': 18.3.11
      react: 18.3.1

  '@next/env@14.2.15': {}

  '@next/eslint-plugin-next@14.2.15':
    dependencies:
      glob: 10.3.10

  '@next/mdx@14.2.15(@mdx-js/loader@3.0.1(webpack@5.95.0))(@mdx-js/react@3.0.1(@types/react@18.3.11)(react@18.3.1))':
    dependencies:
      source-map: 0.7.4
    optionalDependencies:
      '@mdx-js/loader': 3.0.1(webpack@5.95.0)
      '@mdx-js/react': 3.0.1(@types/react@18.3.11)(react@18.3.1)

  '@next/swc-darwin-arm64@14.2.15':
    optional: true

  '@next/swc-darwin-x64@14.2.15':
    optional: true

  '@next/swc-linux-arm64-gnu@14.2.15':
    optional: true

  '@next/swc-linux-arm64-musl@14.2.15':
    optional: true

  '@next/swc-linux-x64-gnu@14.2.15':
    optional: true

  '@next/swc-linux-x64-musl@14.2.15':
    optional: true

  '@next/swc-win32-arm64-msvc@14.2.15':
    optional: true

  '@next/swc-win32-ia32-msvc@14.2.15':
    optional: true

  '@next/swc-win32-x64-msvc@14.2.15':
    optional: true

  '@noble/curves@1.6.0':
    dependencies:
      '@noble/hashes': 1.5.0

  '@noble/hashes@1.5.0': {}

  '@nodelib/fs.scandir@2.1.5':
    dependencies:
      '@nodelib/fs.stat': 2.0.5
      run-parallel: 1.2.0

  '@nodelib/fs.stat@2.0.5': {}

  '@nodelib/fs.walk@1.2.8':
    dependencies:
      '@nodelib/fs.scandir': 2.1.5
      fastq: 1.17.1

  '@pkgjs/parseargs@0.11.0':
    optional: true

  '@polkadot-api/json-rpc-provider-proxy@0.1.0':
    optional: true

  '@polkadot-api/json-rpc-provider@0.0.1':
    optional: true

  '@polkadot-api/metadata-builders@0.3.2':
    dependencies:
      '@polkadot-api/substrate-bindings': 0.6.0
      '@polkadot-api/utils': 0.1.0
    optional: true

  '@polkadot-api/observable-client@0.3.2(@polkadot-api/substrate-client@0.1.4)(rxjs@7.8.1)':
    dependencies:
      '@polkadot-api/metadata-builders': 0.3.2
      '@polkadot-api/substrate-bindings': 0.6.0
      '@polkadot-api/substrate-client': 0.1.4
      '@polkadot-api/utils': 0.1.0
      rxjs: 7.8.1
    optional: true

  '@polkadot-api/substrate-bindings@0.6.0':
    dependencies:
      '@noble/hashes': 1.5.0
      '@polkadot-api/utils': 0.1.0
      '@scure/base': 1.1.9
      scale-ts: 1.6.0
    optional: true

  '@polkadot-api/substrate-client@0.1.4':
    dependencies:
      '@polkadot-api/json-rpc-provider': 0.0.1
      '@polkadot-api/utils': 0.1.0
    optional: true

  '@polkadot-api/utils@0.1.0':
    optional: true

  '@polkadot/api-augment@13.2.1':
    dependencies:
      '@polkadot/api-base': 13.2.1
      '@polkadot/rpc-augment': 13.2.1
      '@polkadot/types': 13.2.1
      '@polkadot/types-augment': 13.2.1
      '@polkadot/types-codec': 13.2.1
      '@polkadot/util': 13.1.1
      tslib: 2.7.0
    transitivePeerDependencies:
      - bufferutil
      - supports-color
      - utf-8-validate

  '@polkadot/api-base@13.2.1':
    dependencies:
      '@polkadot/rpc-core': 13.2.1
      '@polkadot/types': 13.2.1
      '@polkadot/util': 13.1.1
      rxjs: 7.8.1
      tslib: 2.7.0
    transitivePeerDependencies:
      - bufferutil
      - supports-color
      - utf-8-validate

  '@polkadot/api-derive@13.2.1':
    dependencies:
      '@polkadot/api': 13.2.1
      '@polkadot/api-augment': 13.2.1
      '@polkadot/api-base': 13.2.1
      '@polkadot/rpc-core': 13.2.1
      '@polkadot/types': 13.2.1
      '@polkadot/types-codec': 13.2.1
      '@polkadot/util': 13.1.1
      '@polkadot/util-crypto': 13.1.1(@polkadot/util@13.1.1)
      rxjs: 7.8.1
      tslib: 2.7.0
    transitivePeerDependencies:
      - bufferutil
      - supports-color
      - utf-8-validate

  '@polkadot/api@13.2.1':
    dependencies:
      '@polkadot/api-augment': 13.2.1
      '@polkadot/api-base': 13.2.1
      '@polkadot/api-derive': 13.2.1
      '@polkadot/keyring': 13.1.1(@polkadot/util-crypto@13.1.1(@polkadot/util@13.1.1))(@polkadot/util@13.1.1)
      '@polkadot/rpc-augment': 13.2.1
      '@polkadot/rpc-core': 13.2.1
      '@polkadot/rpc-provider': 13.2.1
      '@polkadot/types': 13.2.1
      '@polkadot/types-augment': 13.2.1
      '@polkadot/types-codec': 13.2.1
      '@polkadot/types-create': 13.2.1
      '@polkadot/types-known': 13.2.1
      '@polkadot/util': 13.1.1
      '@polkadot/util-crypto': 13.1.1(@polkadot/util@13.1.1)
      eventemitter3: 5.0.1
      rxjs: 7.8.1
      tslib: 2.7.0
    transitivePeerDependencies:
      - bufferutil
      - supports-color
      - utf-8-validate

  '@polkadot/extension-dapp@0.52.3(@polkadot/api@13.2.1)(@polkadot/util-crypto@13.1.1(@polkadot/util@13.1.1))(@polkadot/util@13.1.1)':
    dependencies:
      '@polkadot/api': 13.2.1
      '@polkadot/extension-inject': 0.52.3(@polkadot/api@13.2.1)(@polkadot/util@13.1.1)
      '@polkadot/util': 13.1.1
      '@polkadot/util-crypto': 13.1.1(@polkadot/util@13.1.1)
      tslib: 2.7.0
    transitivePeerDependencies:
      - bufferutil
      - supports-color
      - utf-8-validate

  '@polkadot/extension-inject@0.52.3(@polkadot/api@13.2.1)(@polkadot/util@13.1.1)':
    dependencies:
      '@polkadot/api': 13.2.1
      '@polkadot/rpc-provider': 12.4.2
      '@polkadot/types': 12.4.2
      '@polkadot/util': 13.1.1
      '@polkadot/util-crypto': 13.1.1(@polkadot/util@13.1.1)
      '@polkadot/x-global': 13.1.1
      tslib: 2.7.0
    transitivePeerDependencies:
      - bufferutil
      - supports-color
      - utf-8-validate

  '@polkadot/keyring@13.1.1(@polkadot/util-crypto@13.1.1(@polkadot/util@13.1.1))(@polkadot/util@13.1.1)':
    dependencies:
      '@polkadot/util': 13.1.1
      '@polkadot/util-crypto': 13.1.1(@polkadot/util@13.1.1)
      tslib: 2.7.0

  '@polkadot/networks@13.1.1':
    dependencies:
      '@polkadot/util': 13.1.1
      '@substrate/ss58-registry': 1.51.0
      tslib: 2.7.0

  '@polkadot/rpc-augment@13.2.1':
    dependencies:
      '@polkadot/rpc-core': 13.2.1
      '@polkadot/types': 13.2.1
      '@polkadot/types-codec': 13.2.1
      '@polkadot/util': 13.1.1
      tslib: 2.7.0
    transitivePeerDependencies:
      - bufferutil
      - supports-color
      - utf-8-validate

  '@polkadot/rpc-core@13.2.1':
    dependencies:
      '@polkadot/rpc-augment': 13.2.1
      '@polkadot/rpc-provider': 13.2.1
      '@polkadot/types': 13.2.1
      '@polkadot/util': 13.1.1
      rxjs: 7.8.1
      tslib: 2.7.0
    transitivePeerDependencies:
      - bufferutil
      - supports-color
      - utf-8-validate

  '@polkadot/rpc-provider@12.4.2':
    dependencies:
      '@polkadot/keyring': 13.1.1(@polkadot/util-crypto@13.1.1(@polkadot/util@13.1.1))(@polkadot/util@13.1.1)
      '@polkadot/types': 12.4.2
      '@polkadot/types-support': 12.4.2
      '@polkadot/util': 13.1.1
      '@polkadot/util-crypto': 13.1.1(@polkadot/util@13.1.1)
      '@polkadot/x-fetch': 13.1.1
      '@polkadot/x-global': 13.1.1
      '@polkadot/x-ws': 13.1.1
      eventemitter3: 5.0.1
      mock-socket: 9.3.1
      nock: 13.5.5
      tslib: 2.7.0
    optionalDependencies:
      '@substrate/connect': 0.8.11
    transitivePeerDependencies:
      - bufferutil
      - supports-color
      - utf-8-validate

  '@polkadot/rpc-provider@13.2.1':
    dependencies:
      '@polkadot/keyring': 13.1.1(@polkadot/util-crypto@13.1.1(@polkadot/util@13.1.1))(@polkadot/util@13.1.1)
      '@polkadot/types': 13.2.1
      '@polkadot/types-support': 13.2.1
      '@polkadot/util': 13.1.1
      '@polkadot/util-crypto': 13.1.1(@polkadot/util@13.1.1)
      '@polkadot/x-fetch': 13.1.1
      '@polkadot/x-global': 13.1.1
      '@polkadot/x-ws': 13.1.1
      eventemitter3: 5.0.1
      mock-socket: 9.3.1
      nock: 13.5.5
      tslib: 2.7.0
    optionalDependencies:
      '@substrate/connect': 0.8.11
    transitivePeerDependencies:
      - bufferutil
      - supports-color
      - utf-8-validate

  '@polkadot/types-augment@12.4.2':
    dependencies:
      '@polkadot/types': 12.4.2
      '@polkadot/types-codec': 12.4.2
      '@polkadot/util': 13.1.1
      tslib: 2.7.0

  '@polkadot/types-augment@13.2.1':
    dependencies:
      '@polkadot/types': 13.2.1
      '@polkadot/types-codec': 13.2.1
      '@polkadot/util': 13.1.1
      tslib: 2.7.0

  '@polkadot/types-codec@12.4.2':
    dependencies:
      '@polkadot/util': 13.1.1
      '@polkadot/x-bigint': 13.1.1
      tslib: 2.7.0

  '@polkadot/types-codec@13.2.1':
    dependencies:
      '@polkadot/util': 13.1.1
      '@polkadot/x-bigint': 13.1.1
      tslib: 2.7.0

  '@polkadot/types-create@12.4.2':
    dependencies:
      '@polkadot/types-codec': 12.4.2
      '@polkadot/util': 13.1.1
      tslib: 2.7.0

  '@polkadot/types-create@13.2.1':
    dependencies:
      '@polkadot/types-codec': 13.2.1
      '@polkadot/util': 13.1.1
      tslib: 2.7.0

  '@polkadot/types-known@13.2.1':
    dependencies:
      '@polkadot/networks': 13.1.1
      '@polkadot/types': 13.2.1
      '@polkadot/types-codec': 13.2.1
      '@polkadot/types-create': 13.2.1
      '@polkadot/util': 13.1.1
      tslib: 2.7.0

  '@polkadot/types-support@12.4.2':
    dependencies:
      '@polkadot/util': 13.1.1
      tslib: 2.7.0

  '@polkadot/types-support@13.2.1':
    dependencies:
      '@polkadot/util': 13.1.1
      tslib: 2.7.0

  '@polkadot/types@12.4.2':
    dependencies:
      '@polkadot/keyring': 13.1.1(@polkadot/util-crypto@13.1.1(@polkadot/util@13.1.1))(@polkadot/util@13.1.1)
      '@polkadot/types-augment': 12.4.2
      '@polkadot/types-codec': 12.4.2
      '@polkadot/types-create': 12.4.2
      '@polkadot/util': 13.1.1
      '@polkadot/util-crypto': 13.1.1(@polkadot/util@13.1.1)
      rxjs: 7.8.1
      tslib: 2.7.0

  '@polkadot/types@13.2.1':
    dependencies:
      '@polkadot/keyring': 13.1.1(@polkadot/util-crypto@13.1.1(@polkadot/util@13.1.1))(@polkadot/util@13.1.1)
      '@polkadot/types-augment': 13.2.1
      '@polkadot/types-codec': 13.2.1
      '@polkadot/types-create': 13.2.1
      '@polkadot/util': 13.1.1
      '@polkadot/util-crypto': 13.1.1(@polkadot/util@13.1.1)
      rxjs: 7.8.1
      tslib: 2.7.0

<<<<<<< HEAD
  '@polkadot/util-crypto@13.0.2(@polkadot/util@13.0.2)':
    dependencies:
      '@noble/curves': 1.5.0
      '@noble/hashes': 1.4.0
      '@polkadot/networks': 13.0.2
      '@polkadot/util': 13.0.2
      '@polkadot/wasm-crypto': 7.3.2(@polkadot/util@13.0.2)(@polkadot/x-randomvalues@13.0.2(@polkadot/util@13.0.2)(@polkadot/wasm-util@7.3.2(@polkadot/util@13.0.2)))
      '@polkadot/wasm-util': 7.3.2(@polkadot/util@13.0.2)
      '@polkadot/x-bigint': 13.0.2
      '@polkadot/x-randomvalues': 13.0.2(@polkadot/util@13.0.2)(@polkadot/wasm-util@7.3.2(@polkadot/util@13.0.2))
      '@scure/base': 1.1.7
      tslib: 2.7.0

  '@polkadot/util@13.0.2':
    dependencies:
      '@polkadot/x-bigint': 13.0.2
      '@polkadot/x-global': 13.0.2
      '@polkadot/x-textdecoder': 13.0.2
      '@polkadot/x-textencoder': 13.0.2
      '@types/bn.js': 5.1.5
      bn.js: 5.2.1
      tslib: 2.7.0

  '@polkadot/wasm-bridge@7.3.2(@polkadot/util@13.0.2)(@polkadot/x-randomvalues@13.0.2(@polkadot/util@13.0.2)(@polkadot/wasm-util@7.3.2(@polkadot/util@13.0.2)))':
    dependencies:
      '@polkadot/util': 13.0.2
      '@polkadot/wasm-util': 7.3.2(@polkadot/util@13.0.2)
      '@polkadot/x-randomvalues': 13.0.2(@polkadot/util@13.0.2)(@polkadot/wasm-util@7.3.2(@polkadot/util@13.0.2))
      tslib: 2.7.0

  '@polkadot/wasm-crypto-asmjs@7.3.2(@polkadot/util@13.0.2)':
=======
  '@polkadot/util-crypto@13.1.1(@polkadot/util@13.1.1)':
    dependencies:
      '@noble/curves': 1.6.0
      '@noble/hashes': 1.5.0
      '@polkadot/networks': 13.1.1
      '@polkadot/util': 13.1.1
      '@polkadot/wasm-crypto': 7.3.2(@polkadot/util@13.1.1)(@polkadot/x-randomvalues@13.1.1(@polkadot/util@13.1.1)(@polkadot/wasm-util@7.3.2(@polkadot/util@13.1.1)))
      '@polkadot/wasm-util': 7.3.2(@polkadot/util@13.1.1)
      '@polkadot/x-bigint': 13.1.1
      '@polkadot/x-randomvalues': 13.1.1(@polkadot/util@13.1.1)(@polkadot/wasm-util@7.3.2(@polkadot/util@13.1.1))
      '@scure/base': 1.1.9
      tslib: 2.7.0

  '@polkadot/util@13.1.1':
    dependencies:
      '@polkadot/x-bigint': 13.1.1
      '@polkadot/x-global': 13.1.1
      '@polkadot/x-textdecoder': 13.1.1
      '@polkadot/x-textencoder': 13.1.1
      '@types/bn.js': 5.1.6
      bn.js: 5.2.1
      tslib: 2.7.0

  '@polkadot/wasm-bridge@7.3.2(@polkadot/util@13.1.1)(@polkadot/x-randomvalues@13.1.1(@polkadot/util@13.1.1)(@polkadot/wasm-util@7.3.2(@polkadot/util@13.1.1)))':
>>>>>>> bd2e1814
    dependencies:
      '@polkadot/util': 13.1.1
      '@polkadot/wasm-util': 7.3.2(@polkadot/util@13.1.1)
      '@polkadot/x-randomvalues': 13.1.1(@polkadot/util@13.1.1)(@polkadot/wasm-util@7.3.2(@polkadot/util@13.1.1))
      tslib: 2.7.0

<<<<<<< HEAD
  '@polkadot/wasm-crypto-init@7.3.2(@polkadot/util@13.0.2)(@polkadot/x-randomvalues@13.0.2(@polkadot/util@13.0.2)(@polkadot/wasm-util@7.3.2(@polkadot/util@13.0.2)))':
=======
  '@polkadot/wasm-crypto-asmjs@7.3.2(@polkadot/util@13.1.1)':
    dependencies:
      '@polkadot/util': 13.1.1
      tslib: 2.7.0

  '@polkadot/wasm-crypto-init@7.3.2(@polkadot/util@13.1.1)(@polkadot/x-randomvalues@13.1.1(@polkadot/util@13.1.1)(@polkadot/wasm-util@7.3.2(@polkadot/util@13.1.1)))':
>>>>>>> bd2e1814
    dependencies:
      '@polkadot/util': 13.1.1
      '@polkadot/wasm-bridge': 7.3.2(@polkadot/util@13.1.1)(@polkadot/x-randomvalues@13.1.1(@polkadot/util@13.1.1)(@polkadot/wasm-util@7.3.2(@polkadot/util@13.1.1)))
      '@polkadot/wasm-crypto-asmjs': 7.3.2(@polkadot/util@13.1.1)
      '@polkadot/wasm-crypto-wasm': 7.3.2(@polkadot/util@13.1.1)
      '@polkadot/wasm-util': 7.3.2(@polkadot/util@13.1.1)
      '@polkadot/x-randomvalues': 13.1.1(@polkadot/util@13.1.1)(@polkadot/wasm-util@7.3.2(@polkadot/util@13.1.1))
      tslib: 2.7.0

<<<<<<< HEAD
  '@polkadot/wasm-crypto-wasm@7.3.2(@polkadot/util@13.0.2)':
=======
  '@polkadot/wasm-crypto-wasm@7.3.2(@polkadot/util@13.1.1)':
    dependencies:
      '@polkadot/util': 13.1.1
      '@polkadot/wasm-util': 7.3.2(@polkadot/util@13.1.1)
      tslib: 2.7.0

  '@polkadot/wasm-crypto@7.3.2(@polkadot/util@13.1.1)(@polkadot/x-randomvalues@13.1.1(@polkadot/util@13.1.1)(@polkadot/wasm-util@7.3.2(@polkadot/util@13.1.1)))':
>>>>>>> bd2e1814
    dependencies:
      '@polkadot/util': 13.1.1
      '@polkadot/wasm-bridge': 7.3.2(@polkadot/util@13.1.1)(@polkadot/x-randomvalues@13.1.1(@polkadot/util@13.1.1)(@polkadot/wasm-util@7.3.2(@polkadot/util@13.1.1)))
      '@polkadot/wasm-crypto-asmjs': 7.3.2(@polkadot/util@13.1.1)
      '@polkadot/wasm-crypto-init': 7.3.2(@polkadot/util@13.1.1)(@polkadot/x-randomvalues@13.1.1(@polkadot/util@13.1.1)(@polkadot/wasm-util@7.3.2(@polkadot/util@13.1.1)))
      '@polkadot/wasm-crypto-wasm': 7.3.2(@polkadot/util@13.1.1)
      '@polkadot/wasm-util': 7.3.2(@polkadot/util@13.1.1)
      '@polkadot/x-randomvalues': 13.1.1(@polkadot/util@13.1.1)(@polkadot/wasm-util@7.3.2(@polkadot/util@13.1.1))
      tslib: 2.7.0

<<<<<<< HEAD
  '@polkadot/wasm-crypto@7.3.2(@polkadot/util@13.0.2)(@polkadot/x-randomvalues@13.0.2(@polkadot/util@13.0.2)(@polkadot/wasm-util@7.3.2(@polkadot/util@13.0.2)))':
=======
  '@polkadot/wasm-util@7.3.2(@polkadot/util@13.1.1)':
    dependencies:
      '@polkadot/util': 13.1.1
      tslib: 2.7.0

  '@polkadot/x-bigint@13.1.1':
>>>>>>> bd2e1814
    dependencies:
      '@polkadot/x-global': 13.1.1
      tslib: 2.7.0

<<<<<<< HEAD
  '@polkadot/wasm-util@7.3.2(@polkadot/util@13.0.2)':
    dependencies:
      '@polkadot/util': 13.0.2
      tslib: 2.7.0

  '@polkadot/x-bigint@13.0.2':
    dependencies:
      '@polkadot/x-global': 13.0.2
      tslib: 2.7.0

  '@polkadot/x-fetch@13.0.2':
    dependencies:
      '@polkadot/x-global': 13.0.2
      node-fetch: 3.3.2
      tslib: 2.7.0

  '@polkadot/x-global@13.0.2':
    dependencies:
      tslib: 2.7.0

  '@polkadot/x-randomvalues@13.0.2(@polkadot/util@13.0.2)(@polkadot/wasm-util@7.3.2(@polkadot/util@13.0.2))':
=======
  '@polkadot/x-fetch@13.1.1':
    dependencies:
      '@polkadot/x-global': 13.1.1
      node-fetch: 3.3.2
      tslib: 2.7.0

  '@polkadot/x-global@13.1.1':
>>>>>>> bd2e1814
    dependencies:
      tslib: 2.7.0

<<<<<<< HEAD
  '@polkadot/x-textdecoder@13.0.2':
=======
  '@polkadot/x-randomvalues@13.1.1(@polkadot/util@13.1.1)(@polkadot/wasm-util@7.3.2(@polkadot/util@13.1.1))':
    dependencies:
      '@polkadot/util': 13.1.1
      '@polkadot/wasm-util': 7.3.2(@polkadot/util@13.1.1)
      '@polkadot/x-global': 13.1.1
      tslib: 2.7.0

  '@polkadot/x-textdecoder@13.1.1':
>>>>>>> bd2e1814
    dependencies:
      '@polkadot/x-global': 13.1.1
      tslib: 2.7.0

<<<<<<< HEAD
  '@polkadot/x-textencoder@13.0.2':
=======
  '@polkadot/x-textencoder@13.1.1':
    dependencies:
      '@polkadot/x-global': 13.1.1
      tslib: 2.7.0

  '@polkadot/x-ws@13.1.1':
>>>>>>> bd2e1814
    dependencies:
      '@polkadot/x-global': 13.1.1
      tslib: 2.7.0
      ws: 8.18.0
    transitivePeerDependencies:
      - bufferutil
      - utf-8-validate

  '@radix-ui/number@1.1.0': {}

  '@radix-ui/primitive@1.0.1':
    dependencies:
      '@babel/runtime': 7.25.7

  '@radix-ui/primitive@1.1.0': {}

  '@radix-ui/react-arrow@1.1.0(@types/react-dom@18.3.1)(@types/react@18.3.11)(react-dom@18.3.1(react@18.3.1))(react@18.3.1)':
    dependencies:
      '@radix-ui/react-primitive': 2.0.0(@types/react-dom@18.3.1)(@types/react@18.3.11)(react-dom@18.3.1(react@18.3.1))(react@18.3.1)
      react: 18.3.1
      react-dom: 18.3.1(react@18.3.1)
    optionalDependencies:
      '@types/react': 18.3.11
      '@types/react-dom': 18.3.1

  '@radix-ui/react-checkbox@1.1.2(@types/react-dom@18.3.1)(@types/react@18.3.11)(react-dom@18.3.1(react@18.3.1))(react@18.3.1)':
    dependencies:
      '@radix-ui/primitive': 1.1.0
      '@radix-ui/react-compose-refs': 1.1.0(@types/react@18.3.11)(react@18.3.1)
      '@radix-ui/react-context': 1.1.1(@types/react@18.3.11)(react@18.3.1)
      '@radix-ui/react-presence': 1.1.1(@types/react-dom@18.3.1)(@types/react@18.3.11)(react-dom@18.3.1(react@18.3.1))(react@18.3.1)
      '@radix-ui/react-primitive': 2.0.0(@types/react-dom@18.3.1)(@types/react@18.3.11)(react-dom@18.3.1(react@18.3.1))(react@18.3.1)
      '@radix-ui/react-use-controllable-state': 1.1.0(@types/react@18.3.11)(react@18.3.1)
      '@radix-ui/react-use-previous': 1.1.0(@types/react@18.3.11)(react@18.3.1)
      '@radix-ui/react-use-size': 1.1.0(@types/react@18.3.11)(react@18.3.1)
      react: 18.3.1
      react-dom: 18.3.1(react@18.3.1)
    optionalDependencies:
      '@types/react': 18.3.11
      '@types/react-dom': 18.3.1

  '@radix-ui/react-collection@1.1.0(@types/react-dom@18.3.1)(@types/react@18.3.11)(react-dom@18.3.1(react@18.3.1))(react@18.3.1)':
    dependencies:
      '@radix-ui/react-compose-refs': 1.1.0(@types/react@18.3.11)(react@18.3.1)
      '@radix-ui/react-context': 1.1.0(@types/react@18.3.11)(react@18.3.1)
      '@radix-ui/react-primitive': 2.0.0(@types/react-dom@18.3.1)(@types/react@18.3.11)(react-dom@18.3.1(react@18.3.1))(react@18.3.1)
      '@radix-ui/react-slot': 1.1.0(@types/react@18.3.11)(react@18.3.1)
      react: 18.3.1
      react-dom: 18.3.1(react@18.3.1)
    optionalDependencies:
      '@types/react': 18.3.11
      '@types/react-dom': 18.3.1

  '@radix-ui/react-compose-refs@1.0.1(@types/react@18.3.11)(react@18.3.1)':
    dependencies:
      '@babel/runtime': 7.25.7
      react: 18.3.1
    optionalDependencies:
      '@types/react': 18.3.11

  '@radix-ui/react-compose-refs@1.1.0(@types/react@18.3.11)(react@18.3.1)':
    dependencies:
      react: 18.3.1
    optionalDependencies:
      '@types/react': 18.3.11

  '@radix-ui/react-context@1.0.1(@types/react@18.3.11)(react@18.3.1)':
    dependencies:
      '@babel/runtime': 7.25.7
      react: 18.3.1
    optionalDependencies:
      '@types/react': 18.3.11

  '@radix-ui/react-context@1.1.0(@types/react@18.3.11)(react@18.3.1)':
    dependencies:
      react: 18.3.1
    optionalDependencies:
      '@types/react': 18.3.11

  '@radix-ui/react-context@1.1.1(@types/react@18.3.11)(react@18.3.1)':
    dependencies:
      react: 18.3.1
    optionalDependencies:
      '@types/react': 18.3.11

  '@radix-ui/react-dialog@1.0.5(@types/react-dom@18.3.1)(@types/react@18.3.11)(react-dom@18.3.1(react@18.3.1))(react@18.3.1)':
    dependencies:
      '@babel/runtime': 7.25.7
      '@radix-ui/primitive': 1.0.1
      '@radix-ui/react-compose-refs': 1.0.1(@types/react@18.3.11)(react@18.3.1)
      '@radix-ui/react-context': 1.0.1(@types/react@18.3.11)(react@18.3.1)
      '@radix-ui/react-dismissable-layer': 1.0.5(@types/react-dom@18.3.1)(@types/react@18.3.11)(react-dom@18.3.1(react@18.3.1))(react@18.3.1)
      '@radix-ui/react-focus-guards': 1.0.1(@types/react@18.3.11)(react@18.3.1)
      '@radix-ui/react-focus-scope': 1.0.4(@types/react-dom@18.3.1)(@types/react@18.3.11)(react-dom@18.3.1(react@18.3.1))(react@18.3.1)
      '@radix-ui/react-id': 1.0.1(@types/react@18.3.11)(react@18.3.1)
      '@radix-ui/react-portal': 1.0.4(@types/react-dom@18.3.1)(@types/react@18.3.11)(react-dom@18.3.1(react@18.3.1))(react@18.3.1)
      '@radix-ui/react-presence': 1.0.1(@types/react-dom@18.3.1)(@types/react@18.3.11)(react-dom@18.3.1(react@18.3.1))(react@18.3.1)
      '@radix-ui/react-primitive': 1.0.3(@types/react-dom@18.3.1)(@types/react@18.3.11)(react-dom@18.3.1(react@18.3.1))(react@18.3.1)
      '@radix-ui/react-slot': 1.0.2(@types/react@18.3.11)(react@18.3.1)
      '@radix-ui/react-use-controllable-state': 1.0.1(@types/react@18.3.11)(react@18.3.1)
      aria-hidden: 1.2.4
      react: 18.3.1
      react-dom: 18.3.1(react@18.3.1)
      react-remove-scroll: 2.5.5(@types/react@18.3.11)(react@18.3.1)
    optionalDependencies:
      '@types/react': 18.3.11
      '@types/react-dom': 18.3.1

  '@radix-ui/react-dialog@1.1.2(@types/react-dom@18.3.1)(@types/react@18.3.11)(react-dom@18.3.1(react@18.3.1))(react@18.3.1)':
    dependencies:
      '@radix-ui/primitive': 1.1.0
      '@radix-ui/react-compose-refs': 1.1.0(@types/react@18.3.11)(react@18.3.1)
      '@radix-ui/react-context': 1.1.1(@types/react@18.3.11)(react@18.3.1)
      '@radix-ui/react-dismissable-layer': 1.1.1(@types/react-dom@18.3.1)(@types/react@18.3.11)(react-dom@18.3.1(react@18.3.1))(react@18.3.1)
      '@radix-ui/react-focus-guards': 1.1.1(@types/react@18.3.11)(react@18.3.1)
      '@radix-ui/react-focus-scope': 1.1.0(@types/react-dom@18.3.1)(@types/react@18.3.11)(react-dom@18.3.1(react@18.3.1))(react@18.3.1)
      '@radix-ui/react-id': 1.1.0(@types/react@18.3.11)(react@18.3.1)
      '@radix-ui/react-portal': 1.1.2(@types/react-dom@18.3.1)(@types/react@18.3.11)(react-dom@18.3.1(react@18.3.1))(react@18.3.1)
      '@radix-ui/react-presence': 1.1.1(@types/react-dom@18.3.1)(@types/react@18.3.11)(react-dom@18.3.1(react@18.3.1))(react@18.3.1)
      '@radix-ui/react-primitive': 2.0.0(@types/react-dom@18.3.1)(@types/react@18.3.11)(react-dom@18.3.1(react@18.3.1))(react@18.3.1)
      '@radix-ui/react-slot': 1.1.0(@types/react@18.3.11)(react@18.3.1)
      '@radix-ui/react-use-controllable-state': 1.1.0(@types/react@18.3.11)(react@18.3.1)
      aria-hidden: 1.2.4
      react: 18.3.1
      react-dom: 18.3.1(react@18.3.1)
      react-remove-scroll: 2.6.0(@types/react@18.3.11)(react@18.3.1)
    optionalDependencies:
      '@types/react': 18.3.11
      '@types/react-dom': 18.3.1

  '@radix-ui/react-direction@1.1.0(@types/react@18.3.11)(react@18.3.1)':
    dependencies:
      react: 18.3.1
    optionalDependencies:
      '@types/react': 18.3.11

  '@radix-ui/react-dismissable-layer@1.0.5(@types/react-dom@18.3.1)(@types/react@18.3.11)(react-dom@18.3.1(react@18.3.1))(react@18.3.1)':
    dependencies:
      '@babel/runtime': 7.25.7
      '@radix-ui/primitive': 1.0.1
      '@radix-ui/react-compose-refs': 1.0.1(@types/react@18.3.11)(react@18.3.1)
      '@radix-ui/react-primitive': 1.0.3(@types/react-dom@18.3.1)(@types/react@18.3.11)(react-dom@18.3.1(react@18.3.1))(react@18.3.1)
      '@radix-ui/react-use-callback-ref': 1.0.1(@types/react@18.3.11)(react@18.3.1)
      '@radix-ui/react-use-escape-keydown': 1.0.3(@types/react@18.3.11)(react@18.3.1)
      react: 18.3.1
      react-dom: 18.3.1(react@18.3.1)
    optionalDependencies:
      '@types/react': 18.3.11
      '@types/react-dom': 18.3.1

  '@radix-ui/react-dismissable-layer@1.1.1(@types/react-dom@18.3.1)(@types/react@18.3.11)(react-dom@18.3.1(react@18.3.1))(react@18.3.1)':
    dependencies:
      '@radix-ui/primitive': 1.1.0
      '@radix-ui/react-compose-refs': 1.1.0(@types/react@18.3.11)(react@18.3.1)
      '@radix-ui/react-primitive': 2.0.0(@types/react-dom@18.3.1)(@types/react@18.3.11)(react-dom@18.3.1(react@18.3.1))(react@18.3.1)
      '@radix-ui/react-use-callback-ref': 1.1.0(@types/react@18.3.11)(react@18.3.1)
      '@radix-ui/react-use-escape-keydown': 1.1.0(@types/react@18.3.11)(react@18.3.1)
      react: 18.3.1
      react-dom: 18.3.1(react@18.3.1)
    optionalDependencies:
      '@types/react': 18.3.11
      '@types/react-dom': 18.3.1

  '@radix-ui/react-dropdown-menu@2.1.2(@types/react-dom@18.3.1)(@types/react@18.3.11)(react-dom@18.3.1(react@18.3.1))(react@18.3.1)':
    dependencies:
      '@radix-ui/primitive': 1.1.0
      '@radix-ui/react-compose-refs': 1.1.0(@types/react@18.3.11)(react@18.3.1)
      '@radix-ui/react-context': 1.1.1(@types/react@18.3.11)(react@18.3.1)
      '@radix-ui/react-id': 1.1.0(@types/react@18.3.11)(react@18.3.1)
      '@radix-ui/react-menu': 2.1.2(@types/react-dom@18.3.1)(@types/react@18.3.11)(react-dom@18.3.1(react@18.3.1))(react@18.3.1)
      '@radix-ui/react-primitive': 2.0.0(@types/react-dom@18.3.1)(@types/react@18.3.11)(react-dom@18.3.1(react@18.3.1))(react@18.3.1)
      '@radix-ui/react-use-controllable-state': 1.1.0(@types/react@18.3.11)(react@18.3.1)
      react: 18.3.1
      react-dom: 18.3.1(react@18.3.1)
    optionalDependencies:
      '@types/react': 18.3.11
      '@types/react-dom': 18.3.1

  '@radix-ui/react-focus-guards@1.0.1(@types/react@18.3.11)(react@18.3.1)':
    dependencies:
      '@babel/runtime': 7.25.7
      react: 18.3.1
    optionalDependencies:
      '@types/react': 18.3.11

  '@radix-ui/react-focus-guards@1.1.1(@types/react@18.3.11)(react@18.3.1)':
    dependencies:
      react: 18.3.1
    optionalDependencies:
      '@types/react': 18.3.11

  '@radix-ui/react-focus-scope@1.0.4(@types/react-dom@18.3.1)(@types/react@18.3.11)(react-dom@18.3.1(react@18.3.1))(react@18.3.1)':
    dependencies:
      '@babel/runtime': 7.25.7
      '@radix-ui/react-compose-refs': 1.0.1(@types/react@18.3.11)(react@18.3.1)
      '@radix-ui/react-primitive': 1.0.3(@types/react-dom@18.3.1)(@types/react@18.3.11)(react-dom@18.3.1(react@18.3.1))(react@18.3.1)
      '@radix-ui/react-use-callback-ref': 1.0.1(@types/react@18.3.11)(react@18.3.1)
      react: 18.3.1
      react-dom: 18.3.1(react@18.3.1)
    optionalDependencies:
      '@types/react': 18.3.11
      '@types/react-dom': 18.3.1

  '@radix-ui/react-focus-scope@1.1.0(@types/react-dom@18.3.1)(@types/react@18.3.11)(react-dom@18.3.1(react@18.3.1))(react@18.3.1)':
    dependencies:
      '@radix-ui/react-compose-refs': 1.1.0(@types/react@18.3.11)(react@18.3.1)
      '@radix-ui/react-primitive': 2.0.0(@types/react-dom@18.3.1)(@types/react@18.3.11)(react-dom@18.3.1(react@18.3.1))(react@18.3.1)
      '@radix-ui/react-use-callback-ref': 1.1.0(@types/react@18.3.11)(react@18.3.1)
      react: 18.3.1
      react-dom: 18.3.1(react@18.3.1)
    optionalDependencies:
      '@types/react': 18.3.11
      '@types/react-dom': 18.3.1

  '@radix-ui/react-hover-card@1.1.2(@types/react-dom@18.3.1)(@types/react@18.3.11)(react-dom@18.3.1(react@18.3.1))(react@18.3.1)':
    dependencies:
      '@radix-ui/primitive': 1.1.0
      '@radix-ui/react-compose-refs': 1.1.0(@types/react@18.3.11)(react@18.3.1)
      '@radix-ui/react-context': 1.1.1(@types/react@18.3.11)(react@18.3.1)
      '@radix-ui/react-dismissable-layer': 1.1.1(@types/react-dom@18.3.1)(@types/react@18.3.11)(react-dom@18.3.1(react@18.3.1))(react@18.3.1)
      '@radix-ui/react-popper': 1.2.0(@types/react-dom@18.3.1)(@types/react@18.3.11)(react-dom@18.3.1(react@18.3.1))(react@18.3.1)
      '@radix-ui/react-portal': 1.1.2(@types/react-dom@18.3.1)(@types/react@18.3.11)(react-dom@18.3.1(react@18.3.1))(react@18.3.1)
      '@radix-ui/react-presence': 1.1.1(@types/react-dom@18.3.1)(@types/react@18.3.11)(react-dom@18.3.1(react@18.3.1))(react@18.3.1)
      '@radix-ui/react-primitive': 2.0.0(@types/react-dom@18.3.1)(@types/react@18.3.11)(react-dom@18.3.1(react@18.3.1))(react@18.3.1)
      '@radix-ui/react-use-controllable-state': 1.1.0(@types/react@18.3.11)(react@18.3.1)
      react: 18.3.1
      react-dom: 18.3.1(react@18.3.1)
    optionalDependencies:
      '@types/react': 18.3.11
      '@types/react-dom': 18.3.1

  '@radix-ui/react-icons@1.3.0(react@18.3.1)':
    dependencies:
      react: 18.3.1

  '@radix-ui/react-id@1.0.1(@types/react@18.3.11)(react@18.3.1)':
    dependencies:
      '@babel/runtime': 7.25.7
      '@radix-ui/react-use-layout-effect': 1.0.1(@types/react@18.3.11)(react@18.3.1)
      react: 18.3.1
    optionalDependencies:
      '@types/react': 18.3.11

  '@radix-ui/react-id@1.1.0(@types/react@18.3.11)(react@18.3.1)':
    dependencies:
      '@radix-ui/react-use-layout-effect': 1.1.0(@types/react@18.3.11)(react@18.3.1)
      react: 18.3.1
    optionalDependencies:
      '@types/react': 18.3.11

  '@radix-ui/react-label@2.1.0(@types/react-dom@18.3.1)(@types/react@18.3.11)(react-dom@18.3.1(react@18.3.1))(react@18.3.1)':
    dependencies:
      '@radix-ui/react-primitive': 2.0.0(@types/react-dom@18.3.1)(@types/react@18.3.11)(react-dom@18.3.1(react@18.3.1))(react@18.3.1)
      react: 18.3.1
      react-dom: 18.3.1(react@18.3.1)
    optionalDependencies:
      '@types/react': 18.3.11
      '@types/react-dom': 18.3.1

  '@radix-ui/react-menu@2.1.2(@types/react-dom@18.3.1)(@types/react@18.3.11)(react-dom@18.3.1(react@18.3.1))(react@18.3.1)':
    dependencies:
      '@radix-ui/primitive': 1.1.0
      '@radix-ui/react-collection': 1.1.0(@types/react-dom@18.3.1)(@types/react@18.3.11)(react-dom@18.3.1(react@18.3.1))(react@18.3.1)
      '@radix-ui/react-compose-refs': 1.1.0(@types/react@18.3.11)(react@18.3.1)
      '@radix-ui/react-context': 1.1.1(@types/react@18.3.11)(react@18.3.1)
      '@radix-ui/react-direction': 1.1.0(@types/react@18.3.11)(react@18.3.1)
      '@radix-ui/react-dismissable-layer': 1.1.1(@types/react-dom@18.3.1)(@types/react@18.3.11)(react-dom@18.3.1(react@18.3.1))(react@18.3.1)
      '@radix-ui/react-focus-guards': 1.1.1(@types/react@18.3.11)(react@18.3.1)
      '@radix-ui/react-focus-scope': 1.1.0(@types/react-dom@18.3.1)(@types/react@18.3.11)(react-dom@18.3.1(react@18.3.1))(react@18.3.1)
      '@radix-ui/react-id': 1.1.0(@types/react@18.3.11)(react@18.3.1)
      '@radix-ui/react-popper': 1.2.0(@types/react-dom@18.3.1)(@types/react@18.3.11)(react-dom@18.3.1(react@18.3.1))(react@18.3.1)
      '@radix-ui/react-portal': 1.1.2(@types/react-dom@18.3.1)(@types/react@18.3.11)(react-dom@18.3.1(react@18.3.1))(react@18.3.1)
      '@radix-ui/react-presence': 1.1.1(@types/react-dom@18.3.1)(@types/react@18.3.11)(react-dom@18.3.1(react@18.3.1))(react@18.3.1)
      '@radix-ui/react-primitive': 2.0.0(@types/react-dom@18.3.1)(@types/react@18.3.11)(react-dom@18.3.1(react@18.3.1))(react@18.3.1)
      '@radix-ui/react-roving-focus': 1.1.0(@types/react-dom@18.3.1)(@types/react@18.3.11)(react-dom@18.3.1(react@18.3.1))(react@18.3.1)
      '@radix-ui/react-slot': 1.1.0(@types/react@18.3.11)(react@18.3.1)
      '@radix-ui/react-use-callback-ref': 1.1.0(@types/react@18.3.11)(react@18.3.1)
      aria-hidden: 1.2.4
      react: 18.3.1
      react-dom: 18.3.1(react@18.3.1)
      react-remove-scroll: 2.6.0(@types/react@18.3.11)(react@18.3.1)
    optionalDependencies:
      '@types/react': 18.3.11
      '@types/react-dom': 18.3.1

  '@radix-ui/react-navigation-menu@1.2.1(@types/react-dom@18.3.1)(@types/react@18.3.11)(react-dom@18.3.1(react@18.3.1))(react@18.3.1)':
    dependencies:
      '@radix-ui/primitive': 1.1.0
      '@radix-ui/react-collection': 1.1.0(@types/react-dom@18.3.1)(@types/react@18.3.11)(react-dom@18.3.1(react@18.3.1))(react@18.3.1)
      '@radix-ui/react-compose-refs': 1.1.0(@types/react@18.3.11)(react@18.3.1)
      '@radix-ui/react-context': 1.1.1(@types/react@18.3.11)(react@18.3.1)
      '@radix-ui/react-direction': 1.1.0(@types/react@18.3.11)(react@18.3.1)
      '@radix-ui/react-dismissable-layer': 1.1.1(@types/react-dom@18.3.1)(@types/react@18.3.11)(react-dom@18.3.1(react@18.3.1))(react@18.3.1)
      '@radix-ui/react-id': 1.1.0(@types/react@18.3.11)(react@18.3.1)
      '@radix-ui/react-presence': 1.1.1(@types/react-dom@18.3.1)(@types/react@18.3.11)(react-dom@18.3.1(react@18.3.1))(react@18.3.1)
      '@radix-ui/react-primitive': 2.0.0(@types/react-dom@18.3.1)(@types/react@18.3.11)(react-dom@18.3.1(react@18.3.1))(react@18.3.1)
      '@radix-ui/react-use-callback-ref': 1.1.0(@types/react@18.3.11)(react@18.3.1)
      '@radix-ui/react-use-controllable-state': 1.1.0(@types/react@18.3.11)(react@18.3.1)
      '@radix-ui/react-use-layout-effect': 1.1.0(@types/react@18.3.11)(react@18.3.1)
      '@radix-ui/react-use-previous': 1.1.0(@types/react@18.3.11)(react@18.3.1)
      '@radix-ui/react-visually-hidden': 1.1.0(@types/react-dom@18.3.1)(@types/react@18.3.11)(react-dom@18.3.1(react@18.3.1))(react@18.3.1)
      react: 18.3.1
      react-dom: 18.3.1(react@18.3.1)
    optionalDependencies:
      '@types/react': 18.3.11
      '@types/react-dom': 18.3.1

  '@radix-ui/react-popover@1.1.2(@types/react-dom@18.3.1)(@types/react@18.3.11)(react-dom@18.3.1(react@18.3.1))(react@18.3.1)':
    dependencies:
      '@radix-ui/primitive': 1.1.0
      '@radix-ui/react-compose-refs': 1.1.0(@types/react@18.3.11)(react@18.3.1)
      '@radix-ui/react-context': 1.1.1(@types/react@18.3.11)(react@18.3.1)
      '@radix-ui/react-dismissable-layer': 1.1.1(@types/react-dom@18.3.1)(@types/react@18.3.11)(react-dom@18.3.1(react@18.3.1))(react@18.3.1)
      '@radix-ui/react-focus-guards': 1.1.1(@types/react@18.3.11)(react@18.3.1)
      '@radix-ui/react-focus-scope': 1.1.0(@types/react-dom@18.3.1)(@types/react@18.3.11)(react-dom@18.3.1(react@18.3.1))(react@18.3.1)
      '@radix-ui/react-id': 1.1.0(@types/react@18.3.11)(react@18.3.1)
      '@radix-ui/react-popper': 1.2.0(@types/react-dom@18.3.1)(@types/react@18.3.11)(react-dom@18.3.1(react@18.3.1))(react@18.3.1)
      '@radix-ui/react-portal': 1.1.2(@types/react-dom@18.3.1)(@types/react@18.3.11)(react-dom@18.3.1(react@18.3.1))(react@18.3.1)
      '@radix-ui/react-presence': 1.1.1(@types/react-dom@18.3.1)(@types/react@18.3.11)(react-dom@18.3.1(react@18.3.1))(react@18.3.1)
      '@radix-ui/react-primitive': 2.0.0(@types/react-dom@18.3.1)(@types/react@18.3.11)(react-dom@18.3.1(react@18.3.1))(react@18.3.1)
      '@radix-ui/react-slot': 1.1.0(@types/react@18.3.11)(react@18.3.1)
      '@radix-ui/react-use-controllable-state': 1.1.0(@types/react@18.3.11)(react@18.3.1)
      aria-hidden: 1.2.4
      react: 18.3.1
      react-dom: 18.3.1(react@18.3.1)
      react-remove-scroll: 2.6.0(@types/react@18.3.11)(react@18.3.1)
    optionalDependencies:
      '@types/react': 18.3.11
      '@types/react-dom': 18.3.1

  '@radix-ui/react-popper@1.2.0(@types/react-dom@18.3.1)(@types/react@18.3.11)(react-dom@18.3.1(react@18.3.1))(react@18.3.1)':
    dependencies:
      '@floating-ui/react-dom': 2.1.2(react-dom@18.3.1(react@18.3.1))(react@18.3.1)
      '@radix-ui/react-arrow': 1.1.0(@types/react-dom@18.3.1)(@types/react@18.3.11)(react-dom@18.3.1(react@18.3.1))(react@18.3.1)
      '@radix-ui/react-compose-refs': 1.1.0(@types/react@18.3.11)(react@18.3.1)
      '@radix-ui/react-context': 1.1.0(@types/react@18.3.11)(react@18.3.1)
      '@radix-ui/react-primitive': 2.0.0(@types/react-dom@18.3.1)(@types/react@18.3.11)(react-dom@18.3.1(react@18.3.1))(react@18.3.1)
      '@radix-ui/react-use-callback-ref': 1.1.0(@types/react@18.3.11)(react@18.3.1)
      '@radix-ui/react-use-layout-effect': 1.1.0(@types/react@18.3.11)(react@18.3.1)
      '@radix-ui/react-use-rect': 1.1.0(@types/react@18.3.11)(react@18.3.1)
      '@radix-ui/react-use-size': 1.1.0(@types/react@18.3.11)(react@18.3.1)
      '@radix-ui/rect': 1.1.0
      react: 18.3.1
      react-dom: 18.3.1(react@18.3.1)
    optionalDependencies:
      '@types/react': 18.3.11
      '@types/react-dom': 18.3.1

  '@radix-ui/react-portal@1.0.4(@types/react-dom@18.3.1)(@types/react@18.3.11)(react-dom@18.3.1(react@18.3.1))(react@18.3.1)':
    dependencies:
      '@babel/runtime': 7.25.7
      '@radix-ui/react-primitive': 1.0.3(@types/react-dom@18.3.1)(@types/react@18.3.11)(react-dom@18.3.1(react@18.3.1))(react@18.3.1)
      react: 18.3.1
      react-dom: 18.3.1(react@18.3.1)
    optionalDependencies:
      '@types/react': 18.3.11
      '@types/react-dom': 18.3.1

  '@radix-ui/react-portal@1.1.2(@types/react-dom@18.3.1)(@types/react@18.3.11)(react-dom@18.3.1(react@18.3.1))(react@18.3.1)':
    dependencies:
      '@radix-ui/react-primitive': 2.0.0(@types/react-dom@18.3.1)(@types/react@18.3.11)(react-dom@18.3.1(react@18.3.1))(react@18.3.1)
      '@radix-ui/react-use-layout-effect': 1.1.0(@types/react@18.3.11)(react@18.3.1)
      react: 18.3.1
      react-dom: 18.3.1(react@18.3.1)
    optionalDependencies:
      '@types/react': 18.3.11
      '@types/react-dom': 18.3.1

  '@radix-ui/react-presence@1.0.1(@types/react-dom@18.3.1)(@types/react@18.3.11)(react-dom@18.3.1(react@18.3.1))(react@18.3.1)':
    dependencies:
      '@babel/runtime': 7.25.7
      '@radix-ui/react-compose-refs': 1.0.1(@types/react@18.3.11)(react@18.3.1)
      '@radix-ui/react-use-layout-effect': 1.0.1(@types/react@18.3.11)(react@18.3.1)
      react: 18.3.1
      react-dom: 18.3.1(react@18.3.1)
    optionalDependencies:
      '@types/react': 18.3.11
      '@types/react-dom': 18.3.1

  '@radix-ui/react-presence@1.1.1(@types/react-dom@18.3.1)(@types/react@18.3.11)(react-dom@18.3.1(react@18.3.1))(react@18.3.1)':
    dependencies:
      '@radix-ui/react-compose-refs': 1.1.0(@types/react@18.3.11)(react@18.3.1)
      '@radix-ui/react-use-layout-effect': 1.1.0(@types/react@18.3.11)(react@18.3.1)
      react: 18.3.1
      react-dom: 18.3.1(react@18.3.1)
    optionalDependencies:
      '@types/react': 18.3.11
      '@types/react-dom': 18.3.1

  '@radix-ui/react-primitive@1.0.3(@types/react-dom@18.3.1)(@types/react@18.3.11)(react-dom@18.3.1(react@18.3.1))(react@18.3.1)':
    dependencies:
      '@babel/runtime': 7.25.7
      '@radix-ui/react-slot': 1.0.2(@types/react@18.3.11)(react@18.3.1)
      react: 18.3.1
      react-dom: 18.3.1(react@18.3.1)
    optionalDependencies:
      '@types/react': 18.3.11
      '@types/react-dom': 18.3.1

  '@radix-ui/react-primitive@2.0.0(@types/react-dom@18.3.1)(@types/react@18.3.11)(react-dom@18.3.1(react@18.3.1))(react@18.3.1)':
    dependencies:
      '@radix-ui/react-slot': 1.1.0(@types/react@18.3.11)(react@18.3.1)
      react: 18.3.1
      react-dom: 18.3.1(react@18.3.1)
    optionalDependencies:
      '@types/react': 18.3.11
      '@types/react-dom': 18.3.1

  '@radix-ui/react-roving-focus@1.1.0(@types/react-dom@18.3.1)(@types/react@18.3.11)(react-dom@18.3.1(react@18.3.1))(react@18.3.1)':
    dependencies:
      '@radix-ui/primitive': 1.1.0
      '@radix-ui/react-collection': 1.1.0(@types/react-dom@18.3.1)(@types/react@18.3.11)(react-dom@18.3.1(react@18.3.1))(react@18.3.1)
      '@radix-ui/react-compose-refs': 1.1.0(@types/react@18.3.11)(react@18.3.1)
      '@radix-ui/react-context': 1.1.0(@types/react@18.3.11)(react@18.3.1)
      '@radix-ui/react-direction': 1.1.0(@types/react@18.3.11)(react@18.3.1)
      '@radix-ui/react-id': 1.1.0(@types/react@18.3.11)(react@18.3.1)
      '@radix-ui/react-primitive': 2.0.0(@types/react-dom@18.3.1)(@types/react@18.3.11)(react-dom@18.3.1(react@18.3.1))(react@18.3.1)
      '@radix-ui/react-use-callback-ref': 1.1.0(@types/react@18.3.11)(react@18.3.1)
      '@radix-ui/react-use-controllable-state': 1.1.0(@types/react@18.3.11)(react@18.3.1)
      react: 18.3.1
      react-dom: 18.3.1(react@18.3.1)
    optionalDependencies:
      '@types/react': 18.3.11
      '@types/react-dom': 18.3.1

  '@radix-ui/react-scroll-area@1.2.0(@types/react-dom@18.3.1)(@types/react@18.3.11)(react-dom@18.3.1(react@18.3.1))(react@18.3.1)':
    dependencies:
      '@radix-ui/number': 1.1.0
      '@radix-ui/primitive': 1.1.0
      '@radix-ui/react-compose-refs': 1.1.0(@types/react@18.3.11)(react@18.3.1)
      '@radix-ui/react-context': 1.1.1(@types/react@18.3.11)(react@18.3.1)
      '@radix-ui/react-direction': 1.1.0(@types/react@18.3.11)(react@18.3.1)
      '@radix-ui/react-presence': 1.1.1(@types/react-dom@18.3.1)(@types/react@18.3.11)(react-dom@18.3.1(react@18.3.1))(react@18.3.1)
      '@radix-ui/react-primitive': 2.0.0(@types/react-dom@18.3.1)(@types/react@18.3.11)(react-dom@18.3.1(react@18.3.1))(react@18.3.1)
      '@radix-ui/react-use-callback-ref': 1.1.0(@types/react@18.3.11)(react@18.3.1)
      '@radix-ui/react-use-layout-effect': 1.1.0(@types/react@18.3.11)(react@18.3.1)
      react: 18.3.1
      react-dom: 18.3.1(react@18.3.1)
    optionalDependencies:
      '@types/react': 18.3.11
      '@types/react-dom': 18.3.1

  '@radix-ui/react-select@2.1.2(@types/react-dom@18.3.1)(@types/react@18.3.11)(react-dom@18.3.1(react@18.3.1))(react@18.3.1)':
    dependencies:
      '@radix-ui/number': 1.1.0
      '@radix-ui/primitive': 1.1.0
      '@radix-ui/react-collection': 1.1.0(@types/react-dom@18.3.1)(@types/react@18.3.11)(react-dom@18.3.1(react@18.3.1))(react@18.3.1)
      '@radix-ui/react-compose-refs': 1.1.0(@types/react@18.3.11)(react@18.3.1)
      '@radix-ui/react-context': 1.1.1(@types/react@18.3.11)(react@18.3.1)
      '@radix-ui/react-direction': 1.1.0(@types/react@18.3.11)(react@18.3.1)
      '@radix-ui/react-dismissable-layer': 1.1.1(@types/react-dom@18.3.1)(@types/react@18.3.11)(react-dom@18.3.1(react@18.3.1))(react@18.3.1)
      '@radix-ui/react-focus-guards': 1.1.1(@types/react@18.3.11)(react@18.3.1)
      '@radix-ui/react-focus-scope': 1.1.0(@types/react-dom@18.3.1)(@types/react@18.3.11)(react-dom@18.3.1(react@18.3.1))(react@18.3.1)
      '@radix-ui/react-id': 1.1.0(@types/react@18.3.11)(react@18.3.1)
      '@radix-ui/react-popper': 1.2.0(@types/react-dom@18.3.1)(@types/react@18.3.11)(react-dom@18.3.1(react@18.3.1))(react@18.3.1)
      '@radix-ui/react-portal': 1.1.2(@types/react-dom@18.3.1)(@types/react@18.3.11)(react-dom@18.3.1(react@18.3.1))(react@18.3.1)
      '@radix-ui/react-primitive': 2.0.0(@types/react-dom@18.3.1)(@types/react@18.3.11)(react-dom@18.3.1(react@18.3.1))(react@18.3.1)
      '@radix-ui/react-slot': 1.1.0(@types/react@18.3.11)(react@18.3.1)
      '@radix-ui/react-use-callback-ref': 1.1.0(@types/react@18.3.11)(react@18.3.1)
      '@radix-ui/react-use-controllable-state': 1.1.0(@types/react@18.3.11)(react@18.3.1)
      '@radix-ui/react-use-layout-effect': 1.1.0(@types/react@18.3.11)(react@18.3.1)
      '@radix-ui/react-use-previous': 1.1.0(@types/react@18.3.11)(react@18.3.1)
      '@radix-ui/react-visually-hidden': 1.1.0(@types/react-dom@18.3.1)(@types/react@18.3.11)(react-dom@18.3.1(react@18.3.1))(react@18.3.1)
      aria-hidden: 1.2.4
      react: 18.3.1
      react-dom: 18.3.1(react@18.3.1)
      react-remove-scroll: 2.6.0(@types/react@18.3.11)(react@18.3.1)
    optionalDependencies:
      '@types/react': 18.3.11
      '@types/react-dom': 18.3.1

  '@radix-ui/react-separator@1.1.0(@types/react-dom@18.3.1)(@types/react@18.3.11)(react-dom@18.3.1(react@18.3.1))(react@18.3.1)':
    dependencies:
      '@radix-ui/react-primitive': 2.0.0(@types/react-dom@18.3.1)(@types/react@18.3.11)(react-dom@18.3.1(react@18.3.1))(react@18.3.1)
      react: 18.3.1
      react-dom: 18.3.1(react@18.3.1)
    optionalDependencies:
      '@types/react': 18.3.11
      '@types/react-dom': 18.3.1

  '@radix-ui/react-slot@1.0.2(@types/react@18.3.11)(react@18.3.1)':
    dependencies:
      '@babel/runtime': 7.25.7
      '@radix-ui/react-compose-refs': 1.0.1(@types/react@18.3.11)(react@18.3.1)
      react: 18.3.1
    optionalDependencies:
      '@types/react': 18.3.11

  '@radix-ui/react-slot@1.1.0(@types/react@18.3.11)(react@18.3.1)':
    dependencies:
      '@radix-ui/react-compose-refs': 1.1.0(@types/react@18.3.11)(react@18.3.1)
      react: 18.3.1
    optionalDependencies:
      '@types/react': 18.3.11

  '@radix-ui/react-tabs@1.1.1(@types/react-dom@18.3.1)(@types/react@18.3.11)(react-dom@18.3.1(react@18.3.1))(react@18.3.1)':
    dependencies:
      '@radix-ui/primitive': 1.1.0
      '@radix-ui/react-context': 1.1.1(@types/react@18.3.11)(react@18.3.1)
      '@radix-ui/react-direction': 1.1.0(@types/react@18.3.11)(react@18.3.1)
      '@radix-ui/react-id': 1.1.0(@types/react@18.3.11)(react@18.3.1)
      '@radix-ui/react-presence': 1.1.1(@types/react-dom@18.3.1)(@types/react@18.3.11)(react-dom@18.3.1(react@18.3.1))(react@18.3.1)
      '@radix-ui/react-primitive': 2.0.0(@types/react-dom@18.3.1)(@types/react@18.3.11)(react-dom@18.3.1(react@18.3.1))(react@18.3.1)
      '@radix-ui/react-roving-focus': 1.1.0(@types/react-dom@18.3.1)(@types/react@18.3.11)(react-dom@18.3.1(react@18.3.1))(react@18.3.1)
      '@radix-ui/react-use-controllable-state': 1.1.0(@types/react@18.3.11)(react@18.3.1)
      react: 18.3.1
      react-dom: 18.3.1(react@18.3.1)
    optionalDependencies:
      '@types/react': 18.3.11
      '@types/react-dom': 18.3.1

  '@radix-ui/react-use-callback-ref@1.0.1(@types/react@18.3.11)(react@18.3.1)':
    dependencies:
      '@babel/runtime': 7.25.7
      react: 18.3.1
    optionalDependencies:
      '@types/react': 18.3.11

  '@radix-ui/react-use-callback-ref@1.1.0(@types/react@18.3.11)(react@18.3.1)':
    dependencies:
      react: 18.3.1
    optionalDependencies:
      '@types/react': 18.3.11

  '@radix-ui/react-use-controllable-state@1.0.1(@types/react@18.3.11)(react@18.3.1)':
    dependencies:
      '@babel/runtime': 7.25.7
      '@radix-ui/react-use-callback-ref': 1.0.1(@types/react@18.3.11)(react@18.3.1)
      react: 18.3.1
    optionalDependencies:
      '@types/react': 18.3.11

  '@radix-ui/react-use-controllable-state@1.1.0(@types/react@18.3.11)(react@18.3.1)':
    dependencies:
      '@radix-ui/react-use-callback-ref': 1.1.0(@types/react@18.3.11)(react@18.3.1)
      react: 18.3.1
    optionalDependencies:
      '@types/react': 18.3.11

  '@radix-ui/react-use-escape-keydown@1.0.3(@types/react@18.3.11)(react@18.3.1)':
    dependencies:
      '@babel/runtime': 7.25.7
      '@radix-ui/react-use-callback-ref': 1.0.1(@types/react@18.3.11)(react@18.3.1)
      react: 18.3.1
    optionalDependencies:
      '@types/react': 18.3.11

  '@radix-ui/react-use-escape-keydown@1.1.0(@types/react@18.3.11)(react@18.3.1)':
    dependencies:
      '@radix-ui/react-use-callback-ref': 1.1.0(@types/react@18.3.11)(react@18.3.1)
      react: 18.3.1
    optionalDependencies:
      '@types/react': 18.3.11

  '@radix-ui/react-use-layout-effect@1.0.1(@types/react@18.3.11)(react@18.3.1)':
    dependencies:
      '@babel/runtime': 7.25.7
      react: 18.3.1
    optionalDependencies:
      '@types/react': 18.3.11

  '@radix-ui/react-use-layout-effect@1.1.0(@types/react@18.3.11)(react@18.3.1)':
    dependencies:
      react: 18.3.1
    optionalDependencies:
      '@types/react': 18.3.11

  '@radix-ui/react-use-previous@1.1.0(@types/react@18.3.11)(react@18.3.1)':
    dependencies:
      react: 18.3.1
    optionalDependencies:
      '@types/react': 18.3.11

  '@radix-ui/react-use-rect@1.1.0(@types/react@18.3.11)(react@18.3.1)':
    dependencies:
      '@radix-ui/rect': 1.1.0
      react: 18.3.1
    optionalDependencies:
      '@types/react': 18.3.11

  '@radix-ui/react-use-size@1.1.0(@types/react@18.3.11)(react@18.3.1)':
    dependencies:
      '@radix-ui/react-use-layout-effect': 1.1.0(@types/react@18.3.11)(react@18.3.1)
      react: 18.3.1
    optionalDependencies:
      '@types/react': 18.3.11

  '@radix-ui/react-visually-hidden@1.1.0(@types/react-dom@18.3.1)(@types/react@18.3.11)(react-dom@18.3.1(react@18.3.1))(react@18.3.1)':
    dependencies:
      '@radix-ui/react-primitive': 2.0.0(@types/react-dom@18.3.1)(@types/react@18.3.11)(react-dom@18.3.1(react@18.3.1))(react@18.3.1)
      react: 18.3.1
      react-dom: 18.3.1(react@18.3.1)
    optionalDependencies:
      '@types/react': 18.3.11
      '@types/react-dom': 18.3.1

  '@radix-ui/rect@1.1.0': {}

  '@react-aria/focus@3.18.3(react@18.3.1)':
    dependencies:
      '@react-aria/interactions': 3.22.3(react@18.3.1)
      '@react-aria/utils': 3.25.3(react@18.3.1)
      '@react-types/shared': 3.25.0(react@18.3.1)
      '@swc/helpers': 0.5.13
      clsx: 2.1.1
      react: 18.3.1

  '@react-aria/interactions@3.22.3(react@18.3.1)':
    dependencies:
      '@react-aria/ssr': 3.9.6(react@18.3.1)
      '@react-aria/utils': 3.25.3(react@18.3.1)
      '@react-types/shared': 3.25.0(react@18.3.1)
      '@swc/helpers': 0.5.13
      react: 18.3.1

  '@react-aria/ssr@3.9.6(react@18.3.1)':
    dependencies:
      '@swc/helpers': 0.5.13
      react: 18.3.1

  '@react-aria/utils@3.25.3(react@18.3.1)':
    dependencies:
      '@react-aria/ssr': 3.9.6(react@18.3.1)
      '@react-stately/utils': 3.10.4(react@18.3.1)
      '@react-types/shared': 3.25.0(react@18.3.1)
      '@swc/helpers': 0.5.13
      clsx: 2.1.1
      react: 18.3.1

  '@react-stately/utils@3.10.4(react@18.3.1)':
    dependencies:
      '@swc/helpers': 0.5.13
      react: 18.3.1

  '@react-types/shared@3.25.0(react@18.3.1)':
    dependencies:
      react: 18.3.1

  '@rtsao/scc@1.1.0': {}

  '@scure/base@1.1.9': {}

  '@shikijs/core@1.22.0':
    dependencies:
      '@shikijs/engine-javascript': 1.22.0
      '@shikijs/engine-oniguruma': 1.22.0
      '@shikijs/types': 1.22.0
      '@shikijs/vscode-textmate': 9.3.0
      '@types/hast': 3.0.4
      hast-util-to-html: 9.0.3

  '@shikijs/engine-javascript@1.22.0':
    dependencies:
      '@shikijs/types': 1.22.0
      '@shikijs/vscode-textmate': 9.3.0
      oniguruma-to-js: 0.4.3

  '@shikijs/engine-oniguruma@1.22.0':
    dependencies:
      '@shikijs/types': 1.22.0
      '@shikijs/vscode-textmate': 9.3.0

  '@shikijs/types@1.22.0':
    dependencies:
      '@shikijs/vscode-textmate': 9.3.0
      '@types/hast': 3.0.4

  '@shikijs/vscode-textmate@9.3.0': {}

  '@substrate/connect-extension-protocol@2.2.0':
    optional: true

  '@substrate/connect-known-chains@1.5.0':
    optional: true

  '@substrate/connect@0.8.11':
    dependencies:
      '@substrate/connect-extension-protocol': 2.2.0
      '@substrate/connect-known-chains': 1.5.0
      '@substrate/light-client-extension-helpers': 1.0.0(smoldot@2.0.26)
      smoldot: 2.0.26
    transitivePeerDependencies:
      - bufferutil
      - utf-8-validate
    optional: true

  '@substrate/light-client-extension-helpers@1.0.0(smoldot@2.0.26)':
    dependencies:
      '@polkadot-api/json-rpc-provider': 0.0.1
      '@polkadot-api/json-rpc-provider-proxy': 0.1.0
      '@polkadot-api/observable-client': 0.3.2(@polkadot-api/substrate-client@0.1.4)(rxjs@7.8.1)
      '@polkadot-api/substrate-client': 0.1.4
      '@substrate/connect-extension-protocol': 2.2.0
      '@substrate/connect-known-chains': 1.5.0
      rxjs: 7.8.1
      smoldot: 2.0.26
    optional: true

  '@substrate/ss58-registry@1.51.0': {}

  '@swc/counter@0.1.3': {}

  '@swc/helpers@0.5.13':
    dependencies:
      tslib: 2.7.0

  '@swc/helpers@0.5.5':
    dependencies:
      '@swc/counter': 0.1.3
      tslib: 2.7.0

  '@t3-oss/env-core@0.10.1(typescript@5.6.3)(zod@3.23.8)':
    dependencies:
      zod: 3.23.8
    optionalDependencies:
      typescript: 5.6.3

  '@t3-oss/env-core@0.11.1(typescript@5.6.3)(zod@3.23.8)':
    dependencies:
      zod: 3.23.8
    optionalDependencies:
      typescript: 5.6.3

  '@t3-oss/env-nextjs@0.10.1(typescript@5.6.3)(zod@3.23.8)':
    dependencies:
      '@t3-oss/env-core': 0.10.1(typescript@5.6.3)(zod@3.23.8)
      zod: 3.23.8
    optionalDependencies:
      typescript: 5.6.3

  '@tailwindcss/typography@0.5.15(tailwindcss@3.4.13(ts-node@10.9.2(@types/node@20.16.11)(typescript@5.6.3)))':
    dependencies:
      lodash.castarray: 4.4.0
      lodash.isplainobject: 4.0.6
      lodash.merge: 4.6.2
      postcss-selector-parser: 6.0.10
      tailwindcss: 3.4.13(ts-node@10.9.2(@types/node@20.16.11)(typescript@5.6.3))

  '@tanstack/query-core@5.59.13': {}

  '@tanstack/react-query@5.59.13(react@18.3.1)':
    dependencies:
      '@tanstack/query-core': 5.59.13
      react: 18.3.1

  '@tanstack/react-table@8.20.5(react-dom@18.3.1(react@18.3.1))(react@18.3.1)':
    dependencies:
      '@tanstack/table-core': 8.20.5
      react: 18.3.1
      react-dom: 18.3.1(react@18.3.1)

  '@tanstack/react-virtual@3.10.8(react-dom@18.3.1(react@18.3.1))(react@18.3.1)':
    dependencies:
      '@tanstack/virtual-core': 3.10.8
      react: 18.3.1
      react-dom: 18.3.1(react@18.3.1)

  '@tanstack/table-core@8.20.5': {}

  '@tanstack/virtual-core@3.10.8': {}

  '@tootallnate/quickjs-emscripten@0.23.0': {}

  '@trpc/client@11.0.0-rc.571(@trpc/server@11.0.0-rc.571)':
    dependencies:
      '@trpc/server': 11.0.0-rc.571

  '@trpc/react-query@11.0.0-rc.571(@tanstack/react-query@5.59.13(react@18.3.1))(@trpc/client@11.0.0-rc.571(@trpc/server@11.0.0-rc.571))(@trpc/server@11.0.0-rc.571)(react-dom@18.3.1(react@18.3.1))(react@18.3.1)':
    dependencies:
      '@tanstack/react-query': 5.59.13(react@18.3.1)
      '@trpc/client': 11.0.0-rc.571(@trpc/server@11.0.0-rc.571)
      '@trpc/server': 11.0.0-rc.571
      react: 18.3.1
      react-dom: 18.3.1(react@18.3.1)

  '@trpc/server@11.0.0-rc.571': {}

  '@tsconfig/node10@1.0.11': {}

  '@tsconfig/node12@1.0.11': {}

  '@tsconfig/node14@1.0.3': {}

  '@tsconfig/node16@1.0.4': {}

  '@turbo/gen@2.1.3(@types/node@22.7.5)(typescript@5.6.3)':
    dependencies:
      '@turbo/workspaces': 2.1.3
      commander: 10.0.1
      fs-extra: 10.1.0
      inquirer: 8.2.6
      minimatch: 9.0.5
      node-plop: 0.26.3
      picocolors: 1.0.1
      proxy-agent: 6.4.0
      ts-node: 10.9.2(@types/node@22.7.5)(typescript@5.6.3)
      update-check: 1.5.4
      validate-npm-package-name: 5.0.1
    transitivePeerDependencies:
      - '@swc/core'
      - '@swc/wasm'
      - '@types/node'
      - supports-color
      - typescript

  '@turbo/workspaces@2.1.3':
    dependencies:
      commander: 10.0.1
      execa: 5.1.1
      fast-glob: 3.3.2
      fs-extra: 10.1.0
      gradient-string: 2.0.2
      inquirer: 8.2.6
      js-yaml: 4.1.0
      ora: 4.1.1
      picocolors: 1.0.1
      rimraf: 3.0.2
      semver: 7.6.3
      update-check: 1.5.4

  '@tweenjs/tween.js@23.1.3': {}

  '@types/acorn@4.0.6':
    dependencies:
      '@types/estree': 1.0.6

  '@types/bn.js@5.1.6':
    dependencies:
      '@types/node': 22.7.5

  '@types/body-parser@1.19.5':
    dependencies:
      '@types/connect': 3.4.38
      '@types/node': 20.16.11

  '@types/connect@3.4.38':
    dependencies:
      '@types/node': 20.16.11

  '@types/cors@2.8.17':
    dependencies:
      '@types/node': 20.16.11

  '@types/d3-array@3.2.1': {}

  '@types/d3-color@3.1.3': {}

  '@types/d3-ease@3.0.2': {}

  '@types/d3-interpolate@3.0.4':
    dependencies:
      '@types/d3-color': 3.1.3

  '@types/d3-path@3.1.0': {}

  '@types/d3-scale@4.0.8':
    dependencies:
      '@types/d3-time': 3.0.3

  '@types/d3-shape@3.1.6':
    dependencies:
      '@types/d3-path': 3.1.0

  '@types/d3-time@3.0.3': {}

  '@types/d3-timer@3.0.2': {}

  '@types/debug@4.1.12':
    dependencies:
      '@types/ms': 0.7.34

  '@types/estree-jsx@1.0.5':
    dependencies:
      '@types/estree': 1.0.6

  '@types/estree@1.0.6': {}

  '@types/express-serve-static-core@4.19.6':
    dependencies:
      '@types/node': 20.16.11
      '@types/qs': 6.9.16
      '@types/range-parser': 1.2.7
      '@types/send': 0.17.4

  '@types/express@4.17.21':
    dependencies:
      '@types/body-parser': 1.19.5
      '@types/express-serve-static-core': 4.19.6
      '@types/qs': 6.9.16
      '@types/serve-static': 1.15.7

  '@types/glob@7.2.0':
    dependencies:
      '@types/minimatch': 5.1.2
      '@types/node': 22.7.5

  '@types/hast@2.3.10':
    dependencies:
      '@types/unist': 2.0.11

  '@types/hast@3.0.4':
    dependencies:
      '@types/unist': 3.0.3

  '@types/http-errors@2.0.4': {}

  '@types/inquirer@6.5.0':
    dependencies:
      '@types/through': 0.0.33
      rxjs: 6.6.7

  '@types/json-bigint@1.0.4': {}

  '@types/json-schema@7.0.15': {}

  '@types/json5@0.0.29': {}

  '@types/jsonwebtoken@9.0.7':
    dependencies:
      '@types/node': 22.7.5

  '@types/luxon@3.4.2': {}

  '@types/mdast@4.0.4':
    dependencies:
      '@types/unist': 3.0.3

  '@types/mdx@2.0.13': {}

  '@types/mime@1.3.5': {}

  '@types/minimatch@5.1.2': {}

  '@types/ms@0.7.34': {}

  '@types/node@20.16.11':
    dependencies:
      undici-types: 6.19.8

  '@types/node@22.7.5':
    dependencies:
      undici-types: 6.19.8

  '@types/prismjs@1.26.4': {}

  '@types/prop-types@15.7.13': {}

  '@types/qs@6.9.16': {}

  '@types/range-parser@1.2.7': {}

  '@types/react-dom@18.3.1':
    dependencies:
      '@types/react': 18.3.11

  '@types/react@18.3.11':
    dependencies:
      '@types/prop-types': 15.7.13
      csstype: 3.1.3

  '@types/send@0.17.4':
    dependencies:
      '@types/mime': 1.3.5
      '@types/node': 20.16.11

  '@types/serve-static@1.15.7':
    dependencies:
      '@types/http-errors': 2.0.4
      '@types/node': 20.16.11
      '@types/send': 0.17.4

  '@types/stats.js@0.17.3': {}

  '@types/three@0.165.0':
    dependencies:
      '@tweenjs/tween.js': 23.1.3
      '@types/stats.js': 0.17.3
      '@types/webxr': 0.5.20
      fflate: 0.8.2
      meshoptimizer: 0.18.1

  '@types/through@0.0.33':
    dependencies:
      '@types/node': 22.7.5

  '@types/tinycolor2@1.4.6': {}

  '@types/unist@2.0.11': {}

  '@types/unist@3.0.3': {}

  '@types/webxr@0.5.20': {}

  '@typescript-eslint/eslint-plugin@8.9.0(@typescript-eslint/parser@8.9.0(eslint@9.12.0(jiti@1.21.6))(typescript@5.6.3))(eslint@9.12.0(jiti@1.21.6))(typescript@5.6.3)':
    dependencies:
      '@eslint-community/regexpp': 4.11.1
      '@typescript-eslint/parser': 8.9.0(eslint@9.12.0(jiti@1.21.6))(typescript@5.6.3)
      '@typescript-eslint/scope-manager': 8.9.0
      '@typescript-eslint/type-utils': 8.9.0(eslint@9.12.0(jiti@1.21.6))(typescript@5.6.3)
      '@typescript-eslint/utils': 8.9.0(eslint@9.12.0(jiti@1.21.6))(typescript@5.6.3)
      '@typescript-eslint/visitor-keys': 8.9.0
      eslint: 9.12.0(jiti@1.21.6)
      graphemer: 1.4.0
      ignore: 5.3.2
      natural-compare: 1.4.0
      ts-api-utils: 1.3.0(typescript@5.6.3)
    optionalDependencies:
      typescript: 5.6.3
    transitivePeerDependencies:
      - supports-color

  '@typescript-eslint/parser@8.9.0(eslint@9.12.0(jiti@1.21.6))(typescript@5.6.3)':
    dependencies:
      '@typescript-eslint/scope-manager': 8.9.0
      '@typescript-eslint/types': 8.9.0
      '@typescript-eslint/typescript-estree': 8.9.0(typescript@5.6.3)
      '@typescript-eslint/visitor-keys': 8.9.0
      debug: 4.3.7(supports-color@5.5.0)
      eslint: 9.12.0(jiti@1.21.6)
    optionalDependencies:
      typescript: 5.6.3
    transitivePeerDependencies:
      - supports-color

  '@typescript-eslint/scope-manager@8.9.0':
    dependencies:
      '@typescript-eslint/types': 8.9.0
      '@typescript-eslint/visitor-keys': 8.9.0

  '@typescript-eslint/type-utils@8.9.0(eslint@9.12.0(jiti@1.21.6))(typescript@5.6.3)':
    dependencies:
      '@typescript-eslint/typescript-estree': 8.9.0(typescript@5.6.3)
      '@typescript-eslint/utils': 8.9.0(eslint@9.12.0(jiti@1.21.6))(typescript@5.6.3)
      debug: 4.3.7(supports-color@5.5.0)
      ts-api-utils: 1.3.0(typescript@5.6.3)
    optionalDependencies:
      typescript: 5.6.3
    transitivePeerDependencies:
      - eslint
      - supports-color

  '@typescript-eslint/types@8.9.0': {}

  '@typescript-eslint/typescript-estree@8.9.0(typescript@5.6.3)':
    dependencies:
      '@typescript-eslint/types': 8.9.0
      '@typescript-eslint/visitor-keys': 8.9.0
      debug: 4.3.7(supports-color@5.5.0)
      fast-glob: 3.3.2
      is-glob: 4.0.3
      minimatch: 9.0.5
      semver: 7.6.3
      ts-api-utils: 1.3.0(typescript@5.6.3)
    optionalDependencies:
      typescript: 5.6.3
    transitivePeerDependencies:
      - supports-color

  '@typescript-eslint/utils@8.9.0(eslint@9.12.0(jiti@1.21.6))(typescript@5.6.3)':
    dependencies:
      '@eslint-community/eslint-utils': 4.4.0(eslint@9.12.0(jiti@1.21.6))
      '@typescript-eslint/scope-manager': 8.9.0
      '@typescript-eslint/types': 8.9.0
      '@typescript-eslint/typescript-estree': 8.9.0(typescript@5.6.3)
      eslint: 9.12.0(jiti@1.21.6)
    transitivePeerDependencies:
      - supports-color
      - typescript

  '@typescript-eslint/visitor-keys@8.9.0':
    dependencies:
      '@typescript-eslint/types': 8.9.0
      eslint-visitor-keys: 3.4.3

  '@uiw/copy-to-clipboard@1.0.17': {}

  '@uiw/react-markdown-preview@5.1.3(@types/react@18.3.11)(react-dom@18.3.1(react@18.3.1))(react@18.3.1)':
    dependencies:
      '@babel/runtime': 7.25.7
      '@uiw/copy-to-clipboard': 1.0.17
      react: 18.3.1
      react-dom: 18.3.1(react@18.3.1)
      react-markdown: 9.0.1(@types/react@18.3.11)(react@18.3.1)
      rehype-attr: 3.0.3
      rehype-autolink-headings: 7.1.0
      rehype-ignore: 2.0.2
      rehype-prism-plus: 2.0.0
      rehype-raw: 7.0.0
      rehype-rewrite: 4.0.2
      rehype-slug: 6.0.0
      remark-gfm: 4.0.0
      remark-github-blockquote-alert: 1.2.1
      unist-util-visit: 5.0.0
    transitivePeerDependencies:
      - '@types/react'
      - supports-color

  '@ungap/structured-clone@1.2.0': {}

  '@webassemblyjs/ast@1.12.1':
    dependencies:
      '@webassemblyjs/helper-numbers': 1.11.6
      '@webassemblyjs/helper-wasm-bytecode': 1.11.6

  '@webassemblyjs/floating-point-hex-parser@1.11.6': {}

  '@webassemblyjs/helper-api-error@1.11.6': {}

  '@webassemblyjs/helper-buffer@1.12.1': {}

  '@webassemblyjs/helper-numbers@1.11.6':
    dependencies:
      '@webassemblyjs/floating-point-hex-parser': 1.11.6
      '@webassemblyjs/helper-api-error': 1.11.6
      '@xtuc/long': 4.2.2

  '@webassemblyjs/helper-wasm-bytecode@1.11.6': {}

  '@webassemblyjs/helper-wasm-section@1.12.1':
    dependencies:
      '@webassemblyjs/ast': 1.12.1
      '@webassemblyjs/helper-buffer': 1.12.1
      '@webassemblyjs/helper-wasm-bytecode': 1.11.6
      '@webassemblyjs/wasm-gen': 1.12.1

  '@webassemblyjs/ieee754@1.11.6':
    dependencies:
      '@xtuc/ieee754': 1.2.0

  '@webassemblyjs/leb128@1.11.6':
    dependencies:
      '@xtuc/long': 4.2.2

  '@webassemblyjs/utf8@1.11.6': {}

  '@webassemblyjs/wasm-edit@1.12.1':
    dependencies:
      '@webassemblyjs/ast': 1.12.1
      '@webassemblyjs/helper-buffer': 1.12.1
      '@webassemblyjs/helper-wasm-bytecode': 1.11.6
      '@webassemblyjs/helper-wasm-section': 1.12.1
      '@webassemblyjs/wasm-gen': 1.12.1
      '@webassemblyjs/wasm-opt': 1.12.1
      '@webassemblyjs/wasm-parser': 1.12.1
      '@webassemblyjs/wast-printer': 1.12.1

  '@webassemblyjs/wasm-gen@1.12.1':
    dependencies:
      '@webassemblyjs/ast': 1.12.1
      '@webassemblyjs/helper-wasm-bytecode': 1.11.6
      '@webassemblyjs/ieee754': 1.11.6
      '@webassemblyjs/leb128': 1.11.6
      '@webassemblyjs/utf8': 1.11.6

  '@webassemblyjs/wasm-opt@1.12.1':
    dependencies:
      '@webassemblyjs/ast': 1.12.1
      '@webassemblyjs/helper-buffer': 1.12.1
      '@webassemblyjs/wasm-gen': 1.12.1
      '@webassemblyjs/wasm-parser': 1.12.1

  '@webassemblyjs/wasm-parser@1.12.1':
    dependencies:
      '@webassemblyjs/ast': 1.12.1
      '@webassemblyjs/helper-api-error': 1.11.6
      '@webassemblyjs/helper-wasm-bytecode': 1.11.6
      '@webassemblyjs/ieee754': 1.11.6
      '@webassemblyjs/leb128': 1.11.6
      '@webassemblyjs/utf8': 1.11.6

  '@webassemblyjs/wast-printer@1.12.1':
    dependencies:
      '@webassemblyjs/ast': 1.12.1
      '@xtuc/long': 4.2.2

  '@xtuc/ieee754@1.2.0': {}

  '@xtuc/long@4.2.2': {}

  accepts@1.3.8:
    dependencies:
      mime-types: 2.1.35
      negotiator: 0.6.3

  acorn-import-attributes@1.9.5(acorn@8.12.1):
    dependencies:
      acorn: 8.12.1

  acorn-jsx@5.3.2(acorn@8.12.1):
    dependencies:
      acorn: 8.12.1

  acorn-walk@8.3.4:
    dependencies:
      acorn: 8.12.1

  acorn@8.12.1: {}

  agent-base@7.1.1:
    dependencies:
      debug: 4.3.7(supports-color@5.5.0)
    transitivePeerDependencies:
      - supports-color

  aggregate-error@3.1.0:
    dependencies:
      clean-stack: 2.2.0
      indent-string: 4.0.0

  ajv-keywords@3.5.2(ajv@6.12.6):
    dependencies:
      ajv: 6.12.6

  ajv@6.12.6:
    dependencies:
      fast-deep-equal: 3.1.3
      fast-json-stable-stringify: 2.1.0
      json-schema-traverse: 0.4.1
      uri-js: 4.4.1

  ansi-escapes@4.3.2:
    dependencies:
      type-fest: 0.21.3

  ansi-regex@5.0.1: {}

  ansi-regex@6.1.0: {}

  ansi-styles@3.2.1:
    dependencies:
      color-convert: 1.9.3

  ansi-styles@4.3.0:
    dependencies:
      color-convert: 2.0.1

  ansi-styles@6.2.1: {}

  any-promise@1.3.0: {}

  anymatch@3.1.3:
    dependencies:
      normalize-path: 3.0.0
      picomatch: 2.3.1

  arg@4.1.3: {}

  arg@5.0.2: {}

  argparse@2.0.1: {}

  aria-hidden@1.2.4:
    dependencies:
      tslib: 2.7.0

  aria-query@5.1.3:
    dependencies:
      deep-equal: 2.2.3

  array-buffer-byte-length@1.0.1:
    dependencies:
      call-bind: 1.0.7
      is-array-buffer: 3.0.4

  array-flatten@1.1.1: {}

  array-includes@3.1.8:
    dependencies:
      call-bind: 1.0.7
      define-properties: 1.2.1
      es-abstract: 1.23.3
      es-object-atoms: 1.0.0
      get-intrinsic: 1.2.4
      is-string: 1.0.7

  array-union@2.1.0: {}

  array.prototype.findlast@1.2.5:
    dependencies:
      call-bind: 1.0.7
      define-properties: 1.2.1
      es-abstract: 1.23.3
      es-errors: 1.3.0
      es-object-atoms: 1.0.0
      es-shim-unscopables: 1.0.2

  array.prototype.findlastindex@1.2.5:
    dependencies:
      call-bind: 1.0.7
      define-properties: 1.2.1
      es-abstract: 1.23.3
      es-errors: 1.3.0
      es-object-atoms: 1.0.0
      es-shim-unscopables: 1.0.2

  array.prototype.flat@1.3.2:
    dependencies:
      call-bind: 1.0.7
      define-properties: 1.2.1
      es-abstract: 1.23.3
      es-shim-unscopables: 1.0.2

  array.prototype.flatmap@1.3.2:
    dependencies:
      call-bind: 1.0.7
      define-properties: 1.2.1
      es-abstract: 1.23.3
      es-shim-unscopables: 1.0.2

  array.prototype.tosorted@1.1.4:
    dependencies:
      call-bind: 1.0.7
      define-properties: 1.2.1
      es-abstract: 1.23.3
      es-errors: 1.3.0
      es-shim-unscopables: 1.0.2

  arraybuffer.prototype.slice@1.0.3:
    dependencies:
      array-buffer-byte-length: 1.0.1
      call-bind: 1.0.7
      define-properties: 1.2.1
      es-abstract: 1.23.3
      es-errors: 1.3.0
      get-intrinsic: 1.2.4
      is-array-buffer: 3.0.4
      is-shared-array-buffer: 1.0.3

  ast-types-flow@0.0.8: {}

  ast-types@0.13.4:
    dependencies:
      tslib: 2.7.0

  astring@1.9.0: {}

  asynckit@0.4.0: {}

  available-typed-arrays@1.0.7:
    dependencies:
      possible-typed-array-names: 1.0.0

  axe-core@4.10.0: {}

  axios@1.7.7:
    dependencies:
      follow-redirects: 1.15.9
      form-data: 4.0.1
      proxy-from-env: 1.1.0
    transitivePeerDependencies:
      - debug

  axobject-query@4.1.0: {}

  bail@2.0.2: {}

  balanced-match@1.0.2: {}

  base64-js@1.5.1: {}

  basic-ftp@5.0.5: {}

  bcp-47-match@2.0.3: {}

  big.js@5.2.2: {}

  bignumber.js@9.1.2: {}

  binary-extensions@2.3.0: {}

  bl@4.1.0:
    dependencies:
      buffer: 5.7.1
      inherits: 2.0.4
      readable-stream: 3.6.2

  bn.js@5.2.1: {}

  body-parser@1.20.3:
    dependencies:
      bytes: 3.1.2
      content-type: 1.0.5
      debug: 2.6.9
      depd: 2.0.0
      destroy: 1.2.0
      http-errors: 2.0.0
      iconv-lite: 0.4.24
      on-finished: 2.4.1
      qs: 6.13.0
      raw-body: 2.5.2
      type-is: 1.6.18
      unpipe: 1.0.0
    transitivePeerDependencies:
      - supports-color

  boolbase@1.0.0: {}

  brace-expansion@1.1.11:
    dependencies:
      balanced-match: 1.0.2
      concat-map: 0.0.1

  brace-expansion@2.0.1:
    dependencies:
      balanced-match: 1.0.2

  braces@3.0.3:
    dependencies:
      fill-range: 7.1.1

  browserslist@4.24.0:
    dependencies:
      caniuse-lite: 1.0.30001668
      electron-to-chromium: 1.5.37
      node-releases: 2.0.18
      update-browserslist-db: 1.1.1(browserslist@4.24.0)

  buffer-equal-constant-time@1.0.1: {}

  buffer-from@1.1.2: {}

  buffer@5.7.1:
    dependencies:
      base64-js: 1.5.1
      ieee754: 1.2.1

  busboy@1.6.0:
    dependencies:
      streamsearch: 1.1.0

  bytes@3.1.2: {}

  call-bind@1.0.7:
    dependencies:
      es-define-property: 1.0.0
      es-errors: 1.3.0
      function-bind: 1.1.2
      get-intrinsic: 1.2.4
      set-function-length: 1.2.2

  callsites@3.1.0: {}

  camel-case@3.0.0:
    dependencies:
      no-case: 2.3.2
      upper-case: 1.1.3

  camelcase-css@2.0.1: {}

  caniuse-lite@1.0.30001668: {}

  ccount@2.0.1: {}

  chalk@2.4.2:
    dependencies:
      ansi-styles: 3.2.1
      escape-string-regexp: 1.0.5
      supports-color: 5.5.0

  chalk@3.0.0:
    dependencies:
      ansi-styles: 4.3.0
      supports-color: 7.2.0

  chalk@4.1.2:
    dependencies:
      ansi-styles: 4.3.0
      supports-color: 7.2.0

  change-case@3.1.0:
    dependencies:
      camel-case: 3.0.0
      constant-case: 2.0.0
      dot-case: 2.1.1
      header-case: 1.0.1
      is-lower-case: 1.1.3
      is-upper-case: 1.1.2
      lower-case: 1.1.4
      lower-case-first: 1.0.2
      no-case: 2.3.2
      param-case: 2.1.1
      pascal-case: 2.0.1
      path-case: 2.1.1
      sentence-case: 2.1.1
      snake-case: 2.1.0
      swap-case: 1.1.2
      title-case: 2.1.1
      upper-case: 1.1.3
      upper-case-first: 1.1.2

  character-entities-html4@2.1.0: {}

  character-entities-legacy@3.0.0: {}

  character-entities@2.0.2: {}

  character-reference-invalid@2.0.1: {}

  chardet@0.7.0: {}

  chokidar@3.6.0:
    dependencies:
      anymatch: 3.1.3
      braces: 3.0.3
      glob-parent: 5.1.2
      is-binary-path: 2.1.0
      is-glob: 4.0.3
      normalize-path: 3.0.0
      readdirp: 3.6.0
    optionalDependencies:
      fsevents: 2.3.3

  chrome-trace-event@1.0.4: {}

  class-variance-authority@0.7.0:
    dependencies:
      clsx: 2.0.0

  clean-stack@2.2.0: {}

  cli-cursor@3.1.0:
    dependencies:
      restore-cursor: 3.1.0

  cli-spinners@2.9.2: {}

  cli-width@3.0.0: {}

  client-only@0.0.1: {}

  clone@1.0.4: {}

  clsx@2.0.0: {}

  clsx@2.1.1: {}

  cmdk@1.0.0(@types/react-dom@18.3.1)(@types/react@18.3.11)(react-dom@18.3.1(react@18.3.1))(react@18.3.1):
    dependencies:
      '@radix-ui/react-dialog': 1.0.5(@types/react-dom@18.3.1)(@types/react@18.3.11)(react-dom@18.3.1(react@18.3.1))(react@18.3.1)
      '@radix-ui/react-primitive': 1.0.3(@types/react-dom@18.3.1)(@types/react@18.3.11)(react-dom@18.3.1(react@18.3.1))(react@18.3.1)
      react: 18.3.1
      react-dom: 18.3.1(react@18.3.1)
    transitivePeerDependencies:
      - '@types/react'
      - '@types/react-dom'

  collapse-white-space@2.1.0: {}

  color-convert@1.9.3:
    dependencies:
      color-name: 1.1.3

  color-convert@2.0.1:
    dependencies:
      color-name: 1.1.4

  color-name@1.1.3: {}

  color-name@1.1.4: {}

  combined-stream@1.0.8:
    dependencies:
      delayed-stream: 1.0.0

  comma-separated-tokens@2.0.3: {}

  commander@10.0.1: {}

  commander@2.20.3: {}

  commander@4.1.1: {}

  concat-map@0.0.1: {}

  constant-case@2.0.0:
    dependencies:
      snake-case: 2.1.0
      upper-case: 1.1.3

  content-disposition@0.5.4:
    dependencies:
      safe-buffer: 5.2.1

  content-type@1.0.5: {}

  convert-source-map@2.0.0: {}

  cookie-signature@1.0.6: {}

  cookie@0.7.1: {}

  copy-anything@3.0.5:
    dependencies:
      is-what: 4.1.16

  core-js-pure@3.38.1: {}

  cors@2.8.5:
    dependencies:
      object-assign: 4.1.1
      vary: 1.1.2

  countup.js@2.8.0: {}

  create-require@1.1.1: {}

  cross-spawn@7.0.3:
    dependencies:
      path-key: 3.1.1
      shebang-command: 2.0.0
      which: 2.0.2

  css-selector-parser@3.0.5: {}

  cssesc@3.0.0: {}

  csstype@3.1.3: {}

  d3-array@3.2.4:
    dependencies:
      internmap: 2.0.3

  d3-color@3.1.0: {}

  d3-ease@3.0.1: {}

  d3-format@3.1.0: {}

  d3-interpolate@3.0.1:
    dependencies:
      d3-color: 3.1.0

  d3-path@3.1.0: {}

  d3-scale@4.0.2:
    dependencies:
      d3-array: 3.2.4
      d3-format: 3.1.0
      d3-interpolate: 3.0.1
      d3-time: 3.1.0
      d3-time-format: 4.1.0

  d3-shape@3.2.0:
    dependencies:
      d3-path: 3.1.0

  d3-time-format@4.1.0:
    dependencies:
      d3-time: 3.1.0

  d3-time@3.1.0:
    dependencies:
      d3-array: 3.2.4

  d3-timer@3.0.1: {}

  damerau-levenshtein@1.0.8: {}

  data-uri-to-buffer@4.0.1: {}

  data-uri-to-buffer@6.0.2: {}

  data-view-buffer@1.0.1:
    dependencies:
      call-bind: 1.0.7
      es-errors: 1.3.0
      is-data-view: 1.0.1

  data-view-byte-length@1.0.1:
    dependencies:
      call-bind: 1.0.7
      es-errors: 1.3.0
      is-data-view: 1.0.1

  data-view-byte-offset@1.0.0:
    dependencies:
      call-bind: 1.0.7
      es-errors: 1.3.0
      is-data-view: 1.0.1

  debug@2.6.9:
    dependencies:
      ms: 2.0.0

  debug@3.2.7:
    dependencies:
      ms: 2.1.3

  debug@4.3.7(supports-color@5.5.0):
    dependencies:
      ms: 2.1.3
    optionalDependencies:
      supports-color: 5.5.0

  decimal.js-light@2.5.1: {}

  decode-named-character-reference@1.0.2:
    dependencies:
      character-entities: 2.0.2

  deep-equal@2.2.3:
    dependencies:
      array-buffer-byte-length: 1.0.1
      call-bind: 1.0.7
      es-get-iterator: 1.1.3
      get-intrinsic: 1.2.4
      is-arguments: 1.1.1
      is-array-buffer: 3.0.4
      is-date-object: 1.0.5
      is-regex: 1.1.4
      is-shared-array-buffer: 1.0.3
      isarray: 2.0.5
      object-is: 1.1.6
      object-keys: 1.1.1
      object.assign: 4.1.5
      regexp.prototype.flags: 1.5.3
      side-channel: 1.0.6
      which-boxed-primitive: 1.0.2
      which-collection: 1.0.2
      which-typed-array: 1.1.15

  deep-extend@0.6.0: {}

  deep-is@0.1.4: {}

  defaults@1.0.4:
    dependencies:
      clone: 1.0.4

  define-data-property@1.1.4:
    dependencies:
      es-define-property: 1.0.0
      es-errors: 1.3.0
      gopd: 1.0.1

  define-properties@1.2.1:
    dependencies:
      define-data-property: 1.1.4
      has-property-descriptors: 1.0.2
      object-keys: 1.1.1

  degenerator@5.0.1:
    dependencies:
      ast-types: 0.13.4
      escodegen: 2.1.0
      esprima: 4.0.1

  del@5.1.0:
    dependencies:
      globby: 10.0.2
      graceful-fs: 4.2.11
      is-glob: 4.0.3
      is-path-cwd: 2.2.0
      is-path-inside: 3.0.3
      p-map: 3.0.0
      rimraf: 3.0.2
      slash: 3.0.0

  delayed-stream@1.0.0: {}

  depd@2.0.0: {}

  dequal@2.0.3: {}

  destroy@1.2.0: {}

  detect-indent@7.0.1: {}

  detect-newline@4.0.1: {}

  detect-node-es@1.1.0: {}

  devlop@1.1.0:
    dependencies:
      dequal: 2.0.3

  didyoumean@1.2.2: {}

  diff@4.0.2: {}

  dir-glob@3.0.1:
    dependencies:
      path-type: 4.0.0

  direction@2.0.1: {}

  dlv@1.1.3: {}

  doctrine@2.1.0:
    dependencies:
      esutils: 2.0.3

  dom-helpers@5.2.1:
    dependencies:
      '@babel/runtime': 7.25.7
      csstype: 3.1.3

  dot-case@2.1.1:
    dependencies:
      no-case: 2.3.2

  dotenv-cli@7.4.2:
    dependencies:
      cross-spawn: 7.0.3
      dotenv: 16.4.5
      dotenv-expand: 10.0.0
      minimist: 1.2.8

  dotenv-expand@10.0.0: {}

  dotenv@16.0.3: {}

  dotenv@16.4.5: {}

  drizzle-kit@0.24.2:
    dependencies:
      '@drizzle-team/brocli': 0.10.1
      '@esbuild-kit/esm-loader': 2.6.5
      esbuild: 0.19.12
      esbuild-register: 3.6.0(esbuild@0.19.12)
    transitivePeerDependencies:
      - supports-color

  drizzle-orm@0.33.0(@types/react@18.3.11)(postgres@3.4.4)(react@18.3.1):
    optionalDependencies:
      '@types/react': 18.3.11
      postgres: 3.4.4
      react: 18.3.1

  drizzle-zod@0.5.1(drizzle-orm@0.33.0(@types/react@18.3.11)(postgres@3.4.4)(react@18.3.1))(zod@3.23.8):
    dependencies:
      drizzle-orm: 0.33.0(@types/react@18.3.11)(postgres@3.4.4)(react@18.3.1)
      zod: 3.23.8

  eastasianwidth@0.2.0: {}

  ecdsa-sig-formatter@1.0.11:
    dependencies:
      safe-buffer: 5.2.1

  ee-first@1.1.1: {}

  electron-to-chromium@1.5.37: {}

  emoji-regex@8.0.0: {}

  emoji-regex@9.2.2: {}

  emojis-list@3.0.0: {}

  encodeurl@1.0.2: {}

  encodeurl@2.0.0: {}

  enhanced-resolve@5.17.1:
    dependencies:
      graceful-fs: 4.2.11
      tapable: 2.2.1

  entities@4.5.0: {}

  es-abstract@1.23.3:
    dependencies:
      array-buffer-byte-length: 1.0.1
      arraybuffer.prototype.slice: 1.0.3
      available-typed-arrays: 1.0.7
      call-bind: 1.0.7
      data-view-buffer: 1.0.1
      data-view-byte-length: 1.0.1
      data-view-byte-offset: 1.0.0
      es-define-property: 1.0.0
      es-errors: 1.3.0
      es-object-atoms: 1.0.0
      es-set-tostringtag: 2.0.3
      es-to-primitive: 1.2.1
      function.prototype.name: 1.1.6
      get-intrinsic: 1.2.4
      get-symbol-description: 1.0.2
      globalthis: 1.0.4
      gopd: 1.0.1
      has-property-descriptors: 1.0.2
      has-proto: 1.0.3
      has-symbols: 1.0.3
      hasown: 2.0.2
      internal-slot: 1.0.7
      is-array-buffer: 3.0.4
      is-callable: 1.2.7
      is-data-view: 1.0.1
      is-negative-zero: 2.0.3
      is-regex: 1.1.4
      is-shared-array-buffer: 1.0.3
      is-string: 1.0.7
      is-typed-array: 1.1.13
      is-weakref: 1.0.2
      object-inspect: 1.13.2
      object-keys: 1.1.1
      object.assign: 4.1.5
      regexp.prototype.flags: 1.5.3
      safe-array-concat: 1.1.2
      safe-regex-test: 1.0.3
      string.prototype.trim: 1.2.9
      string.prototype.trimend: 1.0.8
      string.prototype.trimstart: 1.0.8
      typed-array-buffer: 1.0.2
      typed-array-byte-length: 1.0.1
      typed-array-byte-offset: 1.0.2
      typed-array-length: 1.0.6
      unbox-primitive: 1.0.2
      which-typed-array: 1.1.15

  es-define-property@1.0.0:
    dependencies:
      get-intrinsic: 1.2.4

  es-errors@1.3.0: {}

  es-get-iterator@1.1.3:
    dependencies:
      call-bind: 1.0.7
      get-intrinsic: 1.2.4
      has-symbols: 1.0.3
      is-arguments: 1.1.1
      is-map: 2.0.3
      is-set: 2.0.3
      is-string: 1.0.7
      isarray: 2.0.5
      stop-iteration-iterator: 1.0.0

  es-iterator-helpers@1.1.0:
    dependencies:
      call-bind: 1.0.7
      define-properties: 1.2.1
      es-abstract: 1.23.3
      es-errors: 1.3.0
      es-set-tostringtag: 2.0.3
      function-bind: 1.1.2
      get-intrinsic: 1.2.4
      globalthis: 1.0.4
      has-property-descriptors: 1.0.2
      has-proto: 1.0.3
      has-symbols: 1.0.3
      internal-slot: 1.0.7
      iterator.prototype: 1.1.3
      safe-array-concat: 1.1.2

  es-module-lexer@1.5.4: {}

  es-object-atoms@1.0.0:
    dependencies:
      es-errors: 1.3.0

  es-set-tostringtag@2.0.3:
    dependencies:
      get-intrinsic: 1.2.4
      has-tostringtag: 1.0.2
      hasown: 2.0.2

  es-shim-unscopables@1.0.2:
    dependencies:
      hasown: 2.0.2

  es-to-primitive@1.2.1:
    dependencies:
      is-callable: 1.2.7
      is-date-object: 1.0.5
      is-symbol: 1.0.4

  esbuild-register@3.6.0(esbuild@0.19.12):
    dependencies:
      debug: 4.3.7(supports-color@5.5.0)
      esbuild: 0.19.12
    transitivePeerDependencies:
      - supports-color

  esbuild@0.18.20:
    optionalDependencies:
      '@esbuild/android-arm': 0.18.20
      '@esbuild/android-arm64': 0.18.20
      '@esbuild/android-x64': 0.18.20
      '@esbuild/darwin-arm64': 0.18.20
      '@esbuild/darwin-x64': 0.18.20
      '@esbuild/freebsd-arm64': 0.18.20
      '@esbuild/freebsd-x64': 0.18.20
      '@esbuild/linux-arm': 0.18.20
      '@esbuild/linux-arm64': 0.18.20
      '@esbuild/linux-ia32': 0.18.20
      '@esbuild/linux-loong64': 0.18.20
      '@esbuild/linux-mips64el': 0.18.20
      '@esbuild/linux-ppc64': 0.18.20
      '@esbuild/linux-riscv64': 0.18.20
      '@esbuild/linux-s390x': 0.18.20
      '@esbuild/linux-x64': 0.18.20
      '@esbuild/netbsd-x64': 0.18.20
      '@esbuild/openbsd-x64': 0.18.20
      '@esbuild/sunos-x64': 0.18.20
      '@esbuild/win32-arm64': 0.18.20
      '@esbuild/win32-ia32': 0.18.20
      '@esbuild/win32-x64': 0.18.20

  esbuild@0.19.12:
    optionalDependencies:
      '@esbuild/aix-ppc64': 0.19.12
      '@esbuild/android-arm': 0.19.12
      '@esbuild/android-arm64': 0.19.12
      '@esbuild/android-x64': 0.19.12
      '@esbuild/darwin-arm64': 0.19.12
      '@esbuild/darwin-x64': 0.19.12
      '@esbuild/freebsd-arm64': 0.19.12
      '@esbuild/freebsd-x64': 0.19.12
      '@esbuild/linux-arm': 0.19.12
      '@esbuild/linux-arm64': 0.19.12
      '@esbuild/linux-ia32': 0.19.12
      '@esbuild/linux-loong64': 0.19.12
      '@esbuild/linux-mips64el': 0.19.12
      '@esbuild/linux-ppc64': 0.19.12
      '@esbuild/linux-riscv64': 0.19.12
      '@esbuild/linux-s390x': 0.19.12
      '@esbuild/linux-x64': 0.19.12
      '@esbuild/netbsd-x64': 0.19.12
      '@esbuild/openbsd-x64': 0.19.12
      '@esbuild/sunos-x64': 0.19.12
      '@esbuild/win32-arm64': 0.19.12
      '@esbuild/win32-ia32': 0.19.12
      '@esbuild/win32-x64': 0.19.12

  esbuild@0.23.1:
    optionalDependencies:
      '@esbuild/aix-ppc64': 0.23.1
      '@esbuild/android-arm': 0.23.1
      '@esbuild/android-arm64': 0.23.1
      '@esbuild/android-x64': 0.23.1
      '@esbuild/darwin-arm64': 0.23.1
      '@esbuild/darwin-x64': 0.23.1
      '@esbuild/freebsd-arm64': 0.23.1
      '@esbuild/freebsd-x64': 0.23.1
      '@esbuild/linux-arm': 0.23.1
      '@esbuild/linux-arm64': 0.23.1
      '@esbuild/linux-ia32': 0.23.1
      '@esbuild/linux-loong64': 0.23.1
      '@esbuild/linux-mips64el': 0.23.1
      '@esbuild/linux-ppc64': 0.23.1
      '@esbuild/linux-riscv64': 0.23.1
      '@esbuild/linux-s390x': 0.23.1
      '@esbuild/linux-x64': 0.23.1
      '@esbuild/netbsd-x64': 0.23.1
      '@esbuild/openbsd-arm64': 0.23.1
      '@esbuild/openbsd-x64': 0.23.1
      '@esbuild/sunos-x64': 0.23.1
      '@esbuild/win32-arm64': 0.23.1
      '@esbuild/win32-ia32': 0.23.1
      '@esbuild/win32-x64': 0.23.1

  escalade@3.2.0: {}

  escape-html@1.0.3: {}

  escape-string-regexp@1.0.5: {}

  escape-string-regexp@4.0.0: {}

  escape-string-regexp@5.0.0: {}

  escodegen@2.1.0:
    dependencies:
      esprima: 4.0.1
      estraverse: 5.3.0
      esutils: 2.0.3
    optionalDependencies:
      source-map: 0.6.1

  eslint-import-resolver-node@0.3.9:
    dependencies:
      debug: 3.2.7
      is-core-module: 2.15.1
      resolve: 1.22.8
    transitivePeerDependencies:
      - supports-color

  eslint-module-utils@2.12.0(@typescript-eslint/parser@8.9.0(eslint@9.12.0(jiti@1.21.6))(typescript@5.6.3))(eslint-import-resolver-node@0.3.9)(eslint@9.12.0(jiti@1.21.6)):
    dependencies:
      debug: 3.2.7
    optionalDependencies:
      '@typescript-eslint/parser': 8.9.0(eslint@9.12.0(jiti@1.21.6))(typescript@5.6.3)
      eslint: 9.12.0(jiti@1.21.6)
      eslint-import-resolver-node: 0.3.9
    transitivePeerDependencies:
      - supports-color

  eslint-plugin-import@2.31.0(@typescript-eslint/parser@8.9.0(eslint@9.12.0(jiti@1.21.6))(typescript@5.6.3))(eslint@9.12.0(jiti@1.21.6)):
    dependencies:
      '@rtsao/scc': 1.1.0
      array-includes: 3.1.8
      array.prototype.findlastindex: 1.2.5
      array.prototype.flat: 1.3.2
      array.prototype.flatmap: 1.3.2
      debug: 3.2.7
      doctrine: 2.1.0
      eslint: 9.12.0(jiti@1.21.6)
      eslint-import-resolver-node: 0.3.9
      eslint-module-utils: 2.12.0(@typescript-eslint/parser@8.9.0(eslint@9.12.0(jiti@1.21.6))(typescript@5.6.3))(eslint-import-resolver-node@0.3.9)(eslint@9.12.0(jiti@1.21.6))
      hasown: 2.0.2
      is-core-module: 2.15.1
      is-glob: 4.0.3
      minimatch: 3.1.2
      object.fromentries: 2.0.8
      object.groupby: 1.0.3
      object.values: 1.2.0
      semver: 6.3.1
      string.prototype.trimend: 1.0.8
      tsconfig-paths: 3.15.0
    optionalDependencies:
      '@typescript-eslint/parser': 8.9.0(eslint@9.12.0(jiti@1.21.6))(typescript@5.6.3)
    transitivePeerDependencies:
      - eslint-import-resolver-typescript
      - eslint-import-resolver-webpack
      - supports-color

  eslint-plugin-jsx-a11y@6.10.0(eslint@9.12.0(jiti@1.21.6)):
    dependencies:
      aria-query: 5.1.3
      array-includes: 3.1.8
      array.prototype.flatmap: 1.3.2
      ast-types-flow: 0.0.8
      axe-core: 4.10.0
      axobject-query: 4.1.0
      damerau-levenshtein: 1.0.8
      emoji-regex: 9.2.2
      es-iterator-helpers: 1.1.0
      eslint: 9.12.0(jiti@1.21.6)
      hasown: 2.0.2
      jsx-ast-utils: 3.3.5
      language-tags: 1.0.9
      minimatch: 3.1.2
      object.fromentries: 2.0.8
      safe-regex-test: 1.0.3
      string.prototype.includes: 2.0.0

<<<<<<< HEAD
  eslint-plugin-react-hooks@5.1.0-rc-77b637d6-20241016(eslint@9.10.0(jiti@1.21.6)):
=======
  eslint-plugin-react-hooks@5.1.0-rc-6cf85185-20241014(eslint@9.12.0(jiti@1.21.6)):
>>>>>>> bd2e1814
    dependencies:
      eslint: 9.12.0(jiti@1.21.6)

  eslint-plugin-react@7.37.1(eslint@9.12.0(jiti@1.21.6)):
    dependencies:
      array-includes: 3.1.8
      array.prototype.findlast: 1.2.5
      array.prototype.flatmap: 1.3.2
      array.prototype.tosorted: 1.1.4
      doctrine: 2.1.0
      es-iterator-helpers: 1.1.0
      eslint: 9.12.0(jiti@1.21.6)
      estraverse: 5.3.0
      hasown: 2.0.2
      jsx-ast-utils: 3.3.5
      minimatch: 3.1.2
      object.entries: 1.1.8
      object.fromentries: 2.0.8
      object.values: 1.2.0
      prop-types: 15.8.1
      resolve: 2.0.0-next.5
      semver: 6.3.1
      string.prototype.matchall: 4.0.11
      string.prototype.repeat: 1.0.0

  eslint-plugin-turbo@2.1.3(eslint@9.12.0(jiti@1.21.6)):
    dependencies:
      dotenv: 16.0.3
      eslint: 9.12.0(jiti@1.21.6)

  eslint-scope@5.1.1:
    dependencies:
      esrecurse: 4.3.0
      estraverse: 4.3.0

  eslint-scope@8.1.0:
    dependencies:
      esrecurse: 4.3.0
      estraverse: 5.3.0

  eslint-visitor-keys@3.4.3: {}

  eslint-visitor-keys@4.1.0: {}

  eslint@9.12.0(jiti@1.21.6):
    dependencies:
      '@eslint-community/eslint-utils': 4.4.0(eslint@9.12.0(jiti@1.21.6))
      '@eslint-community/regexpp': 4.11.1
      '@eslint/config-array': 0.18.0
      '@eslint/core': 0.6.0
      '@eslint/eslintrc': 3.1.0
      '@eslint/js': 9.12.0
      '@eslint/plugin-kit': 0.2.0
      '@humanfs/node': 0.16.5
      '@humanwhocodes/module-importer': 1.0.1
      '@humanwhocodes/retry': 0.3.1
      '@types/estree': 1.0.6
      '@types/json-schema': 7.0.15
      ajv: 6.12.6
      chalk: 4.1.2
      cross-spawn: 7.0.3
      debug: 4.3.7(supports-color@5.5.0)
      escape-string-regexp: 4.0.0
      eslint-scope: 8.1.0
      eslint-visitor-keys: 4.1.0
      espree: 10.2.0
      esquery: 1.6.0
      esutils: 2.0.3
      fast-deep-equal: 3.1.3
      file-entry-cache: 8.0.0
      find-up: 5.0.0
      glob-parent: 6.0.2
      ignore: 5.3.2
      imurmurhash: 0.1.4
      is-glob: 4.0.3
      json-stable-stringify-without-jsonify: 1.0.1
      lodash.merge: 4.6.2
      minimatch: 3.1.2
      natural-compare: 1.4.0
      optionator: 0.9.4
      text-table: 0.2.0
    optionalDependencies:
      jiti: 1.21.6
    transitivePeerDependencies:
      - supports-color

  espree@10.2.0:
    dependencies:
      acorn: 8.12.1
      acorn-jsx: 5.3.2(acorn@8.12.1)
      eslint-visitor-keys: 4.1.0

  esprima@4.0.1: {}

  esquery@1.6.0:
    dependencies:
      estraverse: 5.3.0

  esrecurse@4.3.0:
    dependencies:
      estraverse: 5.3.0

  estraverse@4.3.0: {}

  estraverse@5.3.0: {}

  estree-util-attach-comments@3.0.0:
    dependencies:
      '@types/estree': 1.0.6

  estree-util-build-jsx@3.0.1:
    dependencies:
      '@types/estree-jsx': 1.0.5
      devlop: 1.1.0
      estree-util-is-identifier-name: 3.0.0
      estree-walker: 3.0.3

  estree-util-is-identifier-name@3.0.0: {}

  estree-util-to-js@2.0.0:
    dependencies:
      '@types/estree-jsx': 1.0.5
      astring: 1.9.0
      source-map: 0.7.4

  estree-util-visit@2.0.0:
    dependencies:
      '@types/estree-jsx': 1.0.5
      '@types/unist': 3.0.3

  estree-walker@3.0.3:
    dependencies:
      '@types/estree': 1.0.6

  esutils@2.0.3: {}

  etag@1.8.1: {}

  eventemitter3@4.0.7: {}

  eventemitter3@5.0.1: {}

  events@3.3.0: {}

  execa@5.1.1:
    dependencies:
      cross-spawn: 7.0.3
      get-stream: 6.0.1
      human-signals: 2.1.0
      is-stream: 2.0.1
      merge-stream: 2.0.0
      npm-run-path: 4.0.1
      onetime: 5.1.2
      signal-exit: 3.0.7
      strip-final-newline: 2.0.0

  express@4.21.1:
    dependencies:
      accepts: 1.3.8
      array-flatten: 1.1.1
      body-parser: 1.20.3
      content-disposition: 0.5.4
      content-type: 1.0.5
      cookie: 0.7.1
      cookie-signature: 1.0.6
      debug: 2.6.9
      depd: 2.0.0
      encodeurl: 2.0.0
      escape-html: 1.0.3
      etag: 1.8.1
      finalhandler: 1.3.1
      fresh: 0.5.2
      http-errors: 2.0.0
      merge-descriptors: 1.0.3
      methods: 1.1.2
      on-finished: 2.4.1
      parseurl: 1.3.3
      path-to-regexp: 0.1.10
      proxy-addr: 2.0.7
      qs: 6.13.0
      range-parser: 1.2.1
      safe-buffer: 5.2.1
      send: 0.19.0
      serve-static: 1.16.2
      setprototypeof: 1.2.0
      statuses: 2.0.1
      type-is: 1.6.18
      utils-merge: 1.0.1
      vary: 1.1.2
    transitivePeerDependencies:
      - supports-color

  extend@3.0.2: {}

  external-editor@3.1.0:
    dependencies:
      chardet: 0.7.0
      iconv-lite: 0.4.24
      tmp: 0.0.33

  fast-deep-equal@3.1.3: {}

  fast-equals@5.0.1: {}

  fast-glob@3.3.2:
    dependencies:
      '@nodelib/fs.stat': 2.0.5
      '@nodelib/fs.walk': 1.2.8
      glob-parent: 5.1.2
      merge2: 1.4.1
      micromatch: 4.0.8

  fast-json-stable-stringify@2.1.0: {}

  fast-levenshtein@2.0.6: {}

  fastq@1.17.1:
    dependencies:
      reusify: 1.0.4

  fetch-blob@3.2.0:
    dependencies:
      node-domexception: 1.0.0
      web-streams-polyfill: 3.3.3

  fflate@0.8.2: {}

  figures@3.2.0:
    dependencies:
      escape-string-regexp: 1.0.5

  file-entry-cache@8.0.0:
    dependencies:
      flat-cache: 4.0.1

  fill-range@7.1.1:
    dependencies:
      to-regex-range: 5.0.1

  finalhandler@1.3.1:
    dependencies:
      debug: 2.6.9
      encodeurl: 2.0.0
      escape-html: 1.0.3
      on-finished: 2.4.1
      parseurl: 1.3.3
      statuses: 2.0.1
      unpipe: 1.0.0
    transitivePeerDependencies:
      - supports-color

  find-up@5.0.0:
    dependencies:
      locate-path: 6.0.0
      path-exists: 4.0.0

  flat-cache@4.0.1:
    dependencies:
      flatted: 3.3.1
      keyv: 4.5.4

  flatted@3.3.1: {}

  follow-redirects@1.15.9: {}

  for-each@0.3.3:
    dependencies:
      is-callable: 1.2.7

  foreground-child@3.3.0:
    dependencies:
      cross-spawn: 7.0.3
      signal-exit: 4.1.0

  form-data@4.0.1:
    dependencies:
      asynckit: 0.4.0
      combined-stream: 1.0.8
      mime-types: 2.1.35

  formdata-polyfill@4.0.10:
    dependencies:
      fetch-blob: 3.2.0

  forwarded@0.2.0: {}

  fresh@0.5.2: {}

  fs-extra@10.1.0:
    dependencies:
      graceful-fs: 4.2.11
      jsonfile: 6.1.0
      universalify: 2.0.1

  fs-extra@11.2.0:
    dependencies:
      graceful-fs: 4.2.11
      jsonfile: 6.1.0
      universalify: 2.0.1

  fs.realpath@1.0.0: {}

  fsevents@2.3.3:
    optional: true

  function-bind@1.1.2: {}

  function.prototype.name@1.1.6:
    dependencies:
      call-bind: 1.0.7
      define-properties: 1.2.1
      es-abstract: 1.23.3
      functions-have-names: 1.2.3

  functions-have-names@1.2.3: {}

  gensync@1.0.0-beta.2: {}

  get-intrinsic@1.2.4:
    dependencies:
      es-errors: 1.3.0
      function-bind: 1.1.2
      has-proto: 1.0.3
      has-symbols: 1.0.3
      hasown: 2.0.2

  get-nonce@1.0.1: {}

  get-stdin@9.0.0: {}

  get-stream@6.0.1: {}

  get-symbol-description@1.0.2:
    dependencies:
      call-bind: 1.0.7
      es-errors: 1.3.0
      get-intrinsic: 1.2.4

  get-tsconfig@4.8.1:
    dependencies:
      resolve-pkg-maps: 1.0.0

  get-uri@6.0.3:
    dependencies:
      basic-ftp: 5.0.5
      data-uri-to-buffer: 6.0.2
      debug: 4.3.7(supports-color@5.5.0)
      fs-extra: 11.2.0
    transitivePeerDependencies:
      - supports-color

  git-hooks-list@3.1.0: {}

  github-slugger@2.0.0: {}

  glob-parent@5.1.2:
    dependencies:
      is-glob: 4.0.3

  glob-parent@6.0.2:
    dependencies:
      is-glob: 4.0.3

  glob-to-regexp@0.4.1: {}

  glob@10.3.10:
    dependencies:
      foreground-child: 3.3.0
      jackspeak: 2.3.6
      minimatch: 9.0.5
      minipass: 7.1.2
      path-scurry: 1.11.1

  glob@10.4.5:
    dependencies:
      foreground-child: 3.3.0
      jackspeak: 3.4.3
      minimatch: 9.0.5
      minipass: 7.1.2
      package-json-from-dist: 1.0.1
      path-scurry: 1.11.1

  glob@7.2.3:
    dependencies:
      fs.realpath: 1.0.0
      inflight: 1.0.6
      inherits: 2.0.4
      minimatch: 3.1.2
      once: 1.4.0
      path-is-absolute: 1.0.1

  globals@11.12.0: {}

  globals@14.0.0: {}

  globalthis@1.0.4:
    dependencies:
      define-properties: 1.2.1
      gopd: 1.0.1

  globby@10.0.2:
    dependencies:
      '@types/glob': 7.2.0
      array-union: 2.1.0
      dir-glob: 3.0.1
      fast-glob: 3.3.2
      glob: 7.2.3
      ignore: 5.3.2
      merge2: 1.4.1
      slash: 3.0.0

  globby@13.2.2:
    dependencies:
      dir-glob: 3.0.1
      fast-glob: 3.3.2
      ignore: 5.3.2
      merge2: 1.4.1
      slash: 4.0.0

  gopd@1.0.1:
    dependencies:
      get-intrinsic: 1.2.4

  graceful-fs@4.2.11: {}

  gradient-string@2.0.2:
    dependencies:
      chalk: 4.1.2
      tinygradient: 1.1.5

  graphemer@1.4.0: {}

  gsap@3.12.5: {}

  handlebars@4.7.8:
    dependencies:
      minimist: 1.2.8
      neo-async: 2.6.2
      source-map: 0.6.1
      wordwrap: 1.0.0
    optionalDependencies:
      uglify-js: 3.19.3

  has-bigints@1.0.2: {}

  has-flag@3.0.0: {}

  has-flag@4.0.0: {}

  has-property-descriptors@1.0.2:
    dependencies:
      es-define-property: 1.0.0

  has-proto@1.0.3: {}

  has-symbols@1.0.3: {}

  has-tostringtag@1.0.2:
    dependencies:
      has-symbols: 1.0.3

  hasown@2.0.2:
    dependencies:
      function-bind: 1.1.2

  hast-util-from-html@2.0.3:
    dependencies:
      '@types/hast': 3.0.4
      devlop: 1.1.0
      hast-util-from-parse5: 8.0.1
      parse5: 7.2.0
      vfile: 6.0.3
      vfile-message: 4.0.2

  hast-util-from-parse5@8.0.1:
    dependencies:
      '@types/hast': 3.0.4
      '@types/unist': 3.0.3
      devlop: 1.1.0
      hastscript: 8.0.0
      property-information: 6.5.0
      vfile: 6.0.3
      vfile-location: 5.0.3
      web-namespaces: 2.0.1

  hast-util-has-property@3.0.0:
    dependencies:
      '@types/hast': 3.0.4

  hast-util-heading-rank@3.0.0:
    dependencies:
      '@types/hast': 3.0.4

  hast-util-is-element@3.0.0:
    dependencies:
      '@types/hast': 3.0.4

  hast-util-parse-selector@3.1.1:
    dependencies:
      '@types/hast': 2.3.10

  hast-util-parse-selector@4.0.0:
    dependencies:
      '@types/hast': 3.0.4

  hast-util-raw@9.0.4:
    dependencies:
      '@types/hast': 3.0.4
      '@types/unist': 3.0.3
      '@ungap/structured-clone': 1.2.0
      hast-util-from-parse5: 8.0.1
      hast-util-to-parse5: 8.0.0
      html-void-elements: 3.0.0
      mdast-util-to-hast: 13.2.0
      parse5: 7.2.0
      unist-util-position: 5.0.0
      unist-util-visit: 5.0.0
      vfile: 6.0.3
      web-namespaces: 2.0.1
      zwitch: 2.0.4

  hast-util-select@6.0.3:
    dependencies:
      '@types/hast': 3.0.4
      '@types/unist': 3.0.3
      bcp-47-match: 2.0.3
      comma-separated-tokens: 2.0.3
      css-selector-parser: 3.0.5
      devlop: 1.1.0
      direction: 2.0.1
      hast-util-has-property: 3.0.0
      hast-util-to-string: 3.0.1
      hast-util-whitespace: 3.0.0
      nth-check: 2.1.1
      property-information: 6.5.0
      space-separated-tokens: 2.0.2
      unist-util-visit: 5.0.0
      zwitch: 2.0.4

  hast-util-to-estree@3.1.0:
    dependencies:
      '@types/estree': 1.0.6
      '@types/estree-jsx': 1.0.5
      '@types/hast': 3.0.4
      comma-separated-tokens: 2.0.3
      devlop: 1.1.0
      estree-util-attach-comments: 3.0.0
      estree-util-is-identifier-name: 3.0.0
      hast-util-whitespace: 3.0.0
      mdast-util-mdx-expression: 2.0.1
      mdast-util-mdx-jsx: 3.1.3
      mdast-util-mdxjs-esm: 2.0.1
      property-information: 6.5.0
      space-separated-tokens: 2.0.2
      style-to-object: 0.4.4
      unist-util-position: 5.0.0
      zwitch: 2.0.4
    transitivePeerDependencies:
      - supports-color

  hast-util-to-html@9.0.3:
    dependencies:
      '@types/hast': 3.0.4
      '@types/unist': 3.0.3
      ccount: 2.0.1
      comma-separated-tokens: 2.0.3
      hast-util-whitespace: 3.0.0
      html-void-elements: 3.0.0
      mdast-util-to-hast: 13.2.0
      property-information: 6.5.0
      space-separated-tokens: 2.0.2
      stringify-entities: 4.0.4
      zwitch: 2.0.4

  hast-util-to-jsx-runtime@2.3.2:
    dependencies:
      '@types/estree': 1.0.6
      '@types/hast': 3.0.4
      '@types/unist': 3.0.3
      comma-separated-tokens: 2.0.3
      devlop: 1.1.0
      estree-util-is-identifier-name: 3.0.0
      hast-util-whitespace: 3.0.0
      mdast-util-mdx-expression: 2.0.1
      mdast-util-mdx-jsx: 3.1.3
      mdast-util-mdxjs-esm: 2.0.1
      property-information: 6.5.0
      space-separated-tokens: 2.0.2
      style-to-object: 1.0.8
      unist-util-position: 5.0.0
      vfile-message: 4.0.2
    transitivePeerDependencies:
      - supports-color

  hast-util-to-parse5@8.0.0:
    dependencies:
      '@types/hast': 3.0.4
      comma-separated-tokens: 2.0.3
      devlop: 1.1.0
      property-information: 6.5.0
      space-separated-tokens: 2.0.2
      web-namespaces: 2.0.1
      zwitch: 2.0.4

  hast-util-to-string@3.0.1:
    dependencies:
      '@types/hast': 3.0.4

  hast-util-whitespace@3.0.0:
    dependencies:
      '@types/hast': 3.0.4

  hastscript@7.2.0:
    dependencies:
      '@types/hast': 2.3.10
      comma-separated-tokens: 2.0.3
      hast-util-parse-selector: 3.1.1
      property-information: 6.5.0
      space-separated-tokens: 2.0.2

  hastscript@8.0.0:
    dependencies:
      '@types/hast': 3.0.4
      comma-separated-tokens: 2.0.3
      hast-util-parse-selector: 4.0.0
      property-information: 6.5.0
      space-separated-tokens: 2.0.2

  header-case@1.0.1:
    dependencies:
      no-case: 2.3.2
      upper-case: 1.1.3

  html-url-attributes@3.0.1: {}

  html-void-elements@3.0.0: {}

  http-errors@2.0.0:
    dependencies:
      depd: 2.0.0
      inherits: 2.0.4
      setprototypeof: 1.2.0
      statuses: 2.0.1
      toidentifier: 1.0.1

  http-proxy-agent@7.0.2:
    dependencies:
      agent-base: 7.1.1
      debug: 4.3.7(supports-color@5.5.0)
    transitivePeerDependencies:
      - supports-color

  https-proxy-agent@7.0.5:
    dependencies:
      agent-base: 7.1.1
      debug: 4.3.7(supports-color@5.5.0)
    transitivePeerDependencies:
      - supports-color

  human-signals@2.1.0: {}

  husky@9.1.6: {}

  iconv-lite@0.4.24:
    dependencies:
      safer-buffer: 2.1.2

  ieee754@1.2.1: {}

  ignore-by-default@1.0.1: {}

  ignore@5.3.2: {}

  import-fresh@3.3.0:
    dependencies:
      parent-module: 1.0.1
      resolve-from: 4.0.0

  imurmurhash@0.1.4: {}

  indent-string@4.0.0: {}

  inflight@1.0.6:
    dependencies:
      once: 1.4.0
      wrappy: 1.0.2

  inherits@2.0.4: {}

  ini@1.3.8: {}

  inline-style-parser@0.1.1: {}

  inline-style-parser@0.2.4: {}

  input-otp@1.2.4(react-dom@18.3.1(react@18.3.1))(react@18.3.1):
    dependencies:
      react: 18.3.1
      react-dom: 18.3.1(react@18.3.1)

  inquirer@7.3.3:
    dependencies:
      ansi-escapes: 4.3.2
      chalk: 4.1.2
      cli-cursor: 3.1.0
      cli-width: 3.0.0
      external-editor: 3.1.0
      figures: 3.2.0
      lodash: 4.17.21
      mute-stream: 0.0.8
      run-async: 2.4.1
      rxjs: 6.6.7
      string-width: 4.2.3
      strip-ansi: 6.0.1
      through: 2.3.8

  inquirer@8.2.6:
    dependencies:
      ansi-escapes: 4.3.2
      chalk: 4.1.2
      cli-cursor: 3.1.0
      cli-width: 3.0.0
      external-editor: 3.1.0
      figures: 3.2.0
      lodash: 4.17.21
      mute-stream: 0.0.8
      ora: 5.4.1
      run-async: 2.4.1
      rxjs: 7.8.1
      string-width: 4.2.3
      strip-ansi: 6.0.1
      through: 2.3.8
      wrap-ansi: 6.2.0

  internal-slot@1.0.7:
    dependencies:
      es-errors: 1.3.0
      hasown: 2.0.2
      side-channel: 1.0.6

  internmap@2.0.3: {}

  invariant@2.2.4:
    dependencies:
      loose-envify: 1.4.0

  ip-address@9.0.5:
    dependencies:
      jsbn: 1.1.0
      sprintf-js: 1.1.3

  ipaddr.js@1.9.1: {}

  is-alphabetical@2.0.1: {}

  is-alphanumerical@2.0.1:
    dependencies:
      is-alphabetical: 2.0.1
      is-decimal: 2.0.1

  is-arguments@1.1.1:
    dependencies:
      call-bind: 1.0.7
      has-tostringtag: 1.0.2

  is-array-buffer@3.0.4:
    dependencies:
      call-bind: 1.0.7
      get-intrinsic: 1.2.4

  is-async-function@2.0.0:
    dependencies:
      has-tostringtag: 1.0.2

  is-bigint@1.0.4:
    dependencies:
      has-bigints: 1.0.2

  is-binary-path@2.1.0:
    dependencies:
      binary-extensions: 2.3.0

  is-boolean-object@1.1.2:
    dependencies:
      call-bind: 1.0.7
      has-tostringtag: 1.0.2

  is-callable@1.2.7: {}

  is-core-module@2.15.1:
    dependencies:
      hasown: 2.0.2

  is-data-view@1.0.1:
    dependencies:
      is-typed-array: 1.1.13

  is-date-object@1.0.5:
    dependencies:
      has-tostringtag: 1.0.2

  is-decimal@2.0.1: {}

  is-extglob@2.1.1: {}

  is-finalizationregistry@1.0.2:
    dependencies:
      call-bind: 1.0.7

  is-fullwidth-code-point@3.0.0: {}

  is-generator-function@1.0.10:
    dependencies:
      has-tostringtag: 1.0.2

  is-glob@4.0.3:
    dependencies:
      is-extglob: 2.1.1

  is-hexadecimal@2.0.1: {}

  is-interactive@1.0.0: {}

  is-lower-case@1.1.3:
    dependencies:
      lower-case: 1.1.4

  is-map@2.0.3: {}

  is-negative-zero@2.0.3: {}

  is-number-object@1.0.7:
    dependencies:
      has-tostringtag: 1.0.2

  is-number@7.0.0: {}

  is-path-cwd@2.2.0: {}

  is-path-inside@3.0.3: {}

  is-plain-obj@4.1.0: {}

  is-reference@3.0.2:
    dependencies:
      '@types/estree': 1.0.6

  is-regex@1.1.4:
    dependencies:
      call-bind: 1.0.7
      has-tostringtag: 1.0.2

  is-set@2.0.3: {}

  is-shared-array-buffer@1.0.3:
    dependencies:
      call-bind: 1.0.7

  is-stream@2.0.1: {}

  is-string@1.0.7:
    dependencies:
      has-tostringtag: 1.0.2

  is-symbol@1.0.4:
    dependencies:
      has-symbols: 1.0.3

  is-typed-array@1.1.13:
    dependencies:
      which-typed-array: 1.1.15

  is-unicode-supported@0.1.0: {}

  is-upper-case@1.1.2:
    dependencies:
      upper-case: 1.1.3

  is-weakmap@2.0.2: {}

  is-weakref@1.0.2:
    dependencies:
      call-bind: 1.0.7

  is-weakset@2.0.3:
    dependencies:
      call-bind: 1.0.7
      get-intrinsic: 1.2.4

  is-what@4.1.16: {}

  isarray@2.0.5: {}

  isbinaryfile@4.0.10: {}

  isexe@2.0.0: {}

  iterator.prototype@1.1.3:
    dependencies:
      define-properties: 1.2.1
      get-intrinsic: 1.2.4
      has-symbols: 1.0.3
      reflect.getprototypeof: 1.0.6
      set-function-name: 2.0.2

  jackspeak@2.3.6:
    dependencies:
      '@isaacs/cliui': 8.0.2
    optionalDependencies:
      '@pkgjs/parseargs': 0.11.0

  jackspeak@3.4.3:
    dependencies:
      '@isaacs/cliui': 8.0.2
    optionalDependencies:
      '@pkgjs/parseargs': 0.11.0

  jest-worker@27.5.1:
    dependencies:
      '@types/node': 22.7.5
      merge-stream: 2.0.0
      supports-color: 8.1.1

  jiti@1.21.6: {}

  js-tokens@4.0.0: {}

  js-yaml@4.1.0:
    dependencies:
      argparse: 2.0.1

  jsbn@1.1.0: {}

  jsesc@3.0.2: {}

  json-bigint@1.0.0:
    dependencies:
      bignumber.js: 9.1.2

  json-buffer@3.0.1: {}

  json-parse-even-better-errors@2.3.1: {}

  json-schema-traverse@0.4.1: {}

  json-stable-stringify-without-jsonify@1.0.1: {}

  json-stringify-safe@5.0.1: {}

  json5@1.0.2:
    dependencies:
      minimist: 1.2.8

  json5@2.2.3: {}

  jsonfile@6.1.0:
    dependencies:
      universalify: 2.0.1
    optionalDependencies:
      graceful-fs: 4.2.11

  jsonwebtoken@9.0.2:
    dependencies:
      jws: 3.2.2
      lodash.includes: 4.3.0
      lodash.isboolean: 3.0.3
      lodash.isinteger: 4.0.4
      lodash.isnumber: 3.0.3
      lodash.isplainobject: 4.0.6
      lodash.isstring: 4.0.1
      lodash.once: 4.1.1
      ms: 2.1.3
      semver: 7.6.3

  jsx-ast-utils@3.3.5:
    dependencies:
      array-includes: 3.1.8
      array.prototype.flat: 1.3.2
      object.assign: 4.1.5
      object.values: 1.2.0

  jwa@1.4.1:
    dependencies:
      buffer-equal-constant-time: 1.0.1
      ecdsa-sig-formatter: 1.0.11
      safe-buffer: 5.2.1

  jws@3.2.2:
    dependencies:
      jwa: 1.4.1
      safe-buffer: 5.2.1

  keyv@4.5.4:
    dependencies:
      json-buffer: 3.0.1

  language-subtag-registry@0.3.23: {}

  language-tags@1.0.9:
    dependencies:
      language-subtag-registry: 0.3.23

  levn@0.4.1:
    dependencies:
      prelude-ls: 1.2.1
      type-check: 0.4.0

  lil-gui@0.19.2: {}

  lilconfig@2.1.0: {}

  lilconfig@3.1.2: {}

  lines-and-columns@1.2.4: {}

  loader-runner@4.3.0: {}

  loader-utils@2.0.4:
    dependencies:
      big.js: 5.2.2
      emojis-list: 3.0.0
      json5: 2.2.3

  locate-path@6.0.0:
    dependencies:
      p-locate: 5.0.0

  lodash.castarray@4.4.0: {}

  lodash.get@4.4.2: {}

  lodash.includes@4.3.0: {}

  lodash.isboolean@3.0.3: {}

  lodash.isinteger@4.0.4: {}

  lodash.isnumber@3.0.3: {}

  lodash.isplainobject@4.0.6: {}

  lodash.isstring@4.0.1: {}

  lodash.merge@4.6.2: {}

  lodash.once@4.1.1: {}

  lodash@4.17.21: {}

  log-symbols@3.0.0:
    dependencies:
      chalk: 2.4.2

  log-symbols@4.1.0:
    dependencies:
      chalk: 4.1.2
      is-unicode-supported: 0.1.0

  longest-streak@3.1.0: {}

  loose-envify@1.4.0:
    dependencies:
      js-tokens: 4.0.0

  lower-case-first@1.0.2:
    dependencies:
      lower-case: 1.1.4

  lower-case@1.1.4: {}

  lru-cache@10.4.3: {}

  lru-cache@5.1.1:
    dependencies:
      yallist: 3.1.1

  lru-cache@7.18.3: {}

  luxon@3.5.0: {}

  make-error@1.3.6: {}

  markdown-extensions@2.0.0: {}

  markdown-table@3.0.3: {}

  mdast-util-find-and-replace@3.0.1:
    dependencies:
      '@types/mdast': 4.0.4
      escape-string-regexp: 5.0.0
      unist-util-is: 6.0.0
      unist-util-visit-parents: 6.0.1

  mdast-util-from-markdown@2.0.1:
    dependencies:
      '@types/mdast': 4.0.4
      '@types/unist': 3.0.3
      decode-named-character-reference: 1.0.2
      devlop: 1.1.0
      mdast-util-to-string: 4.0.0
      micromark: 4.0.0
      micromark-util-decode-numeric-character-reference: 2.0.1
      micromark-util-decode-string: 2.0.0
      micromark-util-normalize-identifier: 2.0.0
      micromark-util-symbol: 2.0.0
      micromark-util-types: 2.0.0
      unist-util-stringify-position: 4.0.0
    transitivePeerDependencies:
      - supports-color

  mdast-util-gfm-autolink-literal@2.0.1:
    dependencies:
      '@types/mdast': 4.0.4
      ccount: 2.0.1
      devlop: 1.1.0
      mdast-util-find-and-replace: 3.0.1
      micromark-util-character: 2.1.0

  mdast-util-gfm-footnote@2.0.0:
    dependencies:
      '@types/mdast': 4.0.4
      devlop: 1.1.0
      mdast-util-from-markdown: 2.0.1
      mdast-util-to-markdown: 2.1.0
      micromark-util-normalize-identifier: 2.0.0
    transitivePeerDependencies:
      - supports-color

  mdast-util-gfm-strikethrough@2.0.0:
    dependencies:
      '@types/mdast': 4.0.4
      mdast-util-from-markdown: 2.0.1
      mdast-util-to-markdown: 2.1.0
    transitivePeerDependencies:
      - supports-color

  mdast-util-gfm-table@2.0.0:
    dependencies:
      '@types/mdast': 4.0.4
      devlop: 1.1.0
      markdown-table: 3.0.3
      mdast-util-from-markdown: 2.0.1
      mdast-util-to-markdown: 2.1.0
    transitivePeerDependencies:
      - supports-color

  mdast-util-gfm-task-list-item@2.0.0:
    dependencies:
      '@types/mdast': 4.0.4
      devlop: 1.1.0
      mdast-util-from-markdown: 2.0.1
      mdast-util-to-markdown: 2.1.0
    transitivePeerDependencies:
      - supports-color

  mdast-util-gfm@3.0.0:
    dependencies:
      mdast-util-from-markdown: 2.0.1
      mdast-util-gfm-autolink-literal: 2.0.1
      mdast-util-gfm-footnote: 2.0.0
      mdast-util-gfm-strikethrough: 2.0.0
      mdast-util-gfm-table: 2.0.0
      mdast-util-gfm-task-list-item: 2.0.0
      mdast-util-to-markdown: 2.1.0
    transitivePeerDependencies:
      - supports-color

  mdast-util-mdx-expression@2.0.1:
    dependencies:
      '@types/estree-jsx': 1.0.5
      '@types/hast': 3.0.4
      '@types/mdast': 4.0.4
      devlop: 1.1.0
      mdast-util-from-markdown: 2.0.1
      mdast-util-to-markdown: 2.1.0
    transitivePeerDependencies:
      - supports-color

  mdast-util-mdx-jsx@3.1.3:
    dependencies:
      '@types/estree-jsx': 1.0.5
      '@types/hast': 3.0.4
      '@types/mdast': 4.0.4
      '@types/unist': 3.0.3
      ccount: 2.0.1
      devlop: 1.1.0
      mdast-util-from-markdown: 2.0.1
      mdast-util-to-markdown: 2.1.0
      parse-entities: 4.0.1
      stringify-entities: 4.0.4
      unist-util-stringify-position: 4.0.0
      vfile-message: 4.0.2
    transitivePeerDependencies:
      - supports-color

  mdast-util-mdx@3.0.0:
    dependencies:
      mdast-util-from-markdown: 2.0.1
      mdast-util-mdx-expression: 2.0.1
      mdast-util-mdx-jsx: 3.1.3
      mdast-util-mdxjs-esm: 2.0.1
      mdast-util-to-markdown: 2.1.0
    transitivePeerDependencies:
      - supports-color

  mdast-util-mdxjs-esm@2.0.1:
    dependencies:
      '@types/estree-jsx': 1.0.5
      '@types/hast': 3.0.4
      '@types/mdast': 4.0.4
      devlop: 1.1.0
      mdast-util-from-markdown: 2.0.1
      mdast-util-to-markdown: 2.1.0
    transitivePeerDependencies:
      - supports-color

  mdast-util-phrasing@4.1.0:
    dependencies:
      '@types/mdast': 4.0.4
      unist-util-is: 6.0.0

  mdast-util-to-hast@13.2.0:
    dependencies:
      '@types/hast': 3.0.4
      '@types/mdast': 4.0.4
      '@ungap/structured-clone': 1.2.0
      devlop: 1.1.0
      micromark-util-sanitize-uri: 2.0.0
      trim-lines: 3.0.1
      unist-util-position: 5.0.0
      unist-util-visit: 5.0.0
      vfile: 6.0.3

  mdast-util-to-markdown@2.1.0:
    dependencies:
      '@types/mdast': 4.0.4
      '@types/unist': 3.0.3
      longest-streak: 3.1.0
      mdast-util-phrasing: 4.1.0
      mdast-util-to-string: 4.0.0
      micromark-util-decode-string: 2.0.0
      unist-util-visit: 5.0.0
      zwitch: 2.0.4

  mdast-util-to-string@4.0.0:
    dependencies:
      '@types/mdast': 4.0.4

  media-typer@0.3.0: {}

  merge-descriptors@1.0.3: {}

  merge-stream@2.0.0: {}

  merge2@1.4.1: {}

  meshoptimizer@0.18.1: {}

  methods@1.1.2: {}

  micromark-core-commonmark@2.0.1:
    dependencies:
      decode-named-character-reference: 1.0.2
      devlop: 1.1.0
      micromark-factory-destination: 2.0.0
      micromark-factory-label: 2.0.0
      micromark-factory-space: 2.0.0
      micromark-factory-title: 2.0.0
      micromark-factory-whitespace: 2.0.0
      micromark-util-character: 2.1.0
      micromark-util-chunked: 2.0.0
      micromark-util-classify-character: 2.0.0
      micromark-util-html-tag-name: 2.0.0
      micromark-util-normalize-identifier: 2.0.0
      micromark-util-resolve-all: 2.0.0
      micromark-util-subtokenize: 2.0.1
      micromark-util-symbol: 2.0.0
      micromark-util-types: 2.0.0

  micromark-extension-gfm-autolink-literal@2.1.0:
    dependencies:
      micromark-util-character: 2.1.0
      micromark-util-sanitize-uri: 2.0.0
      micromark-util-symbol: 2.0.0
      micromark-util-types: 2.0.0

  micromark-extension-gfm-footnote@2.1.0:
    dependencies:
      devlop: 1.1.0
      micromark-core-commonmark: 2.0.1
      micromark-factory-space: 2.0.0
      micromark-util-character: 2.1.0
      micromark-util-normalize-identifier: 2.0.0
      micromark-util-sanitize-uri: 2.0.0
      micromark-util-symbol: 2.0.0
      micromark-util-types: 2.0.0

  micromark-extension-gfm-strikethrough@2.1.0:
    dependencies:
      devlop: 1.1.0
      micromark-util-chunked: 2.0.0
      micromark-util-classify-character: 2.0.0
      micromark-util-resolve-all: 2.0.0
      micromark-util-symbol: 2.0.0
      micromark-util-types: 2.0.0

  micromark-extension-gfm-table@2.1.0:
    dependencies:
      devlop: 1.1.0
      micromark-factory-space: 2.0.0
      micromark-util-character: 2.1.0
      micromark-util-symbol: 2.0.0
      micromark-util-types: 2.0.0

  micromark-extension-gfm-tagfilter@2.0.0:
    dependencies:
      micromark-util-types: 2.0.0

  micromark-extension-gfm-task-list-item@2.1.0:
    dependencies:
      devlop: 1.1.0
      micromark-factory-space: 2.0.0
      micromark-util-character: 2.1.0
      micromark-util-symbol: 2.0.0
      micromark-util-types: 2.0.0

  micromark-extension-gfm@3.0.0:
    dependencies:
      micromark-extension-gfm-autolink-literal: 2.1.0
      micromark-extension-gfm-footnote: 2.1.0
      micromark-extension-gfm-strikethrough: 2.1.0
      micromark-extension-gfm-table: 2.1.0
      micromark-extension-gfm-tagfilter: 2.0.0
      micromark-extension-gfm-task-list-item: 2.1.0
      micromark-util-combine-extensions: 2.0.0
      micromark-util-types: 2.0.0

  micromark-extension-mdx-expression@3.0.0:
    dependencies:
      '@types/estree': 1.0.6
      devlop: 1.1.0
      micromark-factory-mdx-expression: 2.0.2
      micromark-factory-space: 2.0.0
      micromark-util-character: 2.1.0
      micromark-util-events-to-acorn: 2.0.2
      micromark-util-symbol: 2.0.0
      micromark-util-types: 2.0.0

  micromark-extension-mdx-jsx@3.0.1:
    dependencies:
      '@types/acorn': 4.0.6
      '@types/estree': 1.0.6
      devlop: 1.1.0
      estree-util-is-identifier-name: 3.0.0
      micromark-factory-mdx-expression: 2.0.2
      micromark-factory-space: 2.0.0
      micromark-util-character: 2.1.0
      micromark-util-events-to-acorn: 2.0.2
      micromark-util-symbol: 2.0.0
      micromark-util-types: 2.0.0
      vfile-message: 4.0.2

  micromark-extension-mdx-md@2.0.0:
    dependencies:
      micromark-util-types: 2.0.0

  micromark-extension-mdxjs-esm@3.0.0:
    dependencies:
      '@types/estree': 1.0.6
      devlop: 1.1.0
      micromark-core-commonmark: 2.0.1
      micromark-util-character: 2.1.0
      micromark-util-events-to-acorn: 2.0.2
      micromark-util-symbol: 2.0.0
      micromark-util-types: 2.0.0
      unist-util-position-from-estree: 2.0.0
      vfile-message: 4.0.2

  micromark-extension-mdxjs@3.0.0:
    dependencies:
      acorn: 8.12.1
      acorn-jsx: 5.3.2(acorn@8.12.1)
      micromark-extension-mdx-expression: 3.0.0
      micromark-extension-mdx-jsx: 3.0.1
      micromark-extension-mdx-md: 2.0.0
      micromark-extension-mdxjs-esm: 3.0.0
      micromark-util-combine-extensions: 2.0.0
      micromark-util-types: 2.0.0

  micromark-factory-destination@2.0.0:
    dependencies:
      micromark-util-character: 2.1.0
      micromark-util-symbol: 2.0.0
      micromark-util-types: 2.0.0

  micromark-factory-label@2.0.0:
    dependencies:
      devlop: 1.1.0
      micromark-util-character: 2.1.0
      micromark-util-symbol: 2.0.0
      micromark-util-types: 2.0.0

  micromark-factory-mdx-expression@2.0.2:
    dependencies:
      '@types/estree': 1.0.6
      devlop: 1.1.0
      micromark-factory-space: 2.0.0
      micromark-util-character: 2.1.0
      micromark-util-events-to-acorn: 2.0.2
      micromark-util-symbol: 2.0.0
      micromark-util-types: 2.0.0
      unist-util-position-from-estree: 2.0.0
      vfile-message: 4.0.2

  micromark-factory-space@2.0.0:
    dependencies:
      micromark-util-character: 2.1.0
      micromark-util-types: 2.0.0

  micromark-factory-title@2.0.0:
    dependencies:
      micromark-factory-space: 2.0.0
      micromark-util-character: 2.1.0
      micromark-util-symbol: 2.0.0
      micromark-util-types: 2.0.0

  micromark-factory-whitespace@2.0.0:
    dependencies:
      micromark-factory-space: 2.0.0
      micromark-util-character: 2.1.0
      micromark-util-symbol: 2.0.0
      micromark-util-types: 2.0.0

  micromark-util-character@2.1.0:
    dependencies:
      micromark-util-symbol: 2.0.0
      micromark-util-types: 2.0.0

  micromark-util-chunked@2.0.0:
    dependencies:
      micromark-util-symbol: 2.0.0

  micromark-util-classify-character@2.0.0:
    dependencies:
      micromark-util-character: 2.1.0
      micromark-util-symbol: 2.0.0
      micromark-util-types: 2.0.0

  micromark-util-combine-extensions@2.0.0:
    dependencies:
      micromark-util-chunked: 2.0.0
      micromark-util-types: 2.0.0

  micromark-util-decode-numeric-character-reference@2.0.1:
    dependencies:
      micromark-util-symbol: 2.0.0

  micromark-util-decode-string@2.0.0:
    dependencies:
      decode-named-character-reference: 1.0.2
      micromark-util-character: 2.1.0
      micromark-util-decode-numeric-character-reference: 2.0.1
      micromark-util-symbol: 2.0.0

  micromark-util-encode@2.0.0: {}

  micromark-util-events-to-acorn@2.0.2:
    dependencies:
      '@types/acorn': 4.0.6
      '@types/estree': 1.0.6
      '@types/unist': 3.0.3
      devlop: 1.1.0
      estree-util-visit: 2.0.0
      micromark-util-symbol: 2.0.0
      micromark-util-types: 2.0.0
      vfile-message: 4.0.2

  micromark-util-html-tag-name@2.0.0: {}

  micromark-util-normalize-identifier@2.0.0:
    dependencies:
      micromark-util-symbol: 2.0.0

  micromark-util-resolve-all@2.0.0:
    dependencies:
      micromark-util-types: 2.0.0

  micromark-util-sanitize-uri@2.0.0:
    dependencies:
      micromark-util-character: 2.1.0
      micromark-util-encode: 2.0.0
      micromark-util-symbol: 2.0.0

  micromark-util-subtokenize@2.0.1:
    dependencies:
      devlop: 1.1.0
      micromark-util-chunked: 2.0.0
      micromark-util-symbol: 2.0.0
      micromark-util-types: 2.0.0

  micromark-util-symbol@2.0.0: {}

  micromark-util-types@2.0.0: {}

  micromark@4.0.0:
    dependencies:
      '@types/debug': 4.1.12
      debug: 4.3.7(supports-color@5.5.0)
      decode-named-character-reference: 1.0.2
      devlop: 1.1.0
      micromark-core-commonmark: 2.0.1
      micromark-factory-space: 2.0.0
      micromark-util-character: 2.1.0
      micromark-util-chunked: 2.0.0
      micromark-util-combine-extensions: 2.0.0
      micromark-util-decode-numeric-character-reference: 2.0.1
      micromark-util-encode: 2.0.0
      micromark-util-normalize-identifier: 2.0.0
      micromark-util-resolve-all: 2.0.0
      micromark-util-sanitize-uri: 2.0.0
      micromark-util-subtokenize: 2.0.1
      micromark-util-symbol: 2.0.0
      micromark-util-types: 2.0.0
    transitivePeerDependencies:
      - supports-color

  micromatch@4.0.8:
    dependencies:
      braces: 3.0.3
      picomatch: 2.3.1

  mime-db@1.52.0: {}

  mime-types@2.1.35:
    dependencies:
      mime-db: 1.52.0

  mime@1.6.0: {}

  mimic-fn@2.1.0: {}

  minimatch@3.1.2:
    dependencies:
      brace-expansion: 1.1.11

  minimatch@9.0.5:
    dependencies:
      brace-expansion: 2.0.1

  minimist@1.2.8: {}

  minipass@7.1.2: {}

  mkdirp@0.5.6:
    dependencies:
      minimist: 1.2.8

  mock-socket@9.3.1: {}

  ms@2.0.0: {}

  ms@2.1.3: {}

  multiformats@13.3.0: {}

  mute-stream@0.0.8: {}

  mz@2.7.0:
    dependencies:
      any-promise: 1.3.0
      object-assign: 4.1.1
      thenify-all: 1.6.0

  nanoid@3.3.7: {}

  natural-compare@1.4.0: {}

  negotiator@0.6.3: {}

  neo-async@2.6.2: {}

  netmask@2.0.2: {}

  next@14.2.15(react-dom@18.3.1(react@18.3.1))(react@18.3.1):
    dependencies:
      '@next/env': 14.2.15
      '@swc/helpers': 0.5.5
      busboy: 1.6.0
      caniuse-lite: 1.0.30001668
      graceful-fs: 4.2.11
      postcss: 8.4.31
      react: 18.3.1
      react-dom: 18.3.1(react@18.3.1)
      styled-jsx: 5.1.1(react@18.3.1)
    optionalDependencies:
      '@next/swc-darwin-arm64': 14.2.15
      '@next/swc-darwin-x64': 14.2.15
      '@next/swc-linux-arm64-gnu': 14.2.15
      '@next/swc-linux-arm64-musl': 14.2.15
      '@next/swc-linux-x64-gnu': 14.2.15
      '@next/swc-linux-x64-musl': 14.2.15
      '@next/swc-win32-arm64-msvc': 14.2.15
      '@next/swc-win32-ia32-msvc': 14.2.15
      '@next/swc-win32-x64-msvc': 14.2.15
    transitivePeerDependencies:
      - '@babel/core'
      - babel-plugin-macros

  no-case@2.3.2:
    dependencies:
      lower-case: 1.1.4

  nock@13.5.5:
    dependencies:
      debug: 4.3.7(supports-color@5.5.0)
      json-stringify-safe: 5.0.1
      propagate: 2.0.1
    transitivePeerDependencies:
      - supports-color

  node-domexception@1.0.0: {}

  node-fetch@3.3.2:
    dependencies:
      data-uri-to-buffer: 4.0.1
      fetch-blob: 3.2.0
      formdata-polyfill: 4.0.10

  node-plop@0.26.3:
    dependencies:
      '@babel/runtime-corejs3': 7.25.7
      '@types/inquirer': 6.5.0
      change-case: 3.1.0
      del: 5.1.0
      globby: 10.0.2
      handlebars: 4.7.8
      inquirer: 7.3.3
      isbinaryfile: 4.0.10
      lodash.get: 4.4.2
      mkdirp: 0.5.6
      resolve: 1.22.8

  node-releases@2.0.18: {}

  nodemon@3.1.7:
    dependencies:
      chokidar: 3.6.0
      debug: 4.3.7(supports-color@5.5.0)
      ignore-by-default: 1.0.1
      minimatch: 3.1.2
      pstree.remy: 1.1.8
      semver: 7.6.3
      simple-update-notifier: 2.0.0
      supports-color: 5.5.0
      touch: 3.1.1
      undefsafe: 2.0.5

  normalize-path@3.0.0: {}

  npm-run-path@4.0.1:
    dependencies:
      path-key: 3.1.1

  nth-check@2.1.1:
    dependencies:
      boolbase: 1.0.0

  object-assign@4.1.1: {}

  object-hash@3.0.0: {}

  object-inspect@1.13.2: {}

  object-is@1.1.6:
    dependencies:
      call-bind: 1.0.7
      define-properties: 1.2.1

  object-keys@1.1.1: {}

  object.assign@4.1.5:
    dependencies:
      call-bind: 1.0.7
      define-properties: 1.2.1
      has-symbols: 1.0.3
      object-keys: 1.1.1

  object.entries@1.1.8:
    dependencies:
      call-bind: 1.0.7
      define-properties: 1.2.1
      es-object-atoms: 1.0.0

  object.fromentries@2.0.8:
    dependencies:
      call-bind: 1.0.7
      define-properties: 1.2.1
      es-abstract: 1.23.3
      es-object-atoms: 1.0.0

  object.groupby@1.0.3:
    dependencies:
      call-bind: 1.0.7
      define-properties: 1.2.1
      es-abstract: 1.23.3

  object.values@1.2.0:
    dependencies:
      call-bind: 1.0.7
      define-properties: 1.2.1
      es-object-atoms: 1.0.0

  on-finished@2.4.1:
    dependencies:
      ee-first: 1.1.1

  once@1.4.0:
    dependencies:
      wrappy: 1.0.2

  onetime@5.1.2:
    dependencies:
      mimic-fn: 2.1.0

  oniguruma-to-js@0.4.3:
    dependencies:
      regex: 4.3.3

  optionator@0.9.4:
    dependencies:
      deep-is: 0.1.4
      fast-levenshtein: 2.0.6
      levn: 0.4.1
      prelude-ls: 1.2.1
      type-check: 0.4.0
      word-wrap: 1.2.5

  ora@4.1.1:
    dependencies:
      chalk: 3.0.0
      cli-cursor: 3.1.0
      cli-spinners: 2.9.2
      is-interactive: 1.0.0
      log-symbols: 3.0.0
      mute-stream: 0.0.8
      strip-ansi: 6.0.1
      wcwidth: 1.0.1

  ora@5.4.1:
    dependencies:
      bl: 4.1.0
      chalk: 4.1.2
      cli-cursor: 3.1.0
      cli-spinners: 2.9.2
      is-interactive: 1.0.0
      is-unicode-supported: 0.1.0
      log-symbols: 4.1.0
      strip-ansi: 6.0.1
      wcwidth: 1.0.1

  os-tmpdir@1.0.2: {}

  p-limit@3.1.0:
    dependencies:
      yocto-queue: 0.1.0

  p-locate@5.0.0:
    dependencies:
      p-limit: 3.1.0

  p-map@3.0.0:
    dependencies:
      aggregate-error: 3.1.0

  pac-proxy-agent@7.0.2:
    dependencies:
      '@tootallnate/quickjs-emscripten': 0.23.0
      agent-base: 7.1.1
      debug: 4.3.7(supports-color@5.5.0)
      get-uri: 6.0.3
      http-proxy-agent: 7.0.2
      https-proxy-agent: 7.0.5
      pac-resolver: 7.0.1
      socks-proxy-agent: 8.0.4
    transitivePeerDependencies:
      - supports-color

  pac-resolver@7.0.1:
    dependencies:
      degenerator: 5.0.1
      netmask: 2.0.2

  package-json-from-dist@1.0.1: {}

  param-case@2.1.1:
    dependencies:
      no-case: 2.3.2

  parent-module@1.0.1:
    dependencies:
      callsites: 3.1.0

  parse-entities@4.0.1:
    dependencies:
      '@types/unist': 2.0.11
      character-entities: 2.0.2
      character-entities-legacy: 3.0.0
      character-reference-invalid: 2.0.1
      decode-named-character-reference: 1.0.2
      is-alphanumerical: 2.0.1
      is-decimal: 2.0.1
      is-hexadecimal: 2.0.1

  parse-numeric-range@1.3.0: {}

  parse5@7.2.0:
    dependencies:
      entities: 4.5.0

  parseurl@1.3.3: {}

  pascal-case@2.0.1:
    dependencies:
      camel-case: 3.0.0
      upper-case-first: 1.1.2

  path-case@2.1.1:
    dependencies:
      no-case: 2.3.2

  path-exists@4.0.0: {}

  path-is-absolute@1.0.1: {}

  path-key@3.1.1: {}

  path-parse@1.0.7: {}

  path-scurry@1.11.1:
    dependencies:
      lru-cache: 10.4.3
      minipass: 7.1.2

  path-to-regexp@0.1.10: {}

  path-type@4.0.0: {}

  periscopic@3.1.0:
    dependencies:
      '@types/estree': 1.0.6
      estree-walker: 3.0.3
      is-reference: 3.0.2

  picocolors@1.0.1: {}

  picocolors@1.1.0: {}

  picomatch@2.3.1: {}

  pify@2.3.0: {}

  pirates@4.0.6: {}

  possible-typed-array-names@1.0.0: {}

  postcss-import@15.1.0(postcss@8.4.47):
    dependencies:
      postcss: 8.4.47
      postcss-value-parser: 4.2.0
      read-cache: 1.0.0
      resolve: 1.22.8

  postcss-js@4.0.1(postcss@8.4.47):
    dependencies:
      camelcase-css: 2.0.1
      postcss: 8.4.47

  postcss-load-config@4.0.2(postcss@8.4.47)(ts-node@10.9.2(@types/node@20.16.11)(typescript@5.6.3)):
    dependencies:
      lilconfig: 3.1.2
      yaml: 2.6.0
    optionalDependencies:
      postcss: 8.4.47
      ts-node: 10.9.2(@types/node@20.16.11)(typescript@5.6.3)

  postcss-load-config@4.0.2(postcss@8.4.47)(ts-node@10.9.2(@types/node@22.7.5)(typescript@5.6.3)):
    dependencies:
      lilconfig: 3.1.2
      yaml: 2.6.0
    optionalDependencies:
      postcss: 8.4.47
      ts-node: 10.9.2(@types/node@22.7.5)(typescript@5.6.3)

  postcss-nested@6.2.0(postcss@8.4.47):
    dependencies:
      postcss: 8.4.47
      postcss-selector-parser: 6.1.2

  postcss-selector-parser@6.0.10:
    dependencies:
      cssesc: 3.0.0
      util-deprecate: 1.0.2

  postcss-selector-parser@6.1.2:
    dependencies:
      cssesc: 3.0.0
      util-deprecate: 1.0.2

  postcss-value-parser@4.2.0: {}

  postcss@8.4.31:
    dependencies:
      nanoid: 3.3.7
      picocolors: 1.1.0
      source-map-js: 1.2.1

  postcss@8.4.47:
    dependencies:
      nanoid: 3.3.7
      picocolors: 1.1.0
      source-map-js: 1.2.1

  postgres@3.4.4: {}

  prelude-ls@1.2.1: {}

  prettier-plugin-tailwindcss@0.6.8(@ianvs/prettier-plugin-sort-imports@4.3.1(prettier@3.3.3))(prettier@3.3.3):
    dependencies:
      prettier: 3.3.3
    optionalDependencies:
      '@ianvs/prettier-plugin-sort-imports': 4.3.1(prettier@3.3.3)

  prettier@3.3.3: {}

  prop-types@15.8.1:
    dependencies:
      loose-envify: 1.4.0
      object-assign: 4.1.1
      react-is: 16.13.1

  propagate@2.0.1: {}

  property-information@6.5.0: {}

  proxy-addr@2.0.7:
    dependencies:
      forwarded: 0.2.0
      ipaddr.js: 1.9.1

  proxy-agent@6.4.0:
    dependencies:
      agent-base: 7.1.1
      debug: 4.3.7(supports-color@5.5.0)
      http-proxy-agent: 7.0.2
      https-proxy-agent: 7.0.5
      lru-cache: 7.18.3
      pac-proxy-agent: 7.0.2
      proxy-from-env: 1.1.0
      socks-proxy-agent: 8.0.4
    transitivePeerDependencies:
      - supports-color

  proxy-from-env@1.1.0: {}

  pstree.remy@1.1.8: {}

  punycode@2.3.1: {}

  qs@6.13.0:
    dependencies:
      side-channel: 1.0.6

  queue-microtask@1.2.3: {}

  randombytes@2.1.0:
    dependencies:
      safe-buffer: 5.2.1

  range-parser@1.2.1: {}

  raw-body@2.5.2:
    dependencies:
      bytes: 3.1.2
      http-errors: 2.0.0
      iconv-lite: 0.4.24
      unpipe: 1.0.0

  raw-loader@4.0.2(webpack@5.95.0):
    dependencies:
      loader-utils: 2.0.4
      schema-utils: 3.3.0
      webpack: 5.95.0

  rc@1.2.8:
    dependencies:
      deep-extend: 0.6.0
      ini: 1.3.8
      minimist: 1.2.8
      strip-json-comments: 2.0.1

  react-countup@6.5.3(react@18.3.1):
    dependencies:
      countup.js: 2.8.0
      react: 18.3.1

  react-dom@18.3.1(react@18.3.1):
    dependencies:
      loose-envify: 1.4.0
      react: 18.3.1
      scheduler: 0.23.2

  react-is@16.13.1: {}

  react-is@18.3.1: {}

  react-markdown@9.0.1(@types/react@18.3.11)(react@18.3.1):
    dependencies:
      '@types/hast': 3.0.4
      '@types/react': 18.3.11
      devlop: 1.1.0
      hast-util-to-jsx-runtime: 2.3.2
      html-url-attributes: 3.0.1
      mdast-util-to-hast: 13.2.0
      react: 18.3.1
      remark-parse: 11.0.0
      remark-rehype: 11.1.1
      unified: 11.0.5
      unist-util-visit: 5.0.0
      vfile: 6.0.3
    transitivePeerDependencies:
      - supports-color

  react-remove-scroll-bar@2.3.6(@types/react@18.3.11)(react@18.3.1):
    dependencies:
      react: 18.3.1
      react-style-singleton: 2.2.1(@types/react@18.3.11)(react@18.3.1)
      tslib: 2.7.0
    optionalDependencies:
      '@types/react': 18.3.11

  react-remove-scroll@2.5.5(@types/react@18.3.11)(react@18.3.1):
    dependencies:
      react: 18.3.1
      react-remove-scroll-bar: 2.3.6(@types/react@18.3.11)(react@18.3.1)
      react-style-singleton: 2.2.1(@types/react@18.3.11)(react@18.3.1)
      tslib: 2.7.0
      use-callback-ref: 1.3.2(@types/react@18.3.11)(react@18.3.1)
      use-sidecar: 1.1.2(@types/react@18.3.11)(react@18.3.1)
    optionalDependencies:
      '@types/react': 18.3.11

  react-remove-scroll@2.6.0(@types/react@18.3.11)(react@18.3.1):
    dependencies:
      react: 18.3.1
      react-remove-scroll-bar: 2.3.6(@types/react@18.3.11)(react@18.3.1)
      react-style-singleton: 2.2.1(@types/react@18.3.11)(react@18.3.1)
      tslib: 2.7.0
      use-callback-ref: 1.3.2(@types/react@18.3.11)(react@18.3.1)
      use-sidecar: 1.1.2(@types/react@18.3.11)(react@18.3.1)
    optionalDependencies:
      '@types/react': 18.3.11

  react-smooth@4.0.1(react-dom@18.3.1(react@18.3.1))(react@18.3.1):
    dependencies:
      fast-equals: 5.0.1
      prop-types: 15.8.1
      react: 18.3.1
      react-dom: 18.3.1(react@18.3.1)
      react-transition-group: 4.4.5(react-dom@18.3.1(react@18.3.1))(react@18.3.1)

  react-style-singleton@2.2.1(@types/react@18.3.11)(react@18.3.1):
    dependencies:
      get-nonce: 1.0.1
      invariant: 2.2.4
      react: 18.3.1
      tslib: 2.7.0
    optionalDependencies:
      '@types/react': 18.3.11

  react-toastify@10.0.6(react-dom@18.3.1(react@18.3.1))(react@18.3.1):
    dependencies:
      clsx: 2.1.1
      react: 18.3.1
      react-dom: 18.3.1(react@18.3.1)

  react-transition-group@4.4.5(react-dom@18.3.1(react@18.3.1))(react@18.3.1):
    dependencies:
      '@babel/runtime': 7.25.7
      dom-helpers: 5.2.1
      loose-envify: 1.4.0
      prop-types: 15.8.1
      react: 18.3.1
      react-dom: 18.3.1(react@18.3.1)

  react@18.3.1:
    dependencies:
      loose-envify: 1.4.0

  read-cache@1.0.0:
    dependencies:
      pify: 2.3.0

  readable-stream@3.6.2:
    dependencies:
      inherits: 2.0.4
      string_decoder: 1.3.0
      util-deprecate: 1.0.2

  readdirp@3.6.0:
    dependencies:
      picomatch: 2.3.1

  recharts-scale@0.4.5:
    dependencies:
      decimal.js-light: 2.5.1

  recharts@2.13.0(react-dom@18.3.1(react@18.3.1))(react@18.3.1):
    dependencies:
      clsx: 2.1.1
      eventemitter3: 4.0.7
      lodash: 4.17.21
      react: 18.3.1
      react-dom: 18.3.1(react@18.3.1)
      react-is: 18.3.1
      react-smooth: 4.0.1(react-dom@18.3.1(react@18.3.1))(react@18.3.1)
      recharts-scale: 0.4.5
      tiny-invariant: 1.3.3
      victory-vendor: 36.9.2

  reflect.getprototypeof@1.0.6:
    dependencies:
      call-bind: 1.0.7
      define-properties: 1.2.1
      es-abstract: 1.23.3
      es-errors: 1.3.0
      get-intrinsic: 1.2.4
      globalthis: 1.0.4
      which-builtin-type: 1.1.4

  refractor@4.8.1:
    dependencies:
      '@types/hast': 2.3.10
      '@types/prismjs': 1.26.4
      hastscript: 7.2.0
      parse-entities: 4.0.1

  regenerator-runtime@0.14.1: {}

  regex@4.3.3: {}

  regexp.prototype.flags@1.5.3:
    dependencies:
      call-bind: 1.0.7
      define-properties: 1.2.1
      es-errors: 1.3.0
      set-function-name: 2.0.2

  registry-auth-token@3.3.2:
    dependencies:
      rc: 1.2.8
      safe-buffer: 5.2.1

  registry-url@3.1.0:
    dependencies:
      rc: 1.2.8

  rehype-attr@3.0.3:
    dependencies:
      unified: 11.0.5
      unist-util-visit: 5.0.0

  rehype-autolink-headings@7.1.0:
    dependencies:
      '@types/hast': 3.0.4
      '@ungap/structured-clone': 1.2.0
      hast-util-heading-rank: 3.0.0
      hast-util-is-element: 3.0.0
      unified: 11.0.5
      unist-util-visit: 5.0.0

  rehype-ignore@2.0.2:
    dependencies:
      hast-util-select: 6.0.3
      unified: 11.0.5
      unist-util-visit: 5.0.0

  rehype-parse@9.0.1:
    dependencies:
      '@types/hast': 3.0.4
      hast-util-from-html: 2.0.3
      unified: 11.0.5

  rehype-pretty-code@0.13.2(shiki@1.22.0):
    dependencies:
      '@types/hast': 3.0.4
      hast-util-to-string: 3.0.1
      parse-numeric-range: 1.3.0
      rehype-parse: 9.0.1
      shiki: 1.22.0
      unified: 11.0.5
      unist-util-visit: 5.0.0

  rehype-prism-plus@2.0.0:
    dependencies:
      hast-util-to-string: 3.0.1
      parse-numeric-range: 1.3.0
      refractor: 4.8.1
      rehype-parse: 9.0.1
      unist-util-filter: 5.0.1
      unist-util-visit: 5.0.0

  rehype-raw@7.0.0:
    dependencies:
      '@types/hast': 3.0.4
      hast-util-raw: 9.0.4
      vfile: 6.0.3

  rehype-rewrite@4.0.2:
    dependencies:
      hast-util-select: 6.0.3
      unified: 11.0.5
      unist-util-visit: 5.0.0

  rehype-slug@6.0.0:
    dependencies:
      '@types/hast': 3.0.4
      github-slugger: 2.0.0
      hast-util-heading-rank: 3.0.0
      hast-util-to-string: 3.0.1
      unist-util-visit: 5.0.0

  remark-gfm@4.0.0:
    dependencies:
      '@types/mdast': 4.0.4
      mdast-util-gfm: 3.0.0
      micromark-extension-gfm: 3.0.0
      remark-parse: 11.0.0
      remark-stringify: 11.0.0
      unified: 11.0.5
    transitivePeerDependencies:
      - supports-color

  remark-github-blockquote-alert@1.2.1:
    dependencies:
      unist-util-visit: 5.0.0

  remark-mdx@3.0.1:
    dependencies:
      mdast-util-mdx: 3.0.0
      micromark-extension-mdxjs: 3.0.0
    transitivePeerDependencies:
      - supports-color

  remark-parse@11.0.0:
    dependencies:
      '@types/mdast': 4.0.4
      mdast-util-from-markdown: 2.0.1
      micromark-util-types: 2.0.0
      unified: 11.0.5
    transitivePeerDependencies:
      - supports-color

  remark-rehype@11.1.1:
    dependencies:
      '@types/hast': 3.0.4
      '@types/mdast': 4.0.4
      mdast-util-to-hast: 13.2.0
      unified: 11.0.5
      vfile: 6.0.3

  remark-stringify@11.0.0:
    dependencies:
      '@types/mdast': 4.0.4
      mdast-util-to-markdown: 2.1.0
      unified: 11.0.5

  resolve-from@4.0.0: {}

  resolve-pkg-maps@1.0.0: {}

  resolve@1.22.8:
    dependencies:
      is-core-module: 2.15.1
      path-parse: 1.0.7
      supports-preserve-symlinks-flag: 1.0.0

  resolve@2.0.0-next.5:
    dependencies:
      is-core-module: 2.15.1
      path-parse: 1.0.7
      supports-preserve-symlinks-flag: 1.0.0

  restore-cursor@3.1.0:
    dependencies:
      onetime: 5.1.2
      signal-exit: 3.0.7

  reusify@1.0.4: {}

  rimraf@3.0.2:
    dependencies:
      glob: 7.2.3

  run-async@2.4.1: {}

  run-parallel@1.2.0:
    dependencies:
      queue-microtask: 1.2.3

  rustie@0.2.0: {}

  rxjs@6.6.7:
    dependencies:
      tslib: 1.14.1

  rxjs@7.8.1:
    dependencies:
      tslib: 2.7.0

  safe-array-concat@1.1.2:
    dependencies:
      call-bind: 1.0.7
      get-intrinsic: 1.2.4
      has-symbols: 1.0.3
      isarray: 2.0.5

  safe-buffer@5.2.1: {}

  safe-regex-test@1.0.3:
    dependencies:
      call-bind: 1.0.7
      es-errors: 1.3.0
      is-regex: 1.1.4

  safer-buffer@2.1.2: {}

  scale-ts@1.6.0:
    optional: true

  scheduler@0.23.2:
    dependencies:
      loose-envify: 1.4.0

  schema-utils@3.3.0:
    dependencies:
      '@types/json-schema': 7.0.15
      ajv: 6.12.6
      ajv-keywords: 3.5.2(ajv@6.12.6)

  semver@6.3.1: {}

  semver@7.6.3: {}

  send@0.19.0:
    dependencies:
      debug: 2.6.9
      depd: 2.0.0
      destroy: 1.2.0
      encodeurl: 1.0.2
      escape-html: 1.0.3
      etag: 1.8.1
      fresh: 0.5.2
      http-errors: 2.0.0
      mime: 1.6.0
      ms: 2.1.3
      on-finished: 2.4.1
      range-parser: 1.2.1
      statuses: 2.0.1
    transitivePeerDependencies:
      - supports-color

  sentence-case@2.1.1:
    dependencies:
      no-case: 2.3.2
      upper-case-first: 1.1.2

  serialize-javascript@6.0.2:
    dependencies:
      randombytes: 2.1.0

  serve-static@1.16.2:
    dependencies:
      encodeurl: 2.0.0
      escape-html: 1.0.3
      parseurl: 1.3.3
      send: 0.19.0
    transitivePeerDependencies:
      - supports-color

  set-function-length@1.2.2:
    dependencies:
      define-data-property: 1.1.4
      es-errors: 1.3.0
      function-bind: 1.1.2
      get-intrinsic: 1.2.4
      gopd: 1.0.1
      has-property-descriptors: 1.0.2

  set-function-name@2.0.2:
    dependencies:
      define-data-property: 1.1.4
      es-errors: 1.3.0
      functions-have-names: 1.2.3
      has-property-descriptors: 1.0.2

  setprototypeof@1.2.0: {}

  shebang-command@2.0.0:
    dependencies:
      shebang-regex: 3.0.0

  shebang-regex@3.0.0: {}

  shiki@1.22.0:
    dependencies:
      '@shikijs/core': 1.22.0
      '@shikijs/engine-javascript': 1.22.0
      '@shikijs/engine-oniguruma': 1.22.0
      '@shikijs/types': 1.22.0
      '@shikijs/vscode-textmate': 9.3.0
      '@types/hast': 3.0.4

  side-channel@1.0.6:
    dependencies:
      call-bind: 1.0.7
      es-errors: 1.3.0
      get-intrinsic: 1.2.4
      object-inspect: 1.13.2

  signal-exit@3.0.7: {}

  signal-exit@4.1.0: {}

  simple-update-notifier@2.0.0:
    dependencies:
      semver: 7.6.3

  slash@3.0.0: {}

  slash@4.0.0: {}

  smart-buffer@4.2.0: {}

  smoldot@2.0.26:
    dependencies:
      ws: 8.18.0
    transitivePeerDependencies:
      - bufferutil
      - utf-8-validate
    optional: true

  snake-case@2.1.0:
    dependencies:
      no-case: 2.3.2

  socks-proxy-agent@8.0.4:
    dependencies:
      agent-base: 7.1.1
      debug: 4.3.7(supports-color@5.5.0)
      socks: 2.8.3
    transitivePeerDependencies:
      - supports-color

  socks@2.8.3:
    dependencies:
      ip-address: 9.0.5
      smart-buffer: 4.2.0

  sort-object-keys@1.1.3: {}

  sort-package-json@2.10.1:
    dependencies:
      detect-indent: 7.0.1
      detect-newline: 4.0.1
      get-stdin: 9.0.0
      git-hooks-list: 3.1.0
      globby: 13.2.2
      is-plain-obj: 4.1.0
      semver: 7.6.3
      sort-object-keys: 1.1.3

  source-map-js@1.2.1: {}

  source-map-support@0.5.21:
    dependencies:
      buffer-from: 1.1.2
      source-map: 0.6.1

  source-map@0.6.1: {}

  source-map@0.7.4: {}

  space-separated-tokens@2.0.2: {}

  sprintf-js@1.1.3: {}

  statuses@2.0.1: {}

  stop-iteration-iterator@1.0.0:
    dependencies:
      internal-slot: 1.0.7

  streamsearch@1.1.0: {}

  string-width@4.2.3:
    dependencies:
      emoji-regex: 8.0.0
      is-fullwidth-code-point: 3.0.0
      strip-ansi: 6.0.1

  string-width@5.1.2:
    dependencies:
      eastasianwidth: 0.2.0
      emoji-regex: 9.2.2
      strip-ansi: 7.1.0

  string.prototype.includes@2.0.0:
    dependencies:
      define-properties: 1.2.1
      es-abstract: 1.23.3

  string.prototype.matchall@4.0.11:
    dependencies:
      call-bind: 1.0.7
      define-properties: 1.2.1
      es-abstract: 1.23.3
      es-errors: 1.3.0
      es-object-atoms: 1.0.0
      get-intrinsic: 1.2.4
      gopd: 1.0.1
      has-symbols: 1.0.3
      internal-slot: 1.0.7
      regexp.prototype.flags: 1.5.3
      set-function-name: 2.0.2
      side-channel: 1.0.6

  string.prototype.repeat@1.0.0:
    dependencies:
      define-properties: 1.2.1
      es-abstract: 1.23.3

  string.prototype.trim@1.2.9:
    dependencies:
      call-bind: 1.0.7
      define-properties: 1.2.1
      es-abstract: 1.23.3
      es-object-atoms: 1.0.0

  string.prototype.trimend@1.0.8:
    dependencies:
      call-bind: 1.0.7
      define-properties: 1.2.1
      es-object-atoms: 1.0.0

  string.prototype.trimstart@1.0.8:
    dependencies:
      call-bind: 1.0.7
      define-properties: 1.2.1
      es-object-atoms: 1.0.0

  string_decoder@1.3.0:
    dependencies:
      safe-buffer: 5.2.1

  stringify-entities@4.0.4:
    dependencies:
      character-entities-html4: 2.1.0
      character-entities-legacy: 3.0.0

  strip-ansi@6.0.1:
    dependencies:
      ansi-regex: 5.0.1

  strip-ansi@7.1.0:
    dependencies:
      ansi-regex: 6.1.0

  strip-bom@3.0.0: {}

  strip-final-newline@2.0.0: {}

  strip-json-comments@2.0.1: {}

  strip-json-comments@3.1.1: {}

  style-to-object@0.4.4:
    dependencies:
      inline-style-parser: 0.1.1

  style-to-object@1.0.8:
    dependencies:
      inline-style-parser: 0.2.4

  styled-jsx@5.1.1(react@18.3.1):
    dependencies:
      client-only: 0.0.1
      react: 18.3.1

  sucrase@3.35.0:
    dependencies:
      '@jridgewell/gen-mapping': 0.3.5
      commander: 4.1.1
      glob: 10.4.5
      lines-and-columns: 1.2.4
      mz: 2.7.0
      pirates: 4.0.6
      ts-interface-checker: 0.1.13

  superjson@2.2.1:
    dependencies:
      copy-anything: 3.0.5

  supports-color@5.5.0:
    dependencies:
      has-flag: 3.0.0

  supports-color@7.2.0:
    dependencies:
      has-flag: 4.0.0

  supports-color@8.1.1:
    dependencies:
      has-flag: 4.0.0

  supports-preserve-symlinks-flag@1.0.0: {}

  swap-case@1.1.2:
    dependencies:
      lower-case: 1.1.4
      upper-case: 1.1.3

  tabbable@6.2.0: {}

  tailwind-merge@2.5.4: {}

  tailwindcss-animate@1.0.7(tailwindcss@3.4.13(ts-node@10.9.2(@types/node@22.7.5)(typescript@5.6.3))):
    dependencies:
      tailwindcss: 3.4.13(ts-node@10.9.2(@types/node@22.7.5)(typescript@5.6.3))

  tailwindcss-animated@1.1.2(tailwindcss@3.4.13(ts-node@10.9.2(@types/node@22.7.5)(typescript@5.6.3))):
    dependencies:
      tailwindcss: 3.4.13(ts-node@10.9.2(@types/node@22.7.5)(typescript@5.6.3))

  tailwindcss@3.4.13(ts-node@10.9.2(@types/node@20.16.11)(typescript@5.6.3)):
    dependencies:
      '@alloc/quick-lru': 5.2.0
      arg: 5.0.2
      chokidar: 3.6.0
      didyoumean: 1.2.2
      dlv: 1.1.3
      fast-glob: 3.3.2
      glob-parent: 6.0.2
      is-glob: 4.0.3
      jiti: 1.21.6
      lilconfig: 2.1.0
      micromatch: 4.0.8
      normalize-path: 3.0.0
      object-hash: 3.0.0
      picocolors: 1.1.0
      postcss: 8.4.47
      postcss-import: 15.1.0(postcss@8.4.47)
      postcss-js: 4.0.1(postcss@8.4.47)
      postcss-load-config: 4.0.2(postcss@8.4.47)(ts-node@10.9.2(@types/node@20.16.11)(typescript@5.6.3))
      postcss-nested: 6.2.0(postcss@8.4.47)
      postcss-selector-parser: 6.1.2
      resolve: 1.22.8
      sucrase: 3.35.0
    transitivePeerDependencies:
      - ts-node

  tailwindcss@3.4.13(ts-node@10.9.2(@types/node@22.7.5)(typescript@5.6.3)):
    dependencies:
      '@alloc/quick-lru': 5.2.0
      arg: 5.0.2
      chokidar: 3.6.0
      didyoumean: 1.2.2
      dlv: 1.1.3
      fast-glob: 3.3.2
      glob-parent: 6.0.2
      is-glob: 4.0.3
      jiti: 1.21.6
      lilconfig: 2.1.0
      micromatch: 4.0.8
      normalize-path: 3.0.0
      object-hash: 3.0.0
      picocolors: 1.1.0
      postcss: 8.4.47
      postcss-import: 15.1.0(postcss@8.4.47)
      postcss-js: 4.0.1(postcss@8.4.47)
      postcss-load-config: 4.0.2(postcss@8.4.47)(ts-node@10.9.2(@types/node@22.7.5)(typescript@5.6.3))
      postcss-nested: 6.2.0(postcss@8.4.47)
      postcss-selector-parser: 6.1.2
      resolve: 1.22.8
      sucrase: 3.35.0
    transitivePeerDependencies:
      - ts-node

  tapable@2.2.1: {}

  terser-webpack-plugin@5.3.10(webpack@5.95.0):
    dependencies:
      '@jridgewell/trace-mapping': 0.3.25
      jest-worker: 27.5.1
      schema-utils: 3.3.0
      serialize-javascript: 6.0.2
      terser: 5.34.1
      webpack: 5.95.0

  terser@5.34.1:
    dependencies:
      '@jridgewell/source-map': 0.3.6
      acorn: 8.12.1
      commander: 2.20.3
      source-map-support: 0.5.21

  text-table@0.2.0: {}

  thenify-all@1.6.0:
    dependencies:
      thenify: 3.3.1

  thenify@3.3.1:
    dependencies:
      any-promise: 1.3.0

  three@0.164.1: {}

  through@2.3.8: {}

  tiny-invariant@1.3.3: {}

  tinycolor2@1.6.0: {}

  tinygradient@1.1.5:
    dependencies:
      '@types/tinycolor2': 1.4.6
      tinycolor2: 1.6.0

  title-case@2.1.1:
    dependencies:
      no-case: 2.3.2
      upper-case: 1.1.3

  tmp@0.0.33:
    dependencies:
      os-tmpdir: 1.0.2

  to-fast-properties@2.0.0: {}

  to-regex-range@5.0.1:
    dependencies:
      is-number: 7.0.0

  toidentifier@1.0.1: {}

  touch@3.1.1: {}

  trim-lines@3.0.1: {}

  trough@2.2.0: {}

  ts-api-utils@1.3.0(typescript@5.6.3):
    dependencies:
      typescript: 5.6.3

  ts-interface-checker@0.1.13: {}

  ts-node@10.9.2(@types/node@20.16.11)(typescript@5.6.3):
    dependencies:
      '@cspotcode/source-map-support': 0.8.1
      '@tsconfig/node10': 1.0.11
      '@tsconfig/node12': 1.0.11
      '@tsconfig/node14': 1.0.3
      '@tsconfig/node16': 1.0.4
      '@types/node': 20.16.11
      acorn: 8.12.1
      acorn-walk: 8.3.4
      arg: 4.1.3
      create-require: 1.1.1
      diff: 4.0.2
      make-error: 1.3.6
      typescript: 5.6.3
      v8-compile-cache-lib: 3.0.1
      yn: 3.1.1

  ts-node@10.9.2(@types/node@22.7.5)(typescript@5.6.3):
    dependencies:
      '@cspotcode/source-map-support': 0.8.1
      '@tsconfig/node10': 1.0.11
      '@tsconfig/node12': 1.0.11
      '@tsconfig/node14': 1.0.3
      '@tsconfig/node16': 1.0.4
      '@types/node': 22.7.5
      acorn: 8.12.1
      acorn-walk: 8.3.4
      arg: 4.1.3
      create-require: 1.1.1
      diff: 4.0.2
      make-error: 1.3.6
      typescript: 5.6.3
      v8-compile-cache-lib: 3.0.1
      yn: 3.1.1

  tsafe@1.7.5: {}

  tsconfig-paths@3.15.0:
    dependencies:
      '@types/json5': 0.0.29
      json5: 1.0.2
      minimist: 1.2.8
      strip-bom: 3.0.0

  tslib@1.14.1: {}

  tslib@2.7.0: {}

  tsx@4.19.1:
    dependencies:
      esbuild: 0.23.1
      get-tsconfig: 4.8.1
    optionalDependencies:
      fsevents: 2.3.3

  turbo-darwin-64@2.1.3:
    optional: true

  turbo-darwin-arm64@2.1.3:
    optional: true

  turbo-linux-64@2.1.3:
    optional: true

  turbo-linux-arm64@2.1.3:
    optional: true

  turbo-windows-64@2.1.3:
    optional: true

  turbo-windows-arm64@2.1.3:
    optional: true

  turbo@2.1.3:
    optionalDependencies:
      turbo-darwin-64: 2.1.3
      turbo-darwin-arm64: 2.1.3
      turbo-linux-64: 2.1.3
      turbo-linux-arm64: 2.1.3
      turbo-windows-64: 2.1.3
      turbo-windows-arm64: 2.1.3

  type-check@0.4.0:
    dependencies:
      prelude-ls: 1.2.1

  type-fest@0.21.3: {}

  type-is@1.6.18:
    dependencies:
      media-typer: 0.3.0
      mime-types: 2.1.35

  typed-array-buffer@1.0.2:
    dependencies:
      call-bind: 1.0.7
      es-errors: 1.3.0
      is-typed-array: 1.1.13

  typed-array-byte-length@1.0.1:
    dependencies:
      call-bind: 1.0.7
      for-each: 0.3.3
      gopd: 1.0.1
      has-proto: 1.0.3
      is-typed-array: 1.1.13

  typed-array-byte-offset@1.0.2:
    dependencies:
      available-typed-arrays: 1.0.7
      call-bind: 1.0.7
      for-each: 0.3.3
      gopd: 1.0.1
      has-proto: 1.0.3
      is-typed-array: 1.1.13

  typed-array-length@1.0.6:
    dependencies:
      call-bind: 1.0.7
      for-each: 0.3.3
      gopd: 1.0.1
      has-proto: 1.0.3
      is-typed-array: 1.1.13
      possible-typed-array-names: 1.0.0

  typescript-eslint@8.9.0(eslint@9.12.0(jiti@1.21.6))(typescript@5.6.3):
    dependencies:
      '@typescript-eslint/eslint-plugin': 8.9.0(@typescript-eslint/parser@8.9.0(eslint@9.12.0(jiti@1.21.6))(typescript@5.6.3))(eslint@9.12.0(jiti@1.21.6))(typescript@5.6.3)
      '@typescript-eslint/parser': 8.9.0(eslint@9.12.0(jiti@1.21.6))(typescript@5.6.3)
      '@typescript-eslint/utils': 8.9.0(eslint@9.12.0(jiti@1.21.6))(typescript@5.6.3)
    optionalDependencies:
      typescript: 5.6.3
    transitivePeerDependencies:
      - eslint
      - supports-color

  typescript@5.6.3: {}

  uglify-js@3.19.3:
    optional: true

  unbox-primitive@1.0.2:
    dependencies:
      call-bind: 1.0.7
      has-bigints: 1.0.2
      has-symbols: 1.0.3
      which-boxed-primitive: 1.0.2

  undefsafe@2.0.5: {}

  undici-types@6.19.8: {}

  unified@11.0.5:
    dependencies:
      '@types/unist': 3.0.3
      bail: 2.0.2
      devlop: 1.1.0
      extend: 3.0.2
      is-plain-obj: 4.1.0
      trough: 2.2.0
      vfile: 6.0.3

  unist-util-filter@5.0.1:
    dependencies:
      '@types/unist': 3.0.3
      unist-util-is: 6.0.0
      unist-util-visit-parents: 6.0.1

  unist-util-is@6.0.0:
    dependencies:
      '@types/unist': 3.0.3

  unist-util-position-from-estree@2.0.0:
    dependencies:
      '@types/unist': 3.0.3

  unist-util-position@5.0.0:
    dependencies:
      '@types/unist': 3.0.3

  unist-util-stringify-position@4.0.0:
    dependencies:
      '@types/unist': 3.0.3

  unist-util-visit-parents@6.0.1:
    dependencies:
      '@types/unist': 3.0.3
      unist-util-is: 6.0.0

  unist-util-visit@5.0.0:
    dependencies:
      '@types/unist': 3.0.3
      unist-util-is: 6.0.0
      unist-util-visit-parents: 6.0.1

  universalify@2.0.1: {}

  unpipe@1.0.0: {}

  update-browserslist-db@1.1.1(browserslist@4.24.0):
    dependencies:
      browserslist: 4.24.0
      escalade: 3.2.0
      picocolors: 1.1.0

  update-check@1.5.4:
    dependencies:
      registry-auth-token: 3.3.2
      registry-url: 3.1.0

  upper-case-first@1.1.2:
    dependencies:
      upper-case: 1.1.3

  upper-case@1.1.3: {}

  uri-js@4.4.1:
    dependencies:
      punycode: 2.3.1

  use-callback-ref@1.3.2(@types/react@18.3.11)(react@18.3.1):
    dependencies:
      react: 18.3.1
      tslib: 2.7.0
    optionalDependencies:
      '@types/react': 18.3.11

  use-sidecar@1.1.2(@types/react@18.3.11)(react@18.3.1):
    dependencies:
      detect-node-es: 1.1.0
      react: 18.3.1
      tslib: 2.7.0
    optionalDependencies:
      '@types/react': 18.3.11

  use-sync-external-store@1.2.2(react@18.3.1):
    dependencies:
      react: 18.3.1

  util-deprecate@1.0.2: {}

  utils-merge@1.0.1: {}

  v8-compile-cache-lib@3.0.1: {}

  validate-npm-package-name@5.0.1: {}

  vary@1.1.2: {}

  vfile-location@5.0.3:
    dependencies:
      '@types/unist': 3.0.3
      vfile: 6.0.3

  vfile-message@4.0.2:
    dependencies:
      '@types/unist': 3.0.3
      unist-util-stringify-position: 4.0.0

  vfile@6.0.3:
    dependencies:
      '@types/unist': 3.0.3
      vfile-message: 4.0.2

  victory-vendor@36.9.2:
    dependencies:
      '@types/d3-array': 3.2.1
      '@types/d3-ease': 3.0.2
      '@types/d3-interpolate': 3.0.4
      '@types/d3-scale': 4.0.8
      '@types/d3-shape': 3.1.6
      '@types/d3-time': 3.0.3
      '@types/d3-timer': 3.0.2
      d3-array: 3.2.4
      d3-ease: 3.0.1
      d3-interpolate: 3.0.1
      d3-scale: 4.0.2
      d3-shape: 3.2.0
      d3-time: 3.1.0
      d3-timer: 3.0.1

  watchpack@2.4.2:
    dependencies:
      glob-to-regexp: 0.4.1
      graceful-fs: 4.2.11

  wcwidth@1.0.1:
    dependencies:
      defaults: 1.0.4

  web-namespaces@2.0.1: {}

  web-streams-polyfill@3.3.3: {}

  webpack-sources@3.2.3: {}

  webpack@5.95.0:
    dependencies:
      '@types/estree': 1.0.6
      '@webassemblyjs/ast': 1.12.1
      '@webassemblyjs/wasm-edit': 1.12.1
      '@webassemblyjs/wasm-parser': 1.12.1
      acorn: 8.12.1
      acorn-import-attributes: 1.9.5(acorn@8.12.1)
      browserslist: 4.24.0
      chrome-trace-event: 1.0.4
      enhanced-resolve: 5.17.1
      es-module-lexer: 1.5.4
      eslint-scope: 5.1.1
      events: 3.3.0
      glob-to-regexp: 0.4.1
      graceful-fs: 4.2.11
      json-parse-even-better-errors: 2.3.1
      loader-runner: 4.3.0
      mime-types: 2.1.35
      neo-async: 2.6.2
      schema-utils: 3.3.0
      tapable: 2.2.1
      terser-webpack-plugin: 5.3.10(webpack@5.95.0)
      watchpack: 2.4.2
      webpack-sources: 3.2.3
    transitivePeerDependencies:
      - '@swc/core'
      - esbuild
      - uglify-js

  which-boxed-primitive@1.0.2:
    dependencies:
      is-bigint: 1.0.4
      is-boolean-object: 1.1.2
      is-number-object: 1.0.7
      is-string: 1.0.7
      is-symbol: 1.0.4

  which-builtin-type@1.1.4:
    dependencies:
      function.prototype.name: 1.1.6
      has-tostringtag: 1.0.2
      is-async-function: 2.0.0
      is-date-object: 1.0.5
      is-finalizationregistry: 1.0.2
      is-generator-function: 1.0.10
      is-regex: 1.1.4
      is-weakref: 1.0.2
      isarray: 2.0.5
      which-boxed-primitive: 1.0.2
      which-collection: 1.0.2
      which-typed-array: 1.1.15

  which-collection@1.0.2:
    dependencies:
      is-map: 2.0.3
      is-set: 2.0.3
      is-weakmap: 2.0.2
      is-weakset: 2.0.3

  which-typed-array@1.1.15:
    dependencies:
      available-typed-arrays: 1.0.7
      call-bind: 1.0.7
      for-each: 0.3.3
      gopd: 1.0.1
      has-tostringtag: 1.0.2

  which@2.0.2:
    dependencies:
      isexe: 2.0.0

  word-wrap@1.2.5: {}

  wordwrap@1.0.0: {}

  wrap-ansi@6.2.0:
    dependencies:
      ansi-styles: 4.3.0
      string-width: 4.2.3
      strip-ansi: 6.0.1

  wrap-ansi@7.0.0:
    dependencies:
      ansi-styles: 4.3.0
      string-width: 4.2.3
      strip-ansi: 6.0.1

  wrap-ansi@8.1.0:
    dependencies:
      ansi-styles: 6.2.1
      string-width: 5.1.2
      strip-ansi: 7.1.0

  wrappy@1.0.2: {}

  ws@8.18.0: {}

  yallist@3.1.1: {}

  yaml@2.6.0: {}

  yn@3.1.1: {}

  yocto-queue@0.1.0: {}

  zod@3.23.8: {}

  zustand@4.5.5(@types/react@18.3.11)(react@18.3.1):
    dependencies:
      use-sync-external-store: 1.2.2(react@18.3.1)
    optionalDependencies:
      '@types/react': 18.3.11
      react: 18.3.1

  zwitch@2.0.4: {}<|MERGE_RESOLUTION|>--- conflicted
+++ resolved
@@ -26,17 +26,10 @@
       version: 0.52.3
     '@polkadot/types':
       specifier: ^13.0.1
-<<<<<<< HEAD
-      version: 13.0.1
-    '@polkadot/util':
-      specifier: ^13.0.2
-      version: 13.0.2
-=======
       version: 13.2.1
     '@polkadot/util':
       specifier: ^13.0.2
       version: 13.1.1
->>>>>>> bd2e1814
     '@polkadot/util-crypto':
       specifier: ^13.0.2
       version: 13.1.1
@@ -244,28 +237,28 @@
         version: 2.1.5(react@18.3.1)
       '@t3-oss/env-nextjs':
         specifier: 'catalog:'
-        version: 0.10.1(typescript@5.5.4)(zod@3.23.8)
+        version: 0.10.1(typescript@5.6.3)(zod@3.23.8)
       '@tanstack/react-query':
         specifier: 'catalog:'
-        version: 5.51.24(react@18.3.1)
+        version: 5.59.13(react@18.3.1)
       '@trpc/client':
         specifier: 'catalog:'
-        version: 11.0.0-rc.502(@trpc/server@11.0.0-rc.502)
+        version: 11.0.0-rc.571(@trpc/server@11.0.0-rc.571)
       '@trpc/react-query':
         specifier: 'catalog:'
-        version: 11.0.0-rc.502(@tanstack/react-query@5.51.24(react@18.3.1))(@trpc/client@11.0.0-rc.502(@trpc/server@11.0.0-rc.502))(@trpc/server@11.0.0-rc.502)(react-dom@18.3.1(react@18.3.1))(react@18.3.1)
+        version: 11.0.0-rc.571(@tanstack/react-query@5.59.13(react@18.3.1))(@trpc/client@11.0.0-rc.571(@trpc/server@11.0.0-rc.571))(@trpc/server@11.0.0-rc.571)(react-dom@18.3.1(react@18.3.1))(react@18.3.1)
       '@trpc/server':
         specifier: 'catalog:'
-        version: 11.0.0-rc.502
+        version: 11.0.0-rc.571
       '@uiw/react-markdown-preview':
         specifier: ^5.1.1
-        version: 5.1.2(@types/react@18.3.3)(react-dom@18.3.1(react@18.3.1))(react@18.3.1)
+        version: 5.1.3(@types/react@18.3.11)(react-dom@18.3.1(react@18.3.1))(react@18.3.1)
       luxon:
         specifier: ^3.5.0
         version: 3.5.0
       next:
         specifier: 'catalog:'
-        version: 14.2.14(react-dom@18.3.1(react@18.3.1))(react@18.3.1)
+        version: 14.2.15(react-dom@18.3.1(react@18.3.1))(react@18.3.1)
       react:
         specifier: catalog:react18
         version: 18.3.1
@@ -277,7 +270,7 @@
         version: 0.2.0
       tsafe:
         specifier: 'catalog:'
-        version: 1.7.2
+        version: 1.7.5
       zod:
         specifier: 'catalog:'
         version: 3.23.8
@@ -293,31 +286,31 @@
         version: link:../../tooling/typescript
       '@next/eslint-plugin-next':
         specifier: 'catalog:'
-        version: 14.2.5
+        version: 14.2.15
       '@types/luxon':
         specifier: ^3.4.2
         version: 3.4.2
       '@types/node':
         specifier: 'catalog:'
-        version: 20.16.1
+        version: 20.16.11
       '@types/react':
         specifier: catalog:react18
-        version: 18.3.3
+        version: 18.3.11
       '@types/react-dom':
         specifier: catalog:react18
-        version: 18.3.0
+        version: 18.3.1
       jiti:
         specifier: 'catalog:'
         version: 1.21.6
       postcss:
         specifier: 'catalog:'
-        version: 8.4.41
+        version: 8.4.47
       tailwindcss:
         specifier: 'catalog:'
-        version: 3.4.10(ts-node@10.9.2(@types/node@20.16.1)(typescript@5.5.4))
+        version: 3.4.13(ts-node@10.9.2(@types/node@20.16.11)(typescript@5.6.3))
       typescript:
         specifier: 'catalog:'
-        version: 5.5.4
+        version: 5.6.3
 
   apps/commune-governance:
     dependencies:
@@ -827,15 +820,6 @@
         version: link:../utils
       '@polkadot/util':
         specifier: 'catalog:'
-<<<<<<< HEAD
-        version: 13.0.2
-      '@polkadot/util-crypto':
-        specifier: 'catalog:'
-        version: 13.0.2(@polkadot/util@13.0.2)
-      '@trpc/client':
-        specifier: 'catalog:'
-        version: 11.0.0-rc.502(@trpc/server@11.0.0-rc.502)
-=======
         version: 13.1.1
       '@polkadot/util-crypto':
         specifier: 'catalog:'
@@ -843,7 +827,6 @@
       '@trpc/client':
         specifier: 'catalog:'
         version: 11.0.0-rc.571(@trpc/server@11.0.0-rc.571)
->>>>>>> bd2e1814
       '@trpc/server':
         specifier: 'catalog:'
         version: 11.0.0-rc.571
@@ -1173,11 +1156,7 @@
         version: link:../types
       '@polkadot/util':
         specifier: 'catalog:'
-<<<<<<< HEAD
-        version: 13.0.2
-=======
         version: 13.1.1
->>>>>>> bd2e1814
       multiformats:
         specifier: 'catalog:'
         version: 13.3.0
@@ -1263,11 +1242,7 @@
         version: 7.37.1(eslint@9.12.0(jiti@1.21.6))
       eslint-plugin-react-hooks:
         specifier: rc
-<<<<<<< HEAD
-        version: 5.1.0-rc-77b637d6-20241016(eslint@9.10.0(jiti@1.21.6))
-=======
-        version: 5.1.0-rc-6cf85185-20241014(eslint@9.12.0(jiti@1.21.6))
->>>>>>> bd2e1814
+        version: 5.1.0-rc-1631855f-20241023(eslint@9.12.0(jiti@1.21.6))
       eslint-plugin-turbo:
         specifier: ^2.1.1
         version: 2.1.3(eslint@9.12.0(jiti@1.21.6))
@@ -2234,17 +2209,10 @@
     resolution: {integrity: sha512-FG68rrLPdfLcscEyH10vnGkakM4O2lqr71S3GDhgc9WXaS8y9jisLgMPg8jbMHiQBJ3iKYkmtPKiLBowRslj2w==}
     engines: {node: '>=18'}
     peerDependencies:
-<<<<<<< HEAD
-      '@polkadot/util': 13.0.2
-
-  '@polkadot/util@13.0.2':
-    resolution: {integrity: sha512-/6bS9sfhJLhs8QuqWaR1eRapzfDdGC5XAQZEPL9NN5sTTA7HxWos8rVleai0UERm8QUMabjZ9rK9KpzbXl7ojg==}
-=======
       '@polkadot/util': 13.1.1
 
   '@polkadot/util@13.1.1':
     resolution: {integrity: sha512-M4iQ5Um8tFdDmD7a96nPzfrEt+kxyWOqQDPqXyaax4QBnq/WCbq0jo8IO61uz55mdMQnGZvq8jd8uge4V6JzzQ==}
->>>>>>> bd2e1814
     engines: {node: '>=18'}
 
   '@polkadot/wasm-bridge@7.3.2':
@@ -2286,51 +2254,25 @@
     peerDependencies:
       '@polkadot/util': '*'
 
-<<<<<<< HEAD
-  '@polkadot/x-bigint@13.0.2':
-    resolution: {integrity: sha512-h2jKT/UaxiEal8LhQeH6+GCjO7GwEqVAD2SNYteCOXff6yNttqAZYJuHZsndbVjVNwqRNf8D5q/zZkD0HUd6xQ==}
-=======
   '@polkadot/x-bigint@13.1.1':
     resolution: {integrity: sha512-Cq4Y6fd9UWtRBZz8RX2tWEBL1IFwUtY6cL8p6HC9yhZtUR6OPjKZe6RIZQa9gSOoIuqZWd6PmtvSNGVH32yfkQ==}
->>>>>>> bd2e1814
     engines: {node: '>=18'}
 
   '@polkadot/x-fetch@13.1.1':
     resolution: {integrity: sha512-qA6mIUUebJbS+oWzq/EagZflmaoa9b25WvsxSFn7mCvzKngXzr+GYCY4XiDwKY/S+/pr/kvSCKZ1ia8BDqPBYQ==}
     engines: {node: '>=18'}
 
-<<<<<<< HEAD
-  '@polkadot/x-global@13.0.2':
-    resolution: {integrity: sha512-OoNIXLB5y8vIKpk4R+XmpDPhipNXWSUvEwUnpQT7NAxNLmzgMq1FhbrwBWWPRNHPrQonp7mqxV/X+v5lv1HW/g==}
-    engines: {node: '>=18'}
-
-  '@polkadot/x-randomvalues@13.0.2':
-    resolution: {integrity: sha512-SGj+L0H/7TWZtSmtkWlixO4DFzXDdluI0UscN2h285os2Ns8PnmBbue+iJ8PVSzpY1BOxd66gvkkpboPz+jXFQ==}
-=======
   '@polkadot/x-global@13.1.1':
     resolution: {integrity: sha512-DViIMmmEs29Qlsp058VTg2Mn7e3/CpGazNnKJrsBa0o1Ptxl13/4Z0fjqCpNi2GB+kaOsnREzxUORrHcU+PqcQ==}
     engines: {node: '>=18'}
 
   '@polkadot/x-randomvalues@13.1.1':
     resolution: {integrity: sha512-cXj4omwbgzQQSiBtV1ZBw+XhJUU3iz/DS6ghUnGllSZEK+fGqiyaNgeFQzDY0tKjm6kYaDpvtOHR3mHsbzDuTg==}
->>>>>>> bd2e1814
     engines: {node: '>=18'}
     peerDependencies:
       '@polkadot/util': 13.1.1
       '@polkadot/wasm-util': '*'
 
-<<<<<<< HEAD
-  '@polkadot/x-textdecoder@13.0.2':
-    resolution: {integrity: sha512-mauglOkTJxLGmLwLc3J5Jlq/W+SHP53eiy3F8/8JxxfnXrZKgWoQXGpvXYPjFnMZj0MzDSy/6GjyGWnDCgdQFA==}
-    engines: {node: '>=18'}
-
-  '@polkadot/x-textencoder@13.0.2':
-    resolution: {integrity: sha512-Lq08H2OnVXj97uaOwg7tcmRS7a4VJYkHEeWO4FyEMOk6P6lU6W8OVNjjxG0se9PCEgmyZPUDbJI//1ynzP4cXw==}
-    engines: {node: '>=18'}
-
-  '@polkadot/x-ws@13.0.2':
-    resolution: {integrity: sha512-nC5e2eY5D5ZR5teQOB7ib+dWLbmNws86cTz3BjKCalSMBBIn6i3V9ElgABpierBmnSJe9D94EyrH1BxdVfDxUg==}
-=======
   '@polkadot/x-textdecoder@13.1.1':
     resolution: {integrity: sha512-LpZ9KYc6HdBH+i86bCmun4g4GWMiWN/1Pzs0hNdanlQMfqp3UGzl1Dqp0nozMvjWAlvyG7ip235VgNMd8HEbqg==}
     engines: {node: '>=18'}
@@ -2341,7 +2283,6 @@
 
   '@polkadot/x-ws@13.1.1':
     resolution: {integrity: sha512-E/xFmJTiFzu+IK5M3/8W/9fnvNJFelcnunPv/IgO6UST94SDaTsN/Gbeb6SqPb6CsrTHRl3WD+AZ3ErGGwQfEA==}
->>>>>>> bd2e1814
     engines: {node: '>=18'}
 
   '@radix-ui/number@1.1.0':
@@ -4261,13 +4202,8 @@
     peerDependencies:
       eslint: ^3 || ^4 || ^5 || ^6 || ^7 || ^8 || ^9
 
-<<<<<<< HEAD
-  eslint-plugin-react-hooks@5.1.0-rc-77b637d6-20241016:
-    resolution: {integrity: sha512-lGKra+7UDOdruymKEJu/60zfzp8TvtdcxIAkwkhw/5NfSllWsW/pIoO5SIOy8W8gddtTZp/Uw9UYpTFeOiebIw==}
-=======
-  eslint-plugin-react-hooks@5.1.0-rc-6cf85185-20241014:
-    resolution: {integrity: sha512-BeEXOFhXkde3ltdeI6TaiNm/2Fq7wevwjf6c+nPG57QewYiVRD5W910pEnsJikneK1QWrX5OgZS1vpCpUxzfYw==}
->>>>>>> bd2e1814
+  eslint-plugin-react-hooks@5.1.0-rc-1631855f-20241023:
+    resolution: {integrity: sha512-ohDko9xwausG054sm2kvM0ZssnaZ0jRBL3tduCR9Bo3rott+zD8O9p6PC5B+LN/6f2RwKRNCdN2WcrkNul/ljg==}
     engines: {node: '>=10'}
     peerDependencies:
       eslint: ^3.0.0 || ^4.0.0 || ^5.0.0 || ^6.0.0 || ^7.0.0 || ^8.0.0-0 || ^9.0.0
@@ -7620,39 +7556,6 @@
       rxjs: 7.8.1
       tslib: 2.7.0
 
-<<<<<<< HEAD
-  '@polkadot/util-crypto@13.0.2(@polkadot/util@13.0.2)':
-    dependencies:
-      '@noble/curves': 1.5.0
-      '@noble/hashes': 1.4.0
-      '@polkadot/networks': 13.0.2
-      '@polkadot/util': 13.0.2
-      '@polkadot/wasm-crypto': 7.3.2(@polkadot/util@13.0.2)(@polkadot/x-randomvalues@13.0.2(@polkadot/util@13.0.2)(@polkadot/wasm-util@7.3.2(@polkadot/util@13.0.2)))
-      '@polkadot/wasm-util': 7.3.2(@polkadot/util@13.0.2)
-      '@polkadot/x-bigint': 13.0.2
-      '@polkadot/x-randomvalues': 13.0.2(@polkadot/util@13.0.2)(@polkadot/wasm-util@7.3.2(@polkadot/util@13.0.2))
-      '@scure/base': 1.1.7
-      tslib: 2.7.0
-
-  '@polkadot/util@13.0.2':
-    dependencies:
-      '@polkadot/x-bigint': 13.0.2
-      '@polkadot/x-global': 13.0.2
-      '@polkadot/x-textdecoder': 13.0.2
-      '@polkadot/x-textencoder': 13.0.2
-      '@types/bn.js': 5.1.5
-      bn.js: 5.2.1
-      tslib: 2.7.0
-
-  '@polkadot/wasm-bridge@7.3.2(@polkadot/util@13.0.2)(@polkadot/x-randomvalues@13.0.2(@polkadot/util@13.0.2)(@polkadot/wasm-util@7.3.2(@polkadot/util@13.0.2)))':
-    dependencies:
-      '@polkadot/util': 13.0.2
-      '@polkadot/wasm-util': 7.3.2(@polkadot/util@13.0.2)
-      '@polkadot/x-randomvalues': 13.0.2(@polkadot/util@13.0.2)(@polkadot/wasm-util@7.3.2(@polkadot/util@13.0.2))
-      tslib: 2.7.0
-
-  '@polkadot/wasm-crypto-asmjs@7.3.2(@polkadot/util@13.0.2)':
-=======
   '@polkadot/util-crypto@13.1.1(@polkadot/util@13.1.1)':
     dependencies:
       '@noble/curves': 1.6.0
@@ -7677,23 +7580,18 @@
       tslib: 2.7.0
 
   '@polkadot/wasm-bridge@7.3.2(@polkadot/util@13.1.1)(@polkadot/x-randomvalues@13.1.1(@polkadot/util@13.1.1)(@polkadot/wasm-util@7.3.2(@polkadot/util@13.1.1)))':
->>>>>>> bd2e1814
     dependencies:
       '@polkadot/util': 13.1.1
       '@polkadot/wasm-util': 7.3.2(@polkadot/util@13.1.1)
       '@polkadot/x-randomvalues': 13.1.1(@polkadot/util@13.1.1)(@polkadot/wasm-util@7.3.2(@polkadot/util@13.1.1))
       tslib: 2.7.0
 
-<<<<<<< HEAD
-  '@polkadot/wasm-crypto-init@7.3.2(@polkadot/util@13.0.2)(@polkadot/x-randomvalues@13.0.2(@polkadot/util@13.0.2)(@polkadot/wasm-util@7.3.2(@polkadot/util@13.0.2)))':
-=======
   '@polkadot/wasm-crypto-asmjs@7.3.2(@polkadot/util@13.1.1)':
     dependencies:
       '@polkadot/util': 13.1.1
       tslib: 2.7.0
 
   '@polkadot/wasm-crypto-init@7.3.2(@polkadot/util@13.1.1)(@polkadot/x-randomvalues@13.1.1(@polkadot/util@13.1.1)(@polkadot/wasm-util@7.3.2(@polkadot/util@13.1.1)))':
->>>>>>> bd2e1814
     dependencies:
       '@polkadot/util': 13.1.1
       '@polkadot/wasm-bridge': 7.3.2(@polkadot/util@13.1.1)(@polkadot/x-randomvalues@13.1.1(@polkadot/util@13.1.1)(@polkadot/wasm-util@7.3.2(@polkadot/util@13.1.1)))
@@ -7703,9 +7601,6 @@
       '@polkadot/x-randomvalues': 13.1.1(@polkadot/util@13.1.1)(@polkadot/wasm-util@7.3.2(@polkadot/util@13.1.1))
       tslib: 2.7.0
 
-<<<<<<< HEAD
-  '@polkadot/wasm-crypto-wasm@7.3.2(@polkadot/util@13.0.2)':
-=======
   '@polkadot/wasm-crypto-wasm@7.3.2(@polkadot/util@13.1.1)':
     dependencies:
       '@polkadot/util': 13.1.1
@@ -7713,7 +7608,6 @@
       tslib: 2.7.0
 
   '@polkadot/wasm-crypto@7.3.2(@polkadot/util@13.1.1)(@polkadot/x-randomvalues@13.1.1(@polkadot/util@13.1.1)(@polkadot/wasm-util@7.3.2(@polkadot/util@13.1.1)))':
->>>>>>> bd2e1814
     dependencies:
       '@polkadot/util': 13.1.1
       '@polkadot/wasm-bridge': 7.3.2(@polkadot/util@13.1.1)(@polkadot/x-randomvalues@13.1.1(@polkadot/util@13.1.1)(@polkadot/wasm-util@7.3.2(@polkadot/util@13.1.1)))
@@ -7724,43 +7618,16 @@
       '@polkadot/x-randomvalues': 13.1.1(@polkadot/util@13.1.1)(@polkadot/wasm-util@7.3.2(@polkadot/util@13.1.1))
       tslib: 2.7.0
 
-<<<<<<< HEAD
-  '@polkadot/wasm-crypto@7.3.2(@polkadot/util@13.0.2)(@polkadot/x-randomvalues@13.0.2(@polkadot/util@13.0.2)(@polkadot/wasm-util@7.3.2(@polkadot/util@13.0.2)))':
-=======
   '@polkadot/wasm-util@7.3.2(@polkadot/util@13.1.1)':
     dependencies:
       '@polkadot/util': 13.1.1
       tslib: 2.7.0
 
   '@polkadot/x-bigint@13.1.1':
->>>>>>> bd2e1814
     dependencies:
       '@polkadot/x-global': 13.1.1
       tslib: 2.7.0
 
-<<<<<<< HEAD
-  '@polkadot/wasm-util@7.3.2(@polkadot/util@13.0.2)':
-    dependencies:
-      '@polkadot/util': 13.0.2
-      tslib: 2.7.0
-
-  '@polkadot/x-bigint@13.0.2':
-    dependencies:
-      '@polkadot/x-global': 13.0.2
-      tslib: 2.7.0
-
-  '@polkadot/x-fetch@13.0.2':
-    dependencies:
-      '@polkadot/x-global': 13.0.2
-      node-fetch: 3.3.2
-      tslib: 2.7.0
-
-  '@polkadot/x-global@13.0.2':
-    dependencies:
-      tslib: 2.7.0
-
-  '@polkadot/x-randomvalues@13.0.2(@polkadot/util@13.0.2)(@polkadot/wasm-util@7.3.2(@polkadot/util@13.0.2))':
-=======
   '@polkadot/x-fetch@13.1.1':
     dependencies:
       '@polkadot/x-global': 13.1.1
@@ -7768,13 +7635,9 @@
       tslib: 2.7.0
 
   '@polkadot/x-global@13.1.1':
->>>>>>> bd2e1814
     dependencies:
       tslib: 2.7.0
 
-<<<<<<< HEAD
-  '@polkadot/x-textdecoder@13.0.2':
-=======
   '@polkadot/x-randomvalues@13.1.1(@polkadot/util@13.1.1)(@polkadot/wasm-util@7.3.2(@polkadot/util@13.1.1))':
     dependencies:
       '@polkadot/util': 13.1.1
@@ -7783,21 +7646,16 @@
       tslib: 2.7.0
 
   '@polkadot/x-textdecoder@13.1.1':
->>>>>>> bd2e1814
     dependencies:
       '@polkadot/x-global': 13.1.1
       tslib: 2.7.0
 
-<<<<<<< HEAD
-  '@polkadot/x-textencoder@13.0.2':
-=======
   '@polkadot/x-textencoder@13.1.1':
     dependencies:
       '@polkadot/x-global': 13.1.1
       tslib: 2.7.0
 
   '@polkadot/x-ws@13.1.1':
->>>>>>> bd2e1814
     dependencies:
       '@polkadot/x-global': 13.1.1
       tslib: 2.7.0
@@ -8631,16 +8489,16 @@
   '@types/body-parser@1.19.5':
     dependencies:
       '@types/connect': 3.4.38
+      '@types/node': 22.7.5
+
+  '@types/connect@3.4.38':
+    dependencies:
+      '@types/node': 22.7.5
+
+  '@types/cors@2.8.17':
+    dependencies:
       '@types/node': 20.16.11
 
-  '@types/connect@3.4.38':
-    dependencies:
-      '@types/node': 20.16.11
-
-  '@types/cors@2.8.17':
-    dependencies:
-      '@types/node': 20.16.11
-
   '@types/d3-array@3.2.1': {}
 
   '@types/d3-color@3.1.3': {}
@@ -8677,7 +8535,7 @@
 
   '@types/express-serve-static-core@4.19.6':
     dependencies:
-      '@types/node': 20.16.11
+      '@types/node': 22.7.5
       '@types/qs': 6.9.16
       '@types/range-parser': 1.2.7
       '@types/send': 0.17.4
@@ -8761,12 +8619,12 @@
   '@types/send@0.17.4':
     dependencies:
       '@types/mime': 1.3.5
-      '@types/node': 20.16.11
+      '@types/node': 22.7.5
 
   '@types/serve-static@1.15.7':
     dependencies:
       '@types/http-errors': 2.0.4
-      '@types/node': 20.16.11
+      '@types/node': 22.7.5
       '@types/send': 0.17.4
 
   '@types/stats.js@0.17.3': {}
@@ -9935,11 +9793,7 @@
       safe-regex-test: 1.0.3
       string.prototype.includes: 2.0.0
 
-<<<<<<< HEAD
-  eslint-plugin-react-hooks@5.1.0-rc-77b637d6-20241016(eslint@9.10.0(jiti@1.21.6)):
-=======
-  eslint-plugin-react-hooks@5.1.0-rc-6cf85185-20241014(eslint@9.12.0(jiti@1.21.6)):
->>>>>>> bd2e1814
+  eslint-plugin-react-hooks@5.1.0-rc-1631855f-20241023(eslint@9.12.0(jiti@1.21.6)):
     dependencies:
       eslint: 9.12.0(jiti@1.21.6)
 
