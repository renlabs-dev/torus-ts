lockfileVersion: '9.0'

settings:
  autoInstallPeers: true
  excludeLinksFromLockfile: false

catalogs:
  default:
    '@heroicons/react':
      specifier: ^2.1.5
      version: 2.1.5
    '@next/eslint-plugin-next':
      specifier: ^14.2.5
      version: 14.2.5
    '@polkadot/api':
      specifier: ^13.0.1
      version: 13.0.1
    '@polkadot/api-augment':
      specifier: ^13.0.1
      version: 13.0.1
    '@polkadot/extension-dapp':
      specifier: ^0.52.3
      version: 0.52.3
    '@polkadot/extension-inject':
      specifier: ^0.52.3
      version: 0.52.3
    '@polkadot/types':
      specifier: ^13.0.1
      version: 13.0.1
    '@polkadot/util-crypto':
      specifier: ^13.0.2
      version: 13.0.2
    '@t3-oss/env-nextjs':
      specifier: ^0.10.1
      version: 0.10.1
    '@tailwindcss/typography':
      specifier: ^0.5.15
      version: 0.5.15
    '@tanstack/react-query':
      specifier: ^5.51.23
      version: 5.51.24
    '@trpc/client':
      specifier: ^11.0.0-rc.477
      version: 11.0.0-rc.502
    '@trpc/react-query':
      specifier: ^11.0.0-rc.477
      version: 11.0.0-rc.502
    '@trpc/server':
      specifier: ^11.0.0-rc.477
      version: 11.0.0-rc.502
    '@types/node':
      specifier: ^20.14.15
      version: 20.16.1
    dotenv-cli:
      specifier: ^7.4.2
      version: 7.4.2
    eslint:
      specifier: ^9.9.0
      version: 9.10.0
    jiti:
      specifier: ^1.21.6
      version: 1.21.6
    multiformats:
      specifier: ^13.2.3
      version: 13.2.3
    next:
      specifier: ^14.2.13
      version: 14.2.14
    postcss:
      specifier: ^8.4.41
      version: 8.4.41
    prettier:
      specifier: ^3.3.3
      version: 3.3.3
    rustie:
      specifier: ^0.2.0
      version: 0.2.0
    tailwindcss:
      specifier: ^3.4.10
      version: 3.4.10
    tsafe:
      specifier: ^1.6.6
      version: 1.7.2
    tsx:
      specifier: ^4.19.1
      version: 4.19.1
    typescript:
      specifier: ^5.5.4
      version: 5.5.4
    zod:
      specifier: ^3.23.8
      version: 3.23.8
  react18:
    '@types/react':
      specifier: ^18.3.3
      version: 18.3.3
    '@types/react-dom':
      specifier: ^18.3.0
      version: 18.3.0
    react:
      specifier: 18.3.1
      version: 18.3.1
    react-dom:
      specifier: 18.3.1
      version: 18.3.1

importers:

  .:
    devDependencies:
      '@commune-ts/prettier-config':
        specifier: workspace:*
        version: link:tooling/prettier
      '@turbo/gen':
        specifier: ^2.1.1
        version: 2.1.2(@types/node@20.16.1)(typescript@5.5.4)
      husky:
        specifier: ^9.1.4
        version: 9.1.5
      prettier:
        specifier: 'catalog:'
        version: 3.3.3
      sort-package-json:
        specifier: ^2.10.1
        version: 2.10.1
      turbo:
        specifier: ^2.1.1
        version: 2.1.2
      typescript:
        specifier: 'catalog:'
        version: 5.5.4

  apps/commune-cache:
    dependencies:
      '@commune-ts/subspace':
        specifier: workspace:*
        version: link:../../packages/subspace
      '@polkadot/api':
        specifier: 'catalog:'
        version: 13.0.1
      '@t3-oss/env-core':
        specifier: ^0.11.1
        version: 0.11.1(typescript@5.5.4)(zod@3.23.8)
      cors:
        specifier: ^2.8.5
        version: 2.8.5
      express:
        specifier: ^4.19.2
        version: 4.19.2
      json-bigint:
        specifier: ^1.0.0
        version: 1.0.0
      zod:
        specifier: 'catalog:'
        version: 3.23.8
    devDependencies:
      '@commune-ts/eslint-config':
        specifier: workspace:*
        version: link:../../tooling/eslint
      '@commune-ts/prettier-config':
        specifier: workspace:*
        version: link:../../tooling/prettier
      '@commune-ts/tsconfig':
        specifier: workspace:*
        version: link:../../tooling/typescript
      '@commune-ts/types':
        specifier: workspace:*
        version: link:../../packages/types
      '@polkadot/api-augment':
        specifier: 'catalog:'
        version: 13.0.1
      '@types/cors':
        specifier: ^2.8.17
        version: 2.8.17
      '@types/express':
        specifier: ^4.17.21
        version: 4.17.21
      '@types/json-bigint':
        specifier: ^1.0.4
        version: 1.0.4
      '@types/node':
        specifier: 'catalog:'
        version: 20.16.1
      dotenv-cli:
        specifier: 'catalog:'
        version: 7.4.2
      eslint:
        specifier: 'catalog:'
        version: 9.10.0(jiti@1.21.6)
      node-fetch:
        specifier: ^3.3.2
        version: 3.3.2
      nodemon:
        specifier: ^3.1.4
        version: 3.1.4
      prettier:
        specifier: 'catalog:'
        version: 3.3.3
      ts-node:
        specifier: ^10.9.2
        version: 10.9.2(@types/node@20.16.1)(typescript@5.5.4)
      tsx:
        specifier: 'catalog:'
        version: 4.19.1
      typescript:
        specifier: 'catalog:'
        version: 5.5.4

  apps/commune-forum:
    dependencies:
      '@commune-ts/api':
        specifier: workspace:*
        version: link:../../packages/api
      '@commune-ts/providers':
        specifier: workspace:*
        version: link:../../packages/providers
      '@commune-ts/types':
        specifier: workspace:*
        version: link:../../packages/types
      '@commune-ts/ui':
        specifier: workspace:*
        version: link:../../packages/ui
      '@commune-ts/utils':
        specifier: workspace:*
        version: link:../../packages/utils
      '@commune-ts/wallet':
        specifier: workspace:*
        version: link:../../packages/wallet
      '@heroicons/react':
        specifier: 'catalog:'
        version: 2.1.5(react@18.3.1)
      '@t3-oss/env-nextjs':
        specifier: 'catalog:'
        version: 0.10.1(typescript@5.5.4)(zod@3.23.8)
      '@tanstack/react-query':
        specifier: 'catalog:'
        version: 5.51.24(react@18.3.1)
      '@trpc/client':
        specifier: 'catalog:'
        version: 11.0.0-rc.502(@trpc/server@11.0.0-rc.502)
      '@trpc/react-query':
        specifier: 'catalog:'
        version: 11.0.0-rc.502(@tanstack/react-query@5.51.24(react@18.3.1))(@trpc/client@11.0.0-rc.502(@trpc/server@11.0.0-rc.502))(@trpc/server@11.0.0-rc.502)(react-dom@18.3.1(react@18.3.1))(react@18.3.1)
      '@trpc/server':
        specifier: 'catalog:'
        version: 11.0.0-rc.502
      '@uiw/react-markdown-preview':
        specifier: ^5.1.1
        version: 5.1.2(@types/react@18.3.3)(react-dom@18.3.1(react@18.3.1))(react@18.3.1)
      next:
        specifier: 'catalog:'
        version: 14.2.13(react-dom@18.3.1(react@18.3.1))(react@18.3.1)
      react:
        specifier: catalog:react18
        version: 18.3.1
      react-dom:
        specifier: catalog:react18
        version: 18.3.1(react@18.3.1)
      rustie:
        specifier: 'catalog:'
        version: 0.2.0
      tsafe:
        specifier: 'catalog:'
        version: 1.7.2
      zod:
        specifier: 'catalog:'
        version: 3.23.8
    devDependencies:
      '@commune-ts/eslint-config':
        specifier: workspace:*
        version: link:../../tooling/eslint
      '@commune-ts/tailwind-config':
        specifier: workspace:*
        version: link:../../tooling/tailwind
      '@commune-ts/tsconfig':
        specifier: workspace:*
        version: link:../../tooling/typescript
      '@next/eslint-plugin-next':
        specifier: 'catalog:'
        version: 14.2.5
      '@types/node':
        specifier: 'catalog:'
        version: 20.16.1
      '@types/react':
        specifier: catalog:react18
        version: 18.3.3
      '@types/react-dom':
        specifier: catalog:react18
        version: 18.3.0
      jiti:
        specifier: 'catalog:'
        version: 1.21.6
      postcss:
        specifier: 'catalog:'
        version: 8.4.41
      tailwindcss:
        specifier: 'catalog:'
        version: 3.4.10(ts-node@10.9.2(@types/node@20.16.1)(typescript@5.5.4))
      typescript:
        specifier: 'catalog:'
        version: 5.5.4

  apps/commune-governance:
    dependencies:
      '@commune-ts/api':
        specifier: workspace:*
        version: link:../../packages/api
      '@commune-ts/providers':
        specifier: workspace:*
        version: link:../../packages/providers
      '@commune-ts/types':
        specifier: workspace:*
        version: link:../../packages/types
      '@commune-ts/ui':
        specifier: workspace:*
        version: link:../../packages/ui
      '@commune-ts/utils':
        specifier: workspace:*
        version: link:../../packages/utils
      '@commune-ts/wallet':
        specifier: workspace:*
        version: link:../../packages/wallet
      '@heroicons/react':
        specifier: 'catalog:'
        version: 2.1.5(react@18.3.1)
      '@t3-oss/env-nextjs':
        specifier: 'catalog:'
        version: 0.10.1(typescript@5.5.4)(zod@3.23.8)
      '@tanstack/react-query':
        specifier: 'catalog:'
        version: 5.51.24(react@18.3.1)
      '@trpc/client':
        specifier: 'catalog:'
        version: 11.0.0-rc.502(@trpc/server@11.0.0-rc.502)
      '@trpc/react-query':
        specifier: 'catalog:'
        version: 11.0.0-rc.502(@tanstack/react-query@5.51.24(react@18.3.1))(@trpc/client@11.0.0-rc.502(@trpc/server@11.0.0-rc.502))(@trpc/server@11.0.0-rc.502)(react-dom@18.3.1(react@18.3.1))(react@18.3.1)
      '@trpc/server':
        specifier: 'catalog:'
        version: 11.0.0-rc.502
      '@uiw/react-markdown-preview':
        specifier: ^5.1.1
        version: 5.1.2(@types/react@18.3.3)(react-dom@18.3.1(react@18.3.1))(react@18.3.1)
      next:
        specifier: 'catalog:'
        version: 14.2.14(react-dom@18.3.1(react@18.3.1))(react@18.3.1)
      react:
        specifier: catalog:react18
        version: 18.3.1
      react-dom:
        specifier: catalog:react18
        version: 18.3.1(react@18.3.1)
      rustie:
        specifier: 'catalog:'
        version: 0.2.0
      superjson:
        specifier: 2.2.1
        version: 2.2.1
      tsafe:
        specifier: 'catalog:'
        version: 1.7.2
      zod:
        specifier: 'catalog:'
        version: 3.23.8
    devDependencies:
      '@commune-ts/eslint-config':
        specifier: workspace:*
        version: link:../../tooling/eslint
      '@commune-ts/tailwind-config':
        specifier: workspace:*
        version: link:../../tooling/tailwind
      '@commune-ts/tsconfig':
        specifier: workspace:*
        version: link:../../tooling/typescript
      '@next/eslint-plugin-next':
        specifier: 'catalog:'
        version: 14.2.5
      '@types/node':
        specifier: 'catalog:'
        version: 20.16.1
      '@types/react':
        specifier: catalog:react18
        version: 18.3.3
      '@types/react-dom':
        specifier: catalog:react18
        version: 18.3.0
      jiti:
        specifier: 'catalog:'
        version: 1.21.6
      postcss:
        specifier: 'catalog:'
        version: 8.4.41
      tailwindcss:
        specifier: 'catalog:'
        version: 3.4.10(ts-node@10.9.2(@types/node@20.16.1)(typescript@5.5.4))
      typescript:
        specifier: 'catalog:'
        version: 5.5.4

  apps/commune-page:
    dependencies:
      '@commune-ts/ui':
        specifier: workspace:*
        version: link:../../packages/ui
      '@headlessui/react':
        specifier: ^2.0.4
        version: 2.1.2(react-dom@18.3.1(react@18.3.1))(react@18.3.1)
      '@heroicons/react':
        specifier: 'catalog:'
        version: 2.1.5(react@18.3.1)
      '@mdx-js/loader':
        specifier: ^3.0.1
        version: 3.0.1(webpack@5.93.0)
      '@mdx-js/react':
        specifier: ^3.0.1
        version: 3.0.1(@types/react@18.3.3)(react@18.3.1)
      '@next/mdx':
        specifier: ^14.2.5
        version: 14.2.5(@mdx-js/loader@3.0.1(webpack@5.93.0))(@mdx-js/react@3.0.1(@types/react@18.3.3)(react@18.3.1))
      '@t3-oss/env-nextjs':
        specifier: 'catalog:'
        version: 0.10.1(typescript@5.5.4)(zod@3.23.8)
      '@types/mdx':
        specifier: ^2.0.13
        version: 2.0.13
      '@types/three':
        specifier: ^0.165.0
        version: 0.165.0
      gsap:
        specifier: ^3.12.5
        version: 3.12.5
      lil-gui:
        specifier: ^0.19.2
        version: 0.19.2
      next:
        specifier: 'catalog:'
        version: 14.2.14(react-dom@18.3.1(react@18.3.1))(react@18.3.1)
      parse-numeric-range:
        specifier: ^1.3.0
        version: 1.3.0
      react:
        specifier: catalog:react18
        version: 18.3.1
      react-countup:
        specifier: ^6.5.3
        version: 6.5.3(react@18.3.1)
      react-dom:
        specifier: catalog:react18
        version: 18.3.1(react@18.3.1)
      rehype-parse:
        specifier: ^9.0.0
        version: 9.0.0
      rehype-pretty-code:
        specifier: ^0.13.1
        version: 0.13.2(shiki@1.14.1)
      shiki:
        specifier: ^1.6.1
        version: 1.14.1
      three:
        specifier: ^0.164.1
        version: 0.164.1
      unified:
        specifier: ^11.0.4
        version: 11.0.5
      unist-util-visit:
        specifier: ^5.0.0
        version: 5.0.0
      zod:
        specifier: 'catalog:'
        version: 3.23.8
    devDependencies:
      '@commune-ts/eslint-config':
        specifier: workspace:*
        version: link:../../tooling/eslint
      '@commune-ts/tailwind-config':
        specifier: workspace:*
        version: link:../../tooling/tailwind
      '@commune-ts/tsconfig':
        specifier: workspace:*
        version: link:../../tooling/typescript
      '@next/eslint-plugin-next':
        specifier: 'catalog:'
        version: 14.2.5
      '@tailwindcss/typography':
        specifier: 'catalog:'
        version: 0.5.15(tailwindcss@3.4.10(ts-node@10.9.2(@types/node@20.16.1)(typescript@5.5.4)))
      '@types/node':
        specifier: 'catalog:'
        version: 20.16.1
      '@types/react':
        specifier: catalog:react18
        version: 18.3.3
      '@types/react-dom':
        specifier: catalog:react18
        version: 18.3.0
      jiti:
        specifier: 'catalog:'
        version: 1.21.6
      postcss:
        specifier: 'catalog:'
        version: 8.4.41
      raw-loader:
        specifier: ^4.0.2
        version: 4.0.2(webpack@5.93.0)
      tailwindcss:
        specifier: 'catalog:'
        version: 3.4.10(ts-node@10.9.2(@types/node@20.16.1)(typescript@5.5.4))
      typescript:
        specifier: 'catalog:'
        version: 5.5.4

  apps/commune-validator:
    dependencies:
      '@commune-ts/api':
        specifier: workspace:*
        version: link:../../packages/api
      '@commune-ts/providers':
        specifier: workspace:*
        version: link:../../packages/providers
      '@commune-ts/ui':
        specifier: workspace:*
        version: link:../../packages/ui
      '@commune-ts/utils':
        specifier: workspace:*
        version: link:../../packages/utils
      '@commune-ts/wallet':
        specifier: workspace:*
        version: link:../../packages/wallet
      '@heroicons/react':
        specifier: 'catalog:'
        version: 2.1.5(react@18.3.1)
      '@t3-oss/env-nextjs':
        specifier: 'catalog:'
        version: 0.10.1(typescript@5.5.4)(zod@3.23.8)
      '@tanstack/react-query':
        specifier: 'catalog:'
        version: 5.51.24(react@18.3.1)
      '@trpc/client':
        specifier: 'catalog:'
        version: 11.0.0-rc.502(@trpc/server@11.0.0-rc.502)
      '@trpc/react-query':
        specifier: 'catalog:'
        version: 11.0.0-rc.502(@tanstack/react-query@5.51.24(react@18.3.1))(@trpc/client@11.0.0-rc.502(@trpc/server@11.0.0-rc.502))(@trpc/server@11.0.0-rc.502)(react-dom@18.3.1(react@18.3.1))(react@18.3.1)
      '@trpc/server':
        specifier: 'catalog:'
        version: 11.0.0-rc.502
      next:
        specifier: 'catalog:'
        version: 14.2.14(react-dom@18.3.1(react@18.3.1))(react@18.3.1)
      react:
        specifier: catalog:react18
        version: 18.3.1
      react-dom:
        specifier: catalog:react18
        version: 18.3.1(react@18.3.1)
      superjson:
        specifier: 2.2.1
        version: 2.2.1
      zod:
        specifier: 'catalog:'
        version: 3.23.8
      zustand:
        specifier: ^4.5.4
        version: 4.5.5(@types/react@18.3.3)(react@18.3.1)
    devDependencies:
      '@commune-ts/eslint-config':
        specifier: workspace:*
        version: link:../../tooling/eslint
      '@commune-ts/tailwind-config':
        specifier: workspace:*
        version: link:../../tooling/tailwind
      '@commune-ts/tsconfig':
        specifier: workspace:*
        version: link:../../tooling/typescript
      '@next/eslint-plugin-next':
        specifier: 'catalog:'
        version: 14.2.5
      '@types/node':
        specifier: 'catalog:'
        version: 20.16.1
      '@types/react':
        specifier: catalog:react18
        version: 18.3.3
      '@types/react-dom':
        specifier: catalog:react18
        version: 18.3.0
      dotenv-cli:
        specifier: ^7.4.2
        version: 7.4.2
      jiti:
        specifier: 'catalog:'
        version: 1.21.6
      postcss:
        specifier: 'catalog:'
        version: 8.4.41
      tailwindcss:
        specifier: 'catalog:'
        version: 3.4.10(ts-node@10.9.2(@types/node@20.16.1)(typescript@5.5.4))
      typescript:
        specifier: 'catalog:'
        version: 5.5.4

  apps/commune-wallet:
    dependencies:
      '@commune-ts/providers':
        specifier: workspace:*
        version: link:../../packages/providers
      '@commune-ts/ui':
        specifier: workspace:*
        version: link:../../packages/ui
      '@heroicons/react':
        specifier: 'catalog:'
        version: 2.1.5(react@18.3.1)
      '@t3-oss/env-nextjs':
        specifier: 'catalog:'
        version: 0.10.1(typescript@5.5.4)(zod@3.23.8)
      next:
        specifier: 'catalog:'
        version: 14.2.14(react-dom@18.3.1(react@18.3.1))(react@18.3.1)
      react:
        specifier: catalog:react18
        version: 18.3.1
      react-dom:
        specifier: catalog:react18
        version: 18.3.1(react@18.3.1)
      zod:
        specifier: 'catalog:'
        version: 3.23.8
    devDependencies:
      '@commune-ts/eslint-config':
        specifier: workspace:*
        version: link:../../tooling/eslint
      '@commune-ts/subspace':
        specifier: workspace:*
        version: link:../../packages/subspace
      '@commune-ts/tailwind-config':
        specifier: workspace:*
        version: link:../../tooling/tailwind
      '@commune-ts/tsconfig':
        specifier: workspace:*
        version: link:../../tooling/typescript
      '@next/eslint-plugin-next':
        specifier: 'catalog:'
        version: 14.2.5
      '@tailwindcss/typography':
        specifier: 'catalog:'
        version: 0.5.15(tailwindcss@3.4.10(ts-node@10.9.2(@types/node@20.16.1)(typescript@5.5.4)))
      '@types/node':
        specifier: 'catalog:'
        version: 20.16.1
      '@types/react':
        specifier: catalog:react18
        version: 18.3.3
      '@types/react-dom':
        specifier: catalog:react18
        version: 18.3.0
      jiti:
        specifier: 'catalog:'
        version: 1.21.6
      postcss:
        specifier: 'catalog:'
        version: 8.4.41
      tailwindcss:
        specifier: 'catalog:'
        version: 3.4.10(ts-node@10.9.2(@types/node@20.16.1)(typescript@5.5.4))
      typescript:
        specifier: 'catalog:'
        version: 5.5.4

  apps/commune-worker:
    dependencies:
      '@commune-ts/subspace':
        specifier: workspace:*
        version: link:../../packages/subspace
      '@commune-ts/types':
        specifier: workspace:*
        version: link:../../packages/types
      '@polkadot/api':
        specifier: 'catalog:'
        version: 13.0.1
      express:
        specifier: ^4.19.2
        version: 4.19.2
    devDependencies:
      '@commune-ts/db':
        specifier: workspace:*
        version: link:../../packages/db
      '@commune-ts/eslint-config':
        specifier: workspace:*
        version: link:../../tooling/eslint
      '@commune-ts/prettier-config':
        specifier: workspace:*
        version: link:../../tooling/prettier
      '@commune-ts/tsconfig':
        specifier: workspace:*
        version: link:../../tooling/typescript
      '@polkadot/api-augment':
        specifier: 'catalog:'
        version: 13.0.1
      '@types/express':
        specifier: ^4.17.21
        version: 4.17.21
      '@types/node':
        specifier: 'catalog:'
        version: 20.16.1
      axios:
        specifier: ^1.7.7
        version: 1.7.7
      dotenv-cli:
        specifier: 'catalog:'
        version: 7.4.2
      eslint:
        specifier: 'catalog:'
        version: 9.10.0(jiti@1.21.6)
      nodemon:
        specifier: ^3.1.4
        version: 3.1.4
      prettier:
        specifier: 'catalog:'
        version: 3.3.3
      ts-node:
        specifier: ^10.9.2
        version: 10.9.2(@types/node@20.16.1)(typescript@5.5.4)
      tsx:
        specifier: 'catalog:'
        version: 4.19.1
      typescript:
        specifier: 'catalog:'
        version: 5.5.4

  apps/communex-page:
    dependencies:
      '@commune-ts/providers':
        specifier: workspace:*
        version: link:../../packages/providers
      '@commune-ts/ui':
        specifier: workspace:*
        version: link:../../packages/ui
      '@commune-ts/wallet':
        specifier: workspace:*
        version: link:../../packages/wallet
      '@heroicons/react':
        specifier: 'catalog:'
        version: 2.1.5(react@18.3.1)
      '@t3-oss/env-nextjs':
        specifier: 'catalog:'
        version: 0.10.1(typescript@5.5.4)(zod@3.23.8)
      next:
        specifier: 'catalog:'
        version: 14.2.14(react-dom@18.3.1(react@18.3.1))(react@18.3.1)
      react:
        specifier: catalog:react18
        version: 18.3.1
      react-dom:
        specifier: catalog:react18
        version: 18.3.1(react@18.3.1)
      zod:
        specifier: 'catalog:'
        version: 3.23.8
    devDependencies:
      '@commune-ts/eslint-config':
        specifier: workspace:*
        version: link:../../tooling/eslint
      '@commune-ts/tailwind-config':
        specifier: workspace:*
        version: link:../../tooling/tailwind
      '@commune-ts/tsconfig':
        specifier: workspace:*
        version: link:../../tooling/typescript
      '@next/eslint-plugin-next':
        specifier: 'catalog:'
        version: 14.2.5
      '@types/node':
        specifier: 'catalog:'
        version: 20.16.1
      '@types/react':
        specifier: catalog:react18
        version: 18.3.3
      '@types/react-dom':
        specifier: catalog:react18
        version: 18.3.0
      jiti:
        specifier: 'catalog:'
        version: 1.21.6
      postcss:
        specifier: 'catalog:'
        version: 8.4.41
      tailwindcss:
        specifier: 'catalog:'
        version: 3.4.10(ts-node@10.9.2(@types/node@20.16.1)(typescript@5.5.4))
      typescript:
        specifier: 'catalog:'
        version: 5.5.4

  packages/api:
    dependencies:
      '@commune-ts/db':
        specifier: workspace:*
        version: link:../db
      '@commune-ts/types':
        specifier: workspace:*
        version: link:../types
      '@commune-ts/utils':
        specifier: workspace:*
        version: link:../utils
      '@polkadot/util':
        specifier: ^12.6.2
        version: 12.6.2
      '@polkadot/util-crypto':
        specifier: 'catalog:'
        version: 13.0.2(@polkadot/util@12.6.2)
      '@trpc/server':
        specifier: 'catalog:'
        version: 11.0.0-rc.502
      jsonwebtoken:
        specifier: ^9.0.2
        version: 9.0.2
      superjson:
        specifier: 2.2.1
        version: 2.2.1
      zod:
        specifier: 'catalog:'
        version: 3.23.8
    devDependencies:
      '@commune-ts/eslint-config':
        specifier: workspace:*
        version: link:../../tooling/eslint
      '@commune-ts/prettier-config':
        specifier: workspace:*
        version: link:../../tooling/prettier
      '@commune-ts/tsconfig':
        specifier: workspace:*
        version: link:../../tooling/typescript
      '@types/jsonwebtoken':
        specifier: ^9.0.6
        version: 9.0.7
      eslint:
        specifier: 'catalog:'
        version: 9.10.0(jiti@1.21.6)
      prettier:
        specifier: 'catalog:'
        version: 3.3.3
      typescript:
        specifier: 'catalog:'
        version: 5.5.4

  packages/db:
    dependencies:
      drizzle-orm:
        specifier: ^0.33.0
        version: 0.33.0(@types/react@18.3.3)(postgres@3.4.4)(react@18.3.1)
      drizzle-zod:
        specifier: ^0.5.1
        version: 0.5.1(drizzle-orm@0.33.0(@types/react@18.3.3)(postgres@3.4.4)(react@18.3.1))(zod@3.23.8)
      postgres:
        specifier: ^3.4.4
        version: 3.4.4
      zod:
        specifier: 'catalog:'
        version: 3.23.8
    devDependencies:
      '@commune-ts/eslint-config':
        specifier: workspace:*
        version: link:../../tooling/eslint
      '@commune-ts/prettier-config':
        specifier: workspace:*
        version: link:../../tooling/prettier
      '@commune-ts/tsconfig':
        specifier: workspace:*
        version: link:../../tooling/typescript
      '@types/node':
        specifier: 'catalog:'
        version: 20.16.1
      dotenv-cli:
        specifier: 'catalog:'
        version: 7.4.2
      drizzle-kit:
        specifier: ^0.24.2
        version: 0.24.2
      eslint:
        specifier: 'catalog:'
        version: 9.10.0(jiti@1.21.6)
      prettier:
        specifier: 'catalog:'
        version: 3.3.3
      typescript:
        specifier: 'catalog:'
        version: 5.5.4

  packages/providers:
    dependencies:
      '@commune-ts/subspace':
        specifier: workspace:*
        version: link:../subspace
      '@commune-ts/types':
        specifier: workspace:*
        version: link:../types
      '@commune-ts/utils':
        specifier: workspace:*
        version: link:../utils
      '@polkadot/api':
        specifier: 'catalog:'
        version: 13.0.1
      '@polkadot/api-augment':
        specifier: 'catalog:'
        version: 13.0.1
      '@polkadot/extension-dapp':
        specifier: 'catalog:'
        version: 0.52.3(@polkadot/api@13.0.1)(@polkadot/util-crypto@13.0.2(@polkadot/util@13.0.2))(@polkadot/util@13.0.2)
      '@polkadot/extension-inject':
        specifier: 'catalog:'
        version: 0.52.3(@polkadot/api@13.0.1)(@polkadot/util@13.0.2)
      '@polkadot/types':
        specifier: 'catalog:'
        version: 13.0.1
      '@polkadot/util-crypto':
        specifier: 'catalog:'
        version: 13.0.2(@polkadot/util@13.0.2)
      '@tanstack/react-query':
        specifier: 'catalog:'
        version: 5.51.24(react@18.3.1)
      multiformats:
        specifier: 'catalog:'
        version: 13.2.3
      next:
        specifier: 'catalog:'
        version: 14.2.14(react-dom@18.3.1(react@18.3.1))(react@18.3.1)
      react:
        specifier: catalog:react18
        version: 18.3.1
      react-dom:
        specifier: catalog:react18
        version: 18.3.1(react@18.3.1)
      react-toastify:
        specifier: ^10.0.5
        version: 10.0.5(react-dom@18.3.1(react@18.3.1))(react@18.3.1)
      rustie:
        specifier: 'catalog:'
        version: 0.2.0
      tsafe:
        specifier: 'catalog:'
        version: 1.7.2
      zod:
        specifier: 'catalog:'
        version: 3.23.8
    devDependencies:
      '@commune-ts/eslint-config':
        specifier: workspace:*
        version: link:../../tooling/eslint
      '@commune-ts/tsconfig':
        specifier: workspace:*
        version: link:../../tooling/typescript
      '@types/node':
        specifier: 'catalog:'
        version: 20.16.1
      '@types/react':
        specifier: catalog:react18
        version: 18.3.3
      '@types/react-dom':
        specifier: catalog:react18
        version: 18.3.0
      typescript:
        specifier: 'catalog:'
        version: 5.5.4

  packages/subspace:
    dependencies:
      '@commune-ts/types':
        specifier: workspace:*
        version: link:../types
      '@commune-ts/utils':
        specifier: workspace:*
        version: link:../utils
      '@polkadot/api':
        specifier: 'catalog:'
        version: 13.0.1
      '@polkadot/api-augment':
        specifier: 'catalog:'
        version: 13.0.1
      '@polkadot/types':
        specifier: 'catalog:'
        version: 13.0.1
      '@polkadot/util-crypto':
        specifier: 'catalog:'
        version: 13.0.2(@polkadot/util@13.0.2)
      multiformats:
        specifier: 'catalog:'
        version: 13.2.3
      rustie:
        specifier: 'catalog:'
        version: 0.2.0
      tsafe:
        specifier: 'catalog:'
        version: 1.7.2
      zod:
        specifier: 'catalog:'
        version: 3.23.8
    devDependencies:
      '@commune-ts/eslint-config':
        specifier: workspace:*
        version: link:../../tooling/eslint
      '@commune-ts/tsconfig':
        specifier: workspace:*
        version: link:../../tooling/typescript
      tsx:
        specifier: 'catalog:'
        version: 4.19.1

  packages/types:
    dependencies:
      '@polkadot/api':
        specifier: 'catalog:'
        version: 13.0.1
      '@polkadot/extension-inject':
        specifier: 'catalog:'
        version: 0.52.3(@polkadot/api@13.0.1)(@polkadot/util@13.0.2)
      '@polkadot/types':
        specifier: 'catalog:'
        version: 13.0.1
      '@polkadot/util-crypto':
        specifier: 'catalog:'
        version: 13.0.2(@polkadot/util@13.0.2)
      rustie:
        specifier: 'catalog:'
        version: 0.2.0
      tsafe:
        specifier: 'catalog:'
        version: 1.7.2
      zod:
        specifier: 'catalog:'
        version: 3.23.8
    devDependencies:
      '@commune-ts/eslint-config':
        specifier: workspace:*
        version: link:../../tooling/eslint
      '@commune-ts/tsconfig':
        specifier: workspace:*
        version: link:../../tooling/typescript

  packages/ui:
    dependencies:
      '@heroicons/react':
        specifier: 'catalog:'
        version: 2.1.5(react@18.3.1)
      '@radix-ui/react-checkbox':
        specifier: ^1.1.1
        version: 1.1.2(@types/react-dom@18.3.0)(@types/react@18.3.3)(react-dom@18.3.1(react@18.3.1))(react@18.3.1)
      '@radix-ui/react-dialog':
        specifier: ^1.1.1
        version: 1.1.2(@types/react-dom@18.3.0)(@types/react@18.3.3)(react-dom@18.3.1(react@18.3.1))(react@18.3.1)
      '@radix-ui/react-dropdown-menu':
        specifier: ^2.1.1
        version: 2.1.2(@types/react-dom@18.3.0)(@types/react@18.3.3)(react-dom@18.3.1(react@18.3.1))(react@18.3.1)
      '@radix-ui/react-hover-card':
        specifier: ^1.1.1
        version: 1.1.2(@types/react-dom@18.3.0)(@types/react@18.3.3)(react-dom@18.3.1(react@18.3.1))(react@18.3.1)
      '@radix-ui/react-icons':
        specifier: ^1.3.0
        version: 1.3.0(react@18.3.1)
      '@radix-ui/react-label':
        specifier: ^2.1.0
        version: 2.1.0(@types/react-dom@18.3.0)(@types/react@18.3.3)(react-dom@18.3.1(react@18.3.1))(react@18.3.1)
      '@radix-ui/react-navigation-menu':
        specifier: ^1.2.1
        version: 1.2.1(@types/react-dom@18.3.0)(@types/react@18.3.3)(react-dom@18.3.1(react@18.3.1))(react@18.3.1)
      '@radix-ui/react-popover':
        specifier: ^1.1.2
        version: 1.1.2(@types/react-dom@18.3.0)(@types/react@18.3.3)(react-dom@18.3.1(react@18.3.1))(react@18.3.1)
      '@radix-ui/react-select':
        specifier: ^2.1.1
        version: 2.1.2(@types/react-dom@18.3.0)(@types/react@18.3.3)(react-dom@18.3.1(react@18.3.1))(react@18.3.1)
      '@radix-ui/react-separator':
        specifier: ^1.1.0
        version: 1.1.0(@types/react-dom@18.3.0)(@types/react@18.3.3)(react-dom@18.3.1(react@18.3.1))(react@18.3.1)
      '@radix-ui/react-slot':
        specifier: ^1.1.0
        version: 1.1.0(@types/react@18.3.3)(react@18.3.1)
      '@radix-ui/react-tabs':
        specifier: ^1.1.1
        version: 1.1.1(@types/react-dom@18.3.0)(@types/react@18.3.3)(react-dom@18.3.1(react@18.3.1))(react@18.3.1)
      '@uiw/react-markdown-preview':
        specifier: ^5.1.1
        version: 5.1.2(@types/react@18.3.3)(react-dom@18.3.1(react@18.3.1))(react@18.3.1)
      class-variance-authority:
        specifier: ^0.7.0
        version: 0.7.0
      cmdk:
        specifier: ^1.0.0
        version: 1.0.0(@types/react-dom@18.3.0)(@types/react@18.3.3)(react-dom@18.3.1(react@18.3.1))(react@18.3.1)
      input-otp:
        specifier: ^1.2.4
        version: 1.2.4(react-dom@18.3.1(react@18.3.1))(react@18.3.1)
      tailwind-merge:
        specifier: ^2.5.2
        version: 2.5.2
    devDependencies:
      '@commune-ts/eslint-config':
        specifier: workspace:*
        version: link:../../tooling/eslint
      '@commune-ts/prettier-config':
        specifier: workspace:*
        version: link:../../tooling/prettier
      '@commune-ts/tsconfig':
        specifier: workspace:*
        version: link:../../tooling/typescript
      '@commune-ts/types':
        specifier: workspace:*
        version: link:../types
      '@types/react':
        specifier: catalog:react18
        version: 18.3.3
      eslint:
        specifier: 'catalog:'
        version: 9.10.0(jiti@1.21.6)
      prettier:
        specifier: 'catalog:'
        version: 3.3.3
      react:
        specifier: catalog:react18
        version: 18.3.1
      typescript:
        specifier: 'catalog:'
        version: 5.5.4

  packages/utils:
    dependencies:
      '@commune-ts/types':
        specifier: workspace:*
        version: link:../types
      '@polkadot/util':
        specifier: ^12.6.2
        version: 12.6.2
      multiformats:
        specifier: 'catalog:'
        version: 13.2.3
      rustie:
        specifier: 'catalog:'
        version: 0.2.0
      tsafe:
        specifier: 'catalog:'
        version: 1.7.2
    devDependencies:
      '@commune-ts/eslint-config':
        specifier: workspace:*
        version: link:../../tooling/eslint
      '@commune-ts/tsconfig':
        specifier: workspace:*
        version: link:../../tooling/typescript

  packages/wallet:
    dependencies:
      '@commune-ts/providers':
        specifier: workspace:*
        version: link:../providers
      '@commune-ts/types':
        specifier: workspace:*
        version: link:../types
      '@commune-ts/ui':
        specifier: workspace:*
        version: link:../ui
      '@commune-ts/utils':
        specifier: workspace:*
        version: link:../utils
      next:
        specifier: 'catalog:'
        version: 14.2.14(react-dom@18.3.1(react@18.3.1))(react@18.3.1)
    devDependencies:
      '@commune-ts/eslint-config':
        specifier: workspace:*
        version: link:../../tooling/eslint
      '@commune-ts/tailwind-config':
        specifier: workspace:*
        version: link:../../tooling/tailwind
      '@commune-ts/tsconfig':
        specifier: workspace:*
        version: link:../../tooling/typescript
      '@types/react':
        specifier: catalog:react18
        version: 18.3.3
      eslint:
        specifier: 'catalog:'
        version: 9.10.0(jiti@1.21.6)
      postcss:
        specifier: 'catalog:'
        version: 8.4.41
      prettier:
        specifier: 'catalog:'
        version: 3.3.3
      react:
        specifier: catalog:react18
        version: 18.3.1
      tailwindcss:
        specifier: 'catalog:'
        version: 3.4.10(ts-node@10.9.2(@types/node@20.16.1)(typescript@5.5.4))
      typescript:
        specifier: 'catalog:'
        version: 5.5.4

  tooling/eslint:
    dependencies:
      '@eslint/compat':
        specifier: ^1.1.1
        version: 1.1.1
      '@next/eslint-plugin-next':
        specifier: ^14.2.5
        version: 14.2.5
      eslint-plugin-import:
        specifier: ^2.29.1
        version: 2.29.1(@typescript-eslint/parser@8.5.0(eslint@9.10.0(jiti@1.21.6))(typescript@5.5.4))(eslint@9.10.0(jiti@1.21.6))
      eslint-plugin-jsx-a11y:
        specifier: ^6.9.0
        version: 6.9.0(eslint@9.10.0(jiti@1.21.6))
      eslint-plugin-react:
        specifier: ^7.35.0
        version: 7.35.0(eslint@9.10.0(jiti@1.21.6))
      eslint-plugin-react-hooks:
        specifier: rc
<<<<<<< HEAD
        version: 5.1.0-rc-67fee58b-20240926(eslint@9.10.0(jiti@1.21.6))
=======
        version: 5.1.0-rc-0751fac7-20241002(eslint@9.10.0(jiti@1.21.6))
>>>>>>> 44f3f13f
      eslint-plugin-turbo:
        specifier: ^2.1.1
        version: 2.1.2(eslint@9.10.0(jiti@1.21.6))
      typescript-eslint:
        specifier: ^8.3.0
        version: 8.5.0(eslint@9.10.0(jiti@1.21.6))(typescript@5.5.4)
    devDependencies:
      '@commune-ts/prettier-config':
        specifier: workspace:*
        version: link:../prettier
      '@commune-ts/tsconfig':
        specifier: workspace:*
        version: link:../typescript
      eslint:
        specifier: 'catalog:'
        version: 9.10.0(jiti@1.21.6)
      prettier:
        specifier: 'catalog:'
        version: 3.3.3
      typescript:
        specifier: 'catalog:'
        version: 5.5.4

  tooling/github: {}

  tooling/prettier:
    dependencies:
      '@ianvs/prettier-plugin-sort-imports':
        specifier: ^4.3.1
        version: 4.3.1(prettier@3.3.3)
      prettier:
        specifier: 'catalog:'
        version: 3.3.3
      prettier-plugin-tailwindcss:
        specifier: ^0.6.6
        version: 0.6.6(@ianvs/prettier-plugin-sort-imports@4.3.1(prettier@3.3.3))(prettier@3.3.3)
    devDependencies:
      '@commune-ts/tsconfig':
        specifier: workspace:*
        version: link:../typescript
      typescript:
        specifier: 'catalog:'
        version: 5.5.4

  tooling/tailwind:
    dependencies:
      postcss:
        specifier: 'catalog:'
        version: 8.4.41
      tailwindcss:
        specifier: 'catalog:'
        version: 3.4.10(ts-node@10.9.2(@types/node@20.16.1)(typescript@5.5.4))
      tailwindcss-animate:
        specifier: ^1.0.7
        version: 1.0.7(tailwindcss@3.4.10(ts-node@10.9.2(@types/node@20.16.1)(typescript@5.5.4)))
      tailwindcss-animated:
        specifier: ^1.1.2
        version: 1.1.2(tailwindcss@3.4.10(ts-node@10.9.2(@types/node@20.16.1)(typescript@5.5.4)))
    devDependencies:
      '@commune-ts/eslint-config':
        specifier: workspace:*
        version: link:../eslint
      '@commune-ts/prettier-config':
        specifier: workspace:*
        version: link:../prettier
      '@commune-ts/tsconfig':
        specifier: workspace:*
        version: link:../typescript
      eslint:
        specifier: 'catalog:'
        version: 9.10.0(jiti@1.21.6)
      prettier:
        specifier: 'catalog:'
        version: 3.3.3
      typescript:
        specifier: 'catalog:'
        version: 5.5.4

  tooling/typescript: {}

packages:

  '@alloc/quick-lru@5.2.0':
    resolution: {integrity: sha512-UrcABB+4bUrFABwbluTIBErXwvbsU/V7TZWfmbgJfbkwiBuziS9gxdODUyuiecfdGQ85jglMW6juS3+z5TsKLw==}
    engines: {node: '>=10'}

  '@ampproject/remapping@2.3.0':
    resolution: {integrity: sha512-30iZtAPgz+LTIYoeivqYo853f02jBYSd5uGnGpkFV0M3xOt9aN73erkgYAmZU43x4VfqcnLxW9Kpg3R5LC4YYw==}
    engines: {node: '>=6.0.0'}

  '@babel/code-frame@7.24.7':
    resolution: {integrity: sha512-BcYH1CVJBO9tvyIZ2jVeXgSIMvGZ2FDRvDdOIVQyuklNKSsx+eppDEBq/g47Ayw+RqNFE+URvOShmf+f/qwAlA==}
    engines: {node: '>=6.9.0'}

  '@babel/compat-data@7.25.2':
    resolution: {integrity: sha512-bYcppcpKBvX4znYaPEeFau03bp89ShqNMLs+rmdptMw+heSZh9+z84d2YG+K7cYLbWwzdjtDoW/uqZmPjulClQ==}
    engines: {node: '>=6.9.0'}

  '@babel/core@7.25.2':
    resolution: {integrity: sha512-BBt3opiCOxUr9euZ5/ro/Xv8/V7yJ5bjYMqG/C1YAo8MIKAnumZalCN+msbci3Pigy4lIQfPUpfMM27HMGaYEA==}
    engines: {node: '>=6.9.0'}

  '@babel/generator@7.25.0':
    resolution: {integrity: sha512-3LEEcj3PVW8pW2R1SR1M89g/qrYk/m/mB/tLqn7dn4sbBUQyTqnlod+II2U4dqiGtUmkcnAmkMDralTFZttRiw==}
    engines: {node: '>=6.9.0'}

  '@babel/helper-compilation-targets@7.25.2':
    resolution: {integrity: sha512-U2U5LsSaZ7TAt3cfaymQ8WHh0pxvdHoEk6HVpaexxixjyEquMh0L0YNJNM6CTGKMXV1iksi0iZkGw4AcFkPaaw==}
    engines: {node: '>=6.9.0'}

  '@babel/helper-module-imports@7.24.7':
    resolution: {integrity: sha512-8AyH3C+74cgCVVXow/myrynrAGv+nTVg5vKu2nZph9x7RcRwzmh0VFallJuFTZ9mx6u4eSdXZfcOzSqTUm0HCA==}
    engines: {node: '>=6.9.0'}

  '@babel/helper-module-transforms@7.25.2':
    resolution: {integrity: sha512-BjyRAbix6j/wv83ftcVJmBt72QtHI56C7JXZoG2xATiLpmoC7dpd8WnkikExHDVPpi/3qCmO6WY1EaXOluiecQ==}
    engines: {node: '>=6.9.0'}
    peerDependencies:
      '@babel/core': ^7.0.0

  '@babel/helper-simple-access@7.24.7':
    resolution: {integrity: sha512-zBAIvbCMh5Ts+b86r/CjU+4XGYIs+R1j951gxI3KmmxBMhCg4oQMsv6ZXQ64XOm/cvzfU1FmoCyt6+owc5QMYg==}
    engines: {node: '>=6.9.0'}

  '@babel/helper-string-parser@7.24.8':
    resolution: {integrity: sha512-pO9KhhRcuUyGnJWwyEgnRJTSIZHiT+vMD0kPeD+so0l7mxkMT19g3pjY9GTnHySck/hDzq+dtW/4VgnMkippsQ==}
    engines: {node: '>=6.9.0'}

  '@babel/helper-validator-identifier@7.24.7':
    resolution: {integrity: sha512-rR+PBcQ1SMQDDyF6X0wxtG8QyLCgUB0eRAGguqRLfkCA87l7yAP7ehq8SNj96OOGTO8OBV70KhuFYcIkHXOg0w==}
    engines: {node: '>=6.9.0'}

  '@babel/helper-validator-option@7.24.8':
    resolution: {integrity: sha512-xb8t9tD1MHLungh/AIoWYN+gVHaB9kwlu8gffXGSt3FFEIT7RjS+xWbc2vUD1UTZdIpKj/ab3rdqJ7ufngyi2Q==}
    engines: {node: '>=6.9.0'}

  '@babel/helpers@7.25.0':
    resolution: {integrity: sha512-MjgLZ42aCm0oGjJj8CtSM3DB8NOOf8h2l7DCTePJs29u+v7yO/RBX9nShlKMgFnRks/Q4tBAe7Hxnov9VkGwLw==}
    engines: {node: '>=6.9.0'}

  '@babel/highlight@7.24.7':
    resolution: {integrity: sha512-EStJpq4OuY8xYfhGVXngigBJRWxftKX9ksiGDnmlY3o7B/V7KIAc9X4oiK87uPJSc/vs5L869bem5fhZa8caZw==}
    engines: {node: '>=6.9.0'}

  '@babel/parser@7.25.3':
    resolution: {integrity: sha512-iLTJKDbJ4hMvFPgQwwsVoxtHyWpKKPBrxkANrSYewDPaPpT5py5yeVkgPIJ7XYXhndxJpaA3PyALSXQ7u8e/Dw==}
    engines: {node: '>=6.0.0'}
    hasBin: true

  '@babel/runtime-corejs3@7.25.0':
    resolution: {integrity: sha512-BOehWE7MgQ8W8Qn0CQnMtg2tHPHPulcS/5AVpFvs2KCK1ET+0WqZqPvnpRpFN81gYoFopdIEJX9Sgjw3ZBccPg==}
    engines: {node: '>=6.9.0'}

  '@babel/runtime@7.25.0':
    resolution: {integrity: sha512-7dRy4DwXwtzBrPbZflqxnvfxLF8kdZXPkhymtDeFoFqE6ldzjQFgYTtYIFARcLEYDrqfBfYcZt1WqFxRoyC9Rw==}
    engines: {node: '>=6.9.0'}

  '@babel/template@7.25.0':
    resolution: {integrity: sha512-aOOgh1/5XzKvg1jvVz7AVrx2piJ2XBi227DHmbY6y+bM9H2FlN+IfecYu4Xl0cNiiVejlsCri89LUsbj8vJD9Q==}
    engines: {node: '>=6.9.0'}

  '@babel/traverse@7.25.3':
    resolution: {integrity: sha512-HefgyP1x754oGCsKmV5reSmtV7IXj/kpaE1XYY+D9G5PvKKoFfSbiS4M77MdjuwlZKDIKFCffq9rPU+H/s3ZdQ==}
    engines: {node: '>=6.9.0'}

  '@babel/types@7.25.2':
    resolution: {integrity: sha512-YTnYtra7W9e6/oAZEHj0bJehPRUlLH9/fbpT5LfB0NhQXyALCRkRs3zH9v07IYhkgpqX6Z78FnuccZr/l4Fs4Q==}
    engines: {node: '>=6.9.0'}

  '@cspotcode/source-map-support@0.8.1':
    resolution: {integrity: sha512-IchNf6dN4tHoMFIn/7OE8LWZ19Y6q/67Bmf6vnGREv8RSbBVb9LPJxEcnwrcwX6ixSvaiGoomAUvu4YSxXrVgw==}
    engines: {node: '>=12'}

  '@drizzle-team/brocli@0.10.1':
    resolution: {integrity: sha512-AHy0vjc+n/4w/8Mif+w86qpppHuF3AyXbcWW+R/W7GNA3F5/p2nuhlkCJaTXSLZheB4l1rtHzOfr9A7NwoR/Zg==}

  '@esbuild-kit/core-utils@3.3.2':
    resolution: {integrity: sha512-sPRAnw9CdSsRmEtnsl2WXWdyquogVpB3yZ3dgwJfe8zrOzTsV7cJvmwrKVa+0ma5BoiGJ+BoqkMvawbayKUsqQ==}

  '@esbuild-kit/esm-loader@2.6.5':
    resolution: {integrity: sha512-FxEMIkJKnodyA1OaCUoEvbYRkoZlLZ4d/eXFu9Fh8CbBBgP5EmZxrfTRyN0qpXZ4vOvqnE5YdRdcrmUUXuU+dA==}

  '@esbuild/aix-ppc64@0.19.12':
    resolution: {integrity: sha512-bmoCYyWdEL3wDQIVbcyzRyeKLgk2WtWLTWz1ZIAZF/EGbNOwSA6ew3PftJ1PqMiOOGu0OyFMzG53L0zqIpPeNA==}
    engines: {node: '>=12'}
    cpu: [ppc64]
    os: [aix]

  '@esbuild/aix-ppc64@0.23.1':
    resolution: {integrity: sha512-6VhYk1diRqrhBAqpJEdjASR/+WVRtfjpqKuNw11cLiaWpAT/Uu+nokB+UJnevzy/P9C/ty6AOe0dwueMrGh/iQ==}
    engines: {node: '>=18'}
    cpu: [ppc64]
    os: [aix]

  '@esbuild/android-arm64@0.18.20':
    resolution: {integrity: sha512-Nz4rJcchGDtENV0eMKUNa6L12zz2zBDXuhj/Vjh18zGqB44Bi7MBMSXjgunJgjRhCmKOjnPuZp4Mb6OKqtMHLQ==}
    engines: {node: '>=12'}
    cpu: [arm64]
    os: [android]

  '@esbuild/android-arm64@0.19.12':
    resolution: {integrity: sha512-P0UVNGIienjZv3f5zq0DP3Nt2IE/3plFzuaS96vihvD0Hd6H/q4WXUGpCxD/E8YrSXfNyRPbpTq+T8ZQioSuPA==}
    engines: {node: '>=12'}
    cpu: [arm64]
    os: [android]

  '@esbuild/android-arm64@0.23.1':
    resolution: {integrity: sha512-xw50ipykXcLstLeWH7WRdQuysJqejuAGPd30vd1i5zSyKK3WE+ijzHmLKxdiCMtH1pHz78rOg0BKSYOSB/2Khw==}
    engines: {node: '>=18'}
    cpu: [arm64]
    os: [android]

  '@esbuild/android-arm@0.18.20':
    resolution: {integrity: sha512-fyi7TDI/ijKKNZTUJAQqiG5T7YjJXgnzkURqmGj13C6dCqckZBLdl4h7bkhHt/t0WP+zO9/zwroDvANaOqO5Sw==}
    engines: {node: '>=12'}
    cpu: [arm]
    os: [android]

  '@esbuild/android-arm@0.19.12':
    resolution: {integrity: sha512-qg/Lj1mu3CdQlDEEiWrlC4eaPZ1KztwGJ9B6J+/6G+/4ewxJg7gqj8eVYWvao1bXrqGiW2rsBZFSX3q2lcW05w==}
    engines: {node: '>=12'}
    cpu: [arm]
    os: [android]

  '@esbuild/android-arm@0.23.1':
    resolution: {integrity: sha512-uz6/tEy2IFm9RYOyvKl88zdzZfwEfKZmnX9Cj1BHjeSGNuGLuMD1kR8y5bteYmwqKm1tj8m4cb/aKEorr6fHWQ==}
    engines: {node: '>=18'}
    cpu: [arm]
    os: [android]

  '@esbuild/android-x64@0.18.20':
    resolution: {integrity: sha512-8GDdlePJA8D6zlZYJV/jnrRAi6rOiNaCC/JclcXpB+KIuvfBN4owLtgzY2bsxnx666XjJx2kDPUmnTtR8qKQUg==}
    engines: {node: '>=12'}
    cpu: [x64]
    os: [android]

  '@esbuild/android-x64@0.19.12':
    resolution: {integrity: sha512-3k7ZoUW6Q6YqhdhIaq/WZ7HwBpnFBlW905Fa4s4qWJyiNOgT1dOqDiVAQFwBH7gBRZr17gLrlFCRzF6jFh7Kew==}
    engines: {node: '>=12'}
    cpu: [x64]
    os: [android]

  '@esbuild/android-x64@0.23.1':
    resolution: {integrity: sha512-nlN9B69St9BwUoB+jkyU090bru8L0NA3yFvAd7k8dNsVH8bi9a8cUAUSEcEEgTp2z3dbEDGJGfP6VUnkQnlReg==}
    engines: {node: '>=18'}
    cpu: [x64]
    os: [android]

  '@esbuild/darwin-arm64@0.18.20':
    resolution: {integrity: sha512-bxRHW5kHU38zS2lPTPOyuyTm+S+eobPUnTNkdJEfAddYgEcll4xkT8DB9d2008DtTbl7uJag2HuE5NZAZgnNEA==}
    engines: {node: '>=12'}
    cpu: [arm64]
    os: [darwin]

  '@esbuild/darwin-arm64@0.19.12':
    resolution: {integrity: sha512-B6IeSgZgtEzGC42jsI+YYu9Z3HKRxp8ZT3cqhvliEHovq8HSX2YX8lNocDn79gCKJXOSaEot9MVYky7AKjCs8g==}
    engines: {node: '>=12'}
    cpu: [arm64]
    os: [darwin]

  '@esbuild/darwin-arm64@0.23.1':
    resolution: {integrity: sha512-YsS2e3Wtgnw7Wq53XXBLcV6JhRsEq8hkfg91ESVadIrzr9wO6jJDMZnCQbHm1Guc5t/CdDiFSSfWP58FNuvT3Q==}
    engines: {node: '>=18'}
    cpu: [arm64]
    os: [darwin]

  '@esbuild/darwin-x64@0.18.20':
    resolution: {integrity: sha512-pc5gxlMDxzm513qPGbCbDukOdsGtKhfxD1zJKXjCCcU7ju50O7MeAZ8c4krSJcOIJGFR+qx21yMMVYwiQvyTyQ==}
    engines: {node: '>=12'}
    cpu: [x64]
    os: [darwin]

  '@esbuild/darwin-x64@0.19.12':
    resolution: {integrity: sha512-hKoVkKzFiToTgn+41qGhsUJXFlIjxI/jSYeZf3ugemDYZldIXIxhvwN6erJGlX4t5h417iFuheZ7l+YVn05N3A==}
    engines: {node: '>=12'}
    cpu: [x64]
    os: [darwin]

  '@esbuild/darwin-x64@0.23.1':
    resolution: {integrity: sha512-aClqdgTDVPSEGgoCS8QDG37Gu8yc9lTHNAQlsztQ6ENetKEO//b8y31MMu2ZaPbn4kVsIABzVLXYLhCGekGDqw==}
    engines: {node: '>=18'}
    cpu: [x64]
    os: [darwin]

  '@esbuild/freebsd-arm64@0.18.20':
    resolution: {integrity: sha512-yqDQHy4QHevpMAaxhhIwYPMv1NECwOvIpGCZkECn8w2WFHXjEwrBn3CeNIYsibZ/iZEUemj++M26W3cNR5h+Tw==}
    engines: {node: '>=12'}
    cpu: [arm64]
    os: [freebsd]

  '@esbuild/freebsd-arm64@0.19.12':
    resolution: {integrity: sha512-4aRvFIXmwAcDBw9AueDQ2YnGmz5L6obe5kmPT8Vd+/+x/JMVKCgdcRwH6APrbpNXsPz+K653Qg8HB/oXvXVukA==}
    engines: {node: '>=12'}
    cpu: [arm64]
    os: [freebsd]

  '@esbuild/freebsd-arm64@0.23.1':
    resolution: {integrity: sha512-h1k6yS8/pN/NHlMl5+v4XPfikhJulk4G+tKGFIOwURBSFzE8bixw1ebjluLOjfwtLqY0kewfjLSrO6tN2MgIhA==}
    engines: {node: '>=18'}
    cpu: [arm64]
    os: [freebsd]

  '@esbuild/freebsd-x64@0.18.20':
    resolution: {integrity: sha512-tgWRPPuQsd3RmBZwarGVHZQvtzfEBOreNuxEMKFcd5DaDn2PbBxfwLcj4+aenoh7ctXcbXmOQIn8HI6mCSw5MQ==}
    engines: {node: '>=12'}
    cpu: [x64]
    os: [freebsd]

  '@esbuild/freebsd-x64@0.19.12':
    resolution: {integrity: sha512-EYoXZ4d8xtBoVN7CEwWY2IN4ho76xjYXqSXMNccFSx2lgqOG/1TBPW0yPx1bJZk94qu3tX0fycJeeQsKovA8gg==}
    engines: {node: '>=12'}
    cpu: [x64]
    os: [freebsd]

  '@esbuild/freebsd-x64@0.23.1':
    resolution: {integrity: sha512-lK1eJeyk1ZX8UklqFd/3A60UuZ/6UVfGT2LuGo3Wp4/z7eRTRYY+0xOu2kpClP+vMTi9wKOfXi2vjUpO1Ro76g==}
    engines: {node: '>=18'}
    cpu: [x64]
    os: [freebsd]

  '@esbuild/linux-arm64@0.18.20':
    resolution: {integrity: sha512-2YbscF+UL7SQAVIpnWvYwM+3LskyDmPhe31pE7/aoTMFKKzIc9lLbyGUpmmb8a8AixOL61sQ/mFh3jEjHYFvdA==}
    engines: {node: '>=12'}
    cpu: [arm64]
    os: [linux]

  '@esbuild/linux-arm64@0.19.12':
    resolution: {integrity: sha512-EoTjyYyLuVPfdPLsGVVVC8a0p1BFFvtpQDB/YLEhaXyf/5bczaGeN15QkR+O4S5LeJ92Tqotve7i1jn35qwvdA==}
    engines: {node: '>=12'}
    cpu: [arm64]
    os: [linux]

  '@esbuild/linux-arm64@0.23.1':
    resolution: {integrity: sha512-/93bf2yxencYDnItMYV/v116zff6UyTjo4EtEQjUBeGiVpMmffDNUyD9UN2zV+V3LRV3/on4xdZ26NKzn6754g==}
    engines: {node: '>=18'}
    cpu: [arm64]
    os: [linux]

  '@esbuild/linux-arm@0.18.20':
    resolution: {integrity: sha512-/5bHkMWnq1EgKr1V+Ybz3s1hWXok7mDFUMQ4cG10AfW3wL02PSZi5kFpYKrptDsgb2WAJIvRcDm+qIvXf/apvg==}
    engines: {node: '>=12'}
    cpu: [arm]
    os: [linux]

  '@esbuild/linux-arm@0.19.12':
    resolution: {integrity: sha512-J5jPms//KhSNv+LO1S1TX1UWp1ucM6N6XuL6ITdKWElCu8wXP72l9MM0zDTzzeikVyqFE6U8YAV9/tFyj0ti+w==}
    engines: {node: '>=12'}
    cpu: [arm]
    os: [linux]

  '@esbuild/linux-arm@0.23.1':
    resolution: {integrity: sha512-CXXkzgn+dXAPs3WBwE+Kvnrf4WECwBdfjfeYHpMeVxWE0EceB6vhWGShs6wi0IYEqMSIzdOF1XjQ/Mkm5d7ZdQ==}
    engines: {node: '>=18'}
    cpu: [arm]
    os: [linux]

  '@esbuild/linux-ia32@0.18.20':
    resolution: {integrity: sha512-P4etWwq6IsReT0E1KHU40bOnzMHoH73aXp96Fs8TIT6z9Hu8G6+0SHSw9i2isWrD2nbx2qo5yUqACgdfVGx7TA==}
    engines: {node: '>=12'}
    cpu: [ia32]
    os: [linux]

  '@esbuild/linux-ia32@0.19.12':
    resolution: {integrity: sha512-Thsa42rrP1+UIGaWz47uydHSBOgTUnwBwNq59khgIwktK6x60Hivfbux9iNR0eHCHzOLjLMLfUMLCypBkZXMHA==}
    engines: {node: '>=12'}
    cpu: [ia32]
    os: [linux]

  '@esbuild/linux-ia32@0.23.1':
    resolution: {integrity: sha512-VTN4EuOHwXEkXzX5nTvVY4s7E/Krz7COC8xkftbbKRYAl96vPiUssGkeMELQMOnLOJ8k3BY1+ZY52tttZnHcXQ==}
    engines: {node: '>=18'}
    cpu: [ia32]
    os: [linux]

  '@esbuild/linux-loong64@0.18.20':
    resolution: {integrity: sha512-nXW8nqBTrOpDLPgPY9uV+/1DjxoQ7DoB2N8eocyq8I9XuqJ7BiAMDMf9n1xZM9TgW0J8zrquIb/A7s3BJv7rjg==}
    engines: {node: '>=12'}
    cpu: [loong64]
    os: [linux]

  '@esbuild/linux-loong64@0.19.12':
    resolution: {integrity: sha512-LiXdXA0s3IqRRjm6rV6XaWATScKAXjI4R4LoDlvO7+yQqFdlr1Bax62sRwkVvRIrwXxvtYEHHI4dm50jAXkuAA==}
    engines: {node: '>=12'}
    cpu: [loong64]
    os: [linux]

  '@esbuild/linux-loong64@0.23.1':
    resolution: {integrity: sha512-Vx09LzEoBa5zDnieH8LSMRToj7ir/Jeq0Gu6qJ/1GcBq9GkfoEAoXvLiW1U9J1qE/Y/Oyaq33w5p2ZWrNNHNEw==}
    engines: {node: '>=18'}
    cpu: [loong64]
    os: [linux]

  '@esbuild/linux-mips64el@0.18.20':
    resolution: {integrity: sha512-d5NeaXZcHp8PzYy5VnXV3VSd2D328Zb+9dEq5HE6bw6+N86JVPExrA6O68OPwobntbNJ0pzCpUFZTo3w0GyetQ==}
    engines: {node: '>=12'}
    cpu: [mips64el]
    os: [linux]

  '@esbuild/linux-mips64el@0.19.12':
    resolution: {integrity: sha512-fEnAuj5VGTanfJ07ff0gOA6IPsvrVHLVb6Lyd1g2/ed67oU1eFzL0r9WL7ZzscD+/N6i3dWumGE1Un4f7Amf+w==}
    engines: {node: '>=12'}
    cpu: [mips64el]
    os: [linux]

  '@esbuild/linux-mips64el@0.23.1':
    resolution: {integrity: sha512-nrFzzMQ7W4WRLNUOU5dlWAqa6yVeI0P78WKGUo7lg2HShq/yx+UYkeNSE0SSfSure0SqgnsxPvmAUu/vu0E+3Q==}
    engines: {node: '>=18'}
    cpu: [mips64el]
    os: [linux]

  '@esbuild/linux-ppc64@0.18.20':
    resolution: {integrity: sha512-WHPyeScRNcmANnLQkq6AfyXRFr5D6N2sKgkFo2FqguP44Nw2eyDlbTdZwd9GYk98DZG9QItIiTlFLHJHjxP3FA==}
    engines: {node: '>=12'}
    cpu: [ppc64]
    os: [linux]

  '@esbuild/linux-ppc64@0.19.12':
    resolution: {integrity: sha512-nYJA2/QPimDQOh1rKWedNOe3Gfc8PabU7HT3iXWtNUbRzXS9+vgB0Fjaqr//XNbd82mCxHzik2qotuI89cfixg==}
    engines: {node: '>=12'}
    cpu: [ppc64]
    os: [linux]

  '@esbuild/linux-ppc64@0.23.1':
    resolution: {integrity: sha512-dKN8fgVqd0vUIjxuJI6P/9SSSe/mB9rvA98CSH2sJnlZ/OCZWO1DJvxj8jvKTfYUdGfcq2dDxoKaC6bHuTlgcw==}
    engines: {node: '>=18'}
    cpu: [ppc64]
    os: [linux]

  '@esbuild/linux-riscv64@0.18.20':
    resolution: {integrity: sha512-WSxo6h5ecI5XH34KC7w5veNnKkju3zBRLEQNY7mv5mtBmrP/MjNBCAlsM2u5hDBlS3NGcTQpoBvRzqBcRtpq1A==}
    engines: {node: '>=12'}
    cpu: [riscv64]
    os: [linux]

  '@esbuild/linux-riscv64@0.19.12':
    resolution: {integrity: sha512-2MueBrlPQCw5dVJJpQdUYgeqIzDQgw3QtiAHUC4RBz9FXPrskyyU3VI1hw7C0BSKB9OduwSJ79FTCqtGMWqJHg==}
    engines: {node: '>=12'}
    cpu: [riscv64]
    os: [linux]

  '@esbuild/linux-riscv64@0.23.1':
    resolution: {integrity: sha512-5AV4Pzp80fhHL83JM6LoA6pTQVWgB1HovMBsLQ9OZWLDqVY8MVobBXNSmAJi//Csh6tcY7e7Lny2Hg1tElMjIA==}
    engines: {node: '>=18'}
    cpu: [riscv64]
    os: [linux]

  '@esbuild/linux-s390x@0.18.20':
    resolution: {integrity: sha512-+8231GMs3mAEth6Ja1iK0a1sQ3ohfcpzpRLH8uuc5/KVDFneH6jtAJLFGafpzpMRO6DzJ6AvXKze9LfFMrIHVQ==}
    engines: {node: '>=12'}
    cpu: [s390x]
    os: [linux]

  '@esbuild/linux-s390x@0.19.12':
    resolution: {integrity: sha512-+Pil1Nv3Umes4m3AZKqA2anfhJiVmNCYkPchwFJNEJN5QxmTs1uzyy4TvmDrCRNT2ApwSari7ZIgrPeUx4UZDg==}
    engines: {node: '>=12'}
    cpu: [s390x]
    os: [linux]

  '@esbuild/linux-s390x@0.23.1':
    resolution: {integrity: sha512-9ygs73tuFCe6f6m/Tb+9LtYxWR4c9yg7zjt2cYkjDbDpV/xVn+68cQxMXCjUpYwEkze2RcU/rMnfIXNRFmSoDw==}
    engines: {node: '>=18'}
    cpu: [s390x]
    os: [linux]

  '@esbuild/linux-x64@0.18.20':
    resolution: {integrity: sha512-UYqiqemphJcNsFEskc73jQ7B9jgwjWrSayxawS6UVFZGWrAAtkzjxSqnoclCXxWtfwLdzU+vTpcNYhpn43uP1w==}
    engines: {node: '>=12'}
    cpu: [x64]
    os: [linux]

  '@esbuild/linux-x64@0.19.12':
    resolution: {integrity: sha512-B71g1QpxfwBvNrfyJdVDexenDIt1CiDN1TIXLbhOw0KhJzE78KIFGX6OJ9MrtC0oOqMWf+0xop4qEU8JrJTwCg==}
    engines: {node: '>=12'}
    cpu: [x64]
    os: [linux]

  '@esbuild/linux-x64@0.23.1':
    resolution: {integrity: sha512-EV6+ovTsEXCPAp58g2dD68LxoP/wK5pRvgy0J/HxPGB009omFPv3Yet0HiaqvrIrgPTBuC6wCH1LTOY91EO5hQ==}
    engines: {node: '>=18'}
    cpu: [x64]
    os: [linux]

  '@esbuild/netbsd-x64@0.18.20':
    resolution: {integrity: sha512-iO1c++VP6xUBUmltHZoMtCUdPlnPGdBom6IrO4gyKPFFVBKioIImVooR5I83nTew5UOYrk3gIJhbZh8X44y06A==}
    engines: {node: '>=12'}
    cpu: [x64]
    os: [netbsd]

  '@esbuild/netbsd-x64@0.19.12':
    resolution: {integrity: sha512-3ltjQ7n1owJgFbuC61Oj++XhtzmymoCihNFgT84UAmJnxJfm4sYCiSLTXZtE00VWYpPMYc+ZQmB6xbSdVh0JWA==}
    engines: {node: '>=12'}
    cpu: [x64]
    os: [netbsd]

  '@esbuild/netbsd-x64@0.23.1':
    resolution: {integrity: sha512-aevEkCNu7KlPRpYLjwmdcuNz6bDFiE7Z8XC4CPqExjTvrHugh28QzUXVOZtiYghciKUacNktqxdpymplil1beA==}
    engines: {node: '>=18'}
    cpu: [x64]
    os: [netbsd]

  '@esbuild/openbsd-arm64@0.23.1':
    resolution: {integrity: sha512-3x37szhLexNA4bXhLrCC/LImN/YtWis6WXr1VESlfVtVeoFJBRINPJ3f0a/6LV8zpikqoUg4hyXw0sFBt5Cr+Q==}
    engines: {node: '>=18'}
    cpu: [arm64]
    os: [openbsd]

  '@esbuild/openbsd-x64@0.18.20':
    resolution: {integrity: sha512-e5e4YSsuQfX4cxcygw/UCPIEP6wbIL+se3sxPdCiMbFLBWu0eiZOJ7WoD+ptCLrmjZBK1Wk7I6D/I3NglUGOxg==}
    engines: {node: '>=12'}
    cpu: [x64]
    os: [openbsd]

  '@esbuild/openbsd-x64@0.19.12':
    resolution: {integrity: sha512-RbrfTB9SWsr0kWmb9srfF+L933uMDdu9BIzdA7os2t0TXhCRjrQyCeOt6wVxr79CKD4c+p+YhCj31HBkYcXebw==}
    engines: {node: '>=12'}
    cpu: [x64]
    os: [openbsd]

  '@esbuild/openbsd-x64@0.23.1':
    resolution: {integrity: sha512-aY2gMmKmPhxfU+0EdnN+XNtGbjfQgwZj43k8G3fyrDM/UdZww6xrWxmDkuz2eCZchqVeABjV5BpildOrUbBTqA==}
    engines: {node: '>=18'}
    cpu: [x64]
    os: [openbsd]

  '@esbuild/sunos-x64@0.18.20':
    resolution: {integrity: sha512-kDbFRFp0YpTQVVrqUd5FTYmWo45zGaXe0X8E1G/LKFC0v8x0vWrhOWSLITcCn63lmZIxfOMXtCfti/RxN/0wnQ==}
    engines: {node: '>=12'}
    cpu: [x64]
    os: [sunos]

  '@esbuild/sunos-x64@0.19.12':
    resolution: {integrity: sha512-HKjJwRrW8uWtCQnQOz9qcU3mUZhTUQvi56Q8DPTLLB+DawoiQdjsYq+j+D3s9I8VFtDr+F9CjgXKKC4ss89IeA==}
    engines: {node: '>=12'}
    cpu: [x64]
    os: [sunos]

  '@esbuild/sunos-x64@0.23.1':
    resolution: {integrity: sha512-RBRT2gqEl0IKQABT4XTj78tpk9v7ehp+mazn2HbUeZl1YMdaGAQqhapjGTCe7uw7y0frDi4gS0uHzhvpFuI1sA==}
    engines: {node: '>=18'}
    cpu: [x64]
    os: [sunos]

  '@esbuild/win32-arm64@0.18.20':
    resolution: {integrity: sha512-ddYFR6ItYgoaq4v4JmQQaAI5s7npztfV4Ag6NrhiaW0RrnOXqBkgwZLofVTlq1daVTQNhtI5oieTvkRPfZrePg==}
    engines: {node: '>=12'}
    cpu: [arm64]
    os: [win32]

  '@esbuild/win32-arm64@0.19.12':
    resolution: {integrity: sha512-URgtR1dJnmGvX864pn1B2YUYNzjmXkuJOIqG2HdU62MVS4EHpU2946OZoTMnRUHklGtJdJZ33QfzdjGACXhn1A==}
    engines: {node: '>=12'}
    cpu: [arm64]
    os: [win32]

  '@esbuild/win32-arm64@0.23.1':
    resolution: {integrity: sha512-4O+gPR5rEBe2FpKOVyiJ7wNDPA8nGzDuJ6gN4okSA1gEOYZ67N8JPk58tkWtdtPeLz7lBnY6I5L3jdsr3S+A6A==}
    engines: {node: '>=18'}
    cpu: [arm64]
    os: [win32]

  '@esbuild/win32-ia32@0.18.20':
    resolution: {integrity: sha512-Wv7QBi3ID/rROT08SABTS7eV4hX26sVduqDOTe1MvGMjNd3EjOz4b7zeexIR62GTIEKrfJXKL9LFxTYgkyeu7g==}
    engines: {node: '>=12'}
    cpu: [ia32]
    os: [win32]

  '@esbuild/win32-ia32@0.19.12':
    resolution: {integrity: sha512-+ZOE6pUkMOJfmxmBZElNOx72NKpIa/HFOMGzu8fqzQJ5kgf6aTGrcJaFsNiVMH4JKpMipyK+7k0n2UXN7a8YKQ==}
    engines: {node: '>=12'}
    cpu: [ia32]
    os: [win32]

  '@esbuild/win32-ia32@0.23.1':
    resolution: {integrity: sha512-BcaL0Vn6QwCwre3Y717nVHZbAa4UBEigzFm6VdsVdT/MbZ38xoj1X9HPkZhbmaBGUD1W8vxAfffbDe8bA6AKnQ==}
    engines: {node: '>=18'}
    cpu: [ia32]
    os: [win32]

  '@esbuild/win32-x64@0.18.20':
    resolution: {integrity: sha512-kTdfRcSiDfQca/y9QIkng02avJ+NCaQvrMejlsB3RRv5sE9rRoeBPISaZpKxHELzRxZyLvNts1P27W3wV+8geQ==}
    engines: {node: '>=12'}
    cpu: [x64]
    os: [win32]

  '@esbuild/win32-x64@0.19.12':
    resolution: {integrity: sha512-T1QyPSDCyMXaO3pzBkF96E8xMkiRYbUEZADd29SyPGabqxMViNoii+NcK7eWJAEoU6RZyEm5lVSIjTmcdoB9HA==}
    engines: {node: '>=12'}
    cpu: [x64]
    os: [win32]

  '@esbuild/win32-x64@0.23.1':
    resolution: {integrity: sha512-BHpFFeslkWrXWyUPnbKm+xYYVYruCinGcftSBaa8zoF9hZO4BcSCFUvHVTtzpIY6YzUnYtuEhZ+C9iEXjxnasg==}
    engines: {node: '>=18'}
    cpu: [x64]
    os: [win32]

  '@eslint-community/eslint-utils@4.4.0':
    resolution: {integrity: sha512-1/sA4dwrzBAyeUoQ6oxahHKmrZvsnLCg4RfxW3ZFGGmQkSNQPFNLV9CUEFQP1x9EYXHTo5p6xdhZM1Ne9p/AfA==}
    engines: {node: ^12.22.0 || ^14.17.0 || >=16.0.0}
    peerDependencies:
      eslint: ^6.0.0 || ^7.0.0 || >=8.0.0

  '@eslint-community/regexpp@4.11.0':
    resolution: {integrity: sha512-G/M/tIiMrTAxEWRfLfQJMmGNX28IxBg4PBz8XqQhqUHLFI6TL2htpIB1iQCj144V5ee/JaKyT9/WZ0MGZWfA7A==}
    engines: {node: ^12.0.0 || ^14.0.0 || >=16.0.0}

  '@eslint/compat@1.1.1':
    resolution: {integrity: sha512-lpHyRyplhGPL5mGEh6M9O5nnKk0Gz4bFI+Zu6tKlPpDUN7XshWvH9C/px4UVm87IAANE0W81CEsNGbS1KlzXpA==}
    engines: {node: ^18.18.0 || ^20.9.0 || >=21.1.0}

  '@eslint/config-array@0.18.0':
    resolution: {integrity: sha512-fTxvnS1sRMu3+JjXwJG0j/i4RT9u4qJ+lqS/yCGap4lH4zZGzQ7tu+xZqQmcMZq5OBZDL4QRxQzRjkWcGt8IVw==}
    engines: {node: ^18.18.0 || ^20.9.0 || >=21.1.0}

  '@eslint/eslintrc@3.1.0':
    resolution: {integrity: sha512-4Bfj15dVJdoy3RfZmmo86RK1Fwzn6SstsvK9JS+BaVKqC6QQQQyXekNaC+g+LKNgkQ+2VhGAzm6hO40AhMR3zQ==}
    engines: {node: ^18.18.0 || ^20.9.0 || >=21.1.0}

  '@eslint/js@9.10.0':
    resolution: {integrity: sha512-fuXtbiP5GWIn8Fz+LWoOMVf/Jxm+aajZYkhi6CuEm4SxymFM+eUWzbO9qXT+L0iCkL5+KGYMCSGxo686H19S1g==}
    engines: {node: ^18.18.0 || ^20.9.0 || >=21.1.0}

  '@eslint/object-schema@2.1.4':
    resolution: {integrity: sha512-BsWiH1yFGjXXS2yvrf5LyuoSIIbPrGUWob917o+BTKuZ7qJdxX8aJLRxs1fS9n6r7vESrq1OUqb68dANcFXuQQ==}
    engines: {node: ^18.18.0 || ^20.9.0 || >=21.1.0}

  '@eslint/plugin-kit@0.1.0':
    resolution: {integrity: sha512-autAXT203ixhqei9xt+qkYOvY8l6LAFIdT2UXc/RPNeUVfqRF1BV94GTJyVPFKT8nFM6MyVJhjLj9E8JWvf5zQ==}
    engines: {node: ^18.18.0 || ^20.9.0 || >=21.1.0}

  '@floating-ui/core@1.6.7':
    resolution: {integrity: sha512-yDzVT/Lm101nQ5TCVeK65LtdN7Tj4Qpr9RTXJ2vPFLqtLxwOrpoxAHAJI8J3yYWUc40J0BDBheaitK5SJmno2g==}

  '@floating-ui/dom@1.6.10':
    resolution: {integrity: sha512-fskgCFv8J8OamCmyun8MfjB1Olfn+uZKjOKZ0vhYF3gRmEUXcGOjxWL8bBr7i4kIuPZ2KD2S3EUIOxnjC8kl2A==}

  '@floating-ui/react-dom@2.1.1':
    resolution: {integrity: sha512-4h84MJt3CHrtG18mGsXuLCHMrug49d7DFkU0RMIyshRveBeyV2hmV/pDaF2Uxtu8kgq5r46llp5E5FQiR0K2Yg==}
    peerDependencies:
      react: '>=16.8.0'
      react-dom: '>=16.8.0'

  '@floating-ui/react@0.26.22':
    resolution: {integrity: sha512-LNv4azPt8SpT4WW7Kku5JNVjLk2GcS0bGGjFTAgqOONRFo9r/aaGHHPpdiIuQbB1t8shmWyWqTTUDmZ9fcNshg==}
    peerDependencies:
      react: '>=16.8.0'
      react-dom: '>=16.8.0'

  '@floating-ui/utils@0.2.7':
    resolution: {integrity: sha512-X8R8Oj771YRl/w+c1HqAC1szL8zWQRwFvgDwT129k9ACdBoud/+/rX9V0qiMl6LWUdP9voC2nDVZYPMQQsb6eA==}

  '@headlessui/react@2.1.2':
    resolution: {integrity: sha512-Kb3hgk9gRNRcTZktBrKdHhF3xFhYkca1Rk6e1/im2ENf83dgN54orMW0uSKTXFnUpZOUFZ+wcY05LlipwgZIFQ==}
    engines: {node: '>=10'}
    peerDependencies:
      react: ^18
      react-dom: ^18

  '@heroicons/react@2.1.5':
    resolution: {integrity: sha512-FuzFN+BsHa+7OxbvAERtgBTNeZpUjgM/MIizfVkSCL2/edriN0Hx/DWRCR//aPYwO5QX/YlgLGXk+E3PcfZwjA==}
    peerDependencies:
      react: '>= 16'

  '@humanwhocodes/module-importer@1.0.1':
    resolution: {integrity: sha512-bxveV4V8v5Yb4ncFTT3rPSgZBOpCkjfK0y4oVVVJwIuDVBRMDXrPyXRL988i5ap9m9bnyEEjWfm5WkBmtffLfA==}
    engines: {node: '>=12.22'}

  '@humanwhocodes/retry@0.3.0':
    resolution: {integrity: sha512-d2CGZR2o7fS6sWB7DG/3a95bGKQyHMACZ5aW8qGkkqQpUoZV6C0X7Pc7l4ZNMZkfNBf4VWNe9E1jRsf0G146Ew==}
    engines: {node: '>=18.18'}

  '@ianvs/prettier-plugin-sort-imports@4.3.1':
    resolution: {integrity: sha512-ZHwbyjkANZOjaBm3ZosADD2OUYGFzQGxfy67HmGZU94mHqe7g1LCMA7YYKB1Cq+UTPCBqlAYapY0KXAjKEw8Sg==}
    peerDependencies:
      '@vue/compiler-sfc': 2.7.x || 3.x
      prettier: 2 || 3
    peerDependenciesMeta:
      '@vue/compiler-sfc':
        optional: true

  '@isaacs/cliui@8.0.2':
    resolution: {integrity: sha512-O8jcjabXaleOG9DQ0+ARXWZBTfnP4WNAqzuiJK7ll44AmxGKv/J2M4TPjxjY3znBCfvBXFzucm1twdyFybFqEA==}
    engines: {node: '>=12'}

  '@jridgewell/gen-mapping@0.3.5':
    resolution: {integrity: sha512-IzL8ZoEDIBRWEzlCcRhOaCupYyN5gdIK+Q6fbFdPDg6HqX6jpkItn7DFIpW9LQzXG6Df9sA7+OKnq0qlz/GaQg==}
    engines: {node: '>=6.0.0'}

  '@jridgewell/resolve-uri@3.1.2':
    resolution: {integrity: sha512-bRISgCIjP20/tbWSPWMEi54QVPRZExkuD9lJL+UIxUKtwVJA8wW1Trb1jMs1RFXo1CBTNZ/5hpC9QvmKWdopKw==}
    engines: {node: '>=6.0.0'}

  '@jridgewell/set-array@1.2.1':
    resolution: {integrity: sha512-R8gLRTZeyp03ymzP/6Lil/28tGeGEzhx1q2k703KGWRAI1VdvPIXdG70VJc2pAMw3NA6JKL5hhFu1sJX0Mnn/A==}
    engines: {node: '>=6.0.0'}

  '@jridgewell/source-map@0.3.6':
    resolution: {integrity: sha512-1ZJTZebgqllO79ue2bm3rIGud/bOe0pP5BjSRCRxxYkEZS8STV7zN84UBbiYu7jy+eCKSnVIUgoWWE/tt+shMQ==}

  '@jridgewell/sourcemap-codec@1.5.0':
    resolution: {integrity: sha512-gv3ZRaISU3fjPAgNsriBRqGWQL6quFx04YMPW/zD8XMLsU32mhCCbfbO6KZFLjvYpCZ8zyDEgqsgf+PwPaM7GQ==}

  '@jridgewell/trace-mapping@0.3.25':
    resolution: {integrity: sha512-vNk6aEwybGtawWmy/PzwnGDOjCkLWSD2wqvjGGAgOAwCGWySYXfYoxt00IJkTF+8Lb57DwOb3Aa0o9CApepiYQ==}

  '@jridgewell/trace-mapping@0.3.9':
    resolution: {integrity: sha512-3Belt6tdc8bPgAtbcmdtNJlirVoTmEb5e2gC94PnkwEW9jI6CAHUeoG85tjWP5WquqfavoMtMwiG4P926ZKKuQ==}

  '@mdx-js/loader@3.0.1':
    resolution: {integrity: sha512-YbYUt7YyEOdFxhyuCWmLKf5vKhID/hJAojEUnheJk4D8iYVLFQw+BAoBWru/dHGch1omtmZOPstsmKPyBF68Tw==}
    peerDependencies:
      webpack: '>=5'

  '@mdx-js/mdx@3.0.1':
    resolution: {integrity: sha512-eIQ4QTrOWyL3LWEe/bu6Taqzq2HQvHcyTMaOrI95P2/LmJE7AsfPfgJGuFLPVqBUE1BC1rik3VIhU+s9u72arA==}

  '@mdx-js/react@3.0.1':
    resolution: {integrity: sha512-9ZrPIU4MGf6et1m1ov3zKf+q9+deetI51zprKB1D/z3NOb+rUxxtEl3mCjW5wTGh6VhRdwPueh1oRzi6ezkA8A==}
    peerDependencies:
      '@types/react': '>=16'
      react: '>=16'

  '@next/env@14.2.14':
    resolution: {integrity: sha512-/0hWQfiaD5//LvGNgc8PjvyqV50vGK0cADYzaoOOGN8fxzBn3iAiaq3S0tCRnFBldq0LVveLcxCTi41ZoYgAgg==}

  '@next/eslint-plugin-next@14.2.5':
    resolution: {integrity: sha512-LY3btOpPh+OTIpviNojDpUdIbHW9j0JBYBjsIp8IxtDFfYFyORvw3yNq6N231FVqQA7n7lwaf7xHbVJlA1ED7g==}

  '@next/mdx@14.2.5':
    resolution: {integrity: sha512-AROhSdXQg0/jt55iqxVSJqp9oaCyXwRe44/I17c77gDshZ6ex7VKBZDH0GljaxZ0Y4mScYUbFJJEh42Xw4X4Dg==}
    peerDependencies:
      '@mdx-js/loader': '>=0.15.0'
      '@mdx-js/react': '>=0.15.0'
    peerDependenciesMeta:
      '@mdx-js/loader':
        optional: true
      '@mdx-js/react':
        optional: true

  '@next/swc-darwin-arm64@14.2.14':
    resolution: {integrity: sha512-bsxbSAUodM1cjYeA4o6y7sp9wslvwjSkWw57t8DtC8Zig8aG8V6r+Yc05/9mDzLKcybb6EN85k1rJDnMKBd9Gw==}
    engines: {node: '>= 10'}
    cpu: [arm64]
    os: [darwin]

  '@next/swc-darwin-x64@14.2.14':
    resolution: {integrity: sha512-cC9/I+0+SK5L1k9J8CInahduTVWGMXhQoXFeNvF0uNs3Bt1Ub0Azb8JzTU9vNCr0hnaMqiWu/Z0S1hfKc3+dww==}
    engines: {node: '>= 10'}
    cpu: [x64]
    os: [darwin]

  '@next/swc-linux-arm64-gnu@14.2.14':
    resolution: {integrity: sha512-RMLOdA2NU4O7w1PQ3Z9ft3PxD6Htl4uB2TJpocm+4jcllHySPkFaUIFacQ3Jekcg6w+LBaFvjSPthZHiPmiAUg==}
    engines: {node: '>= 10'}
    cpu: [arm64]
    os: [linux]

  '@next/swc-linux-arm64-musl@14.2.14':
    resolution: {integrity: sha512-WgLOA4hT9EIP7jhlkPnvz49iSOMdZgDJVvbpb8WWzJv5wBD07M2wdJXLkDYIpZmCFfo/wPqFsFR4JS4V9KkQ2A==}
    engines: {node: '>= 10'}
    cpu: [arm64]
    os: [linux]

  '@next/swc-linux-x64-gnu@14.2.14':
    resolution: {integrity: sha512-lbn7svjUps1kmCettV/R9oAvEW+eUI0lo0LJNFOXoQM5NGNxloAyFRNByYeZKL3+1bF5YE0h0irIJfzXBq9Y6w==}
    engines: {node: '>= 10'}
    cpu: [x64]
    os: [linux]

  '@next/swc-linux-x64-musl@14.2.14':
    resolution: {integrity: sha512-7TcQCvLQ/hKfQRgjxMN4TZ2BRB0P7HwrGAYL+p+m3u3XcKTraUFerVbV3jkNZNwDeQDa8zdxkKkw2els/S5onQ==}
    engines: {node: '>= 10'}
    cpu: [x64]
    os: [linux]

  '@next/swc-win32-arm64-msvc@14.2.14':
    resolution: {integrity: sha512-8i0Ou5XjTLEje0oj0JiI0Xo9L/93ghFtAUYZ24jARSeTMXLUx8yFIdhS55mTExq5Tj4/dC2fJuaT4e3ySvXU1A==}
    engines: {node: '>= 10'}
    cpu: [arm64]
    os: [win32]

  '@next/swc-win32-ia32-msvc@14.2.14':
    resolution: {integrity: sha512-2u2XcSaDEOj+96eXpyjHjtVPLhkAFw2nlaz83EPeuK4obF+HmtDJHqgR1dZB7Gb6V/d55FL26/lYVd0TwMgcOQ==}
    engines: {node: '>= 10'}
    cpu: [ia32]
    os: [win32]

  '@next/swc-win32-x64-msvc@14.2.14':
    resolution: {integrity: sha512-MZom+OvZ1NZxuRovKt1ApevjiUJTcU2PmdJKL66xUPaJeRywnbGGRWUlaAOwunD6dX+pm83vj979NTC8QXjGWg==}
    engines: {node: '>= 10'}
    cpu: [x64]
    os: [win32]

  '@noble/curves@1.5.0':
    resolution: {integrity: sha512-J5EKamIHnKPyClwVrzmaf5wSdQXgdHcPZIZLu3bwnbeCx8/7NPK5q2ZBWF+5FvYGByjiQQsJYX6jfgB2wDPn3A==}

  '@noble/hashes@1.4.0':
    resolution: {integrity: sha512-V1JJ1WTRUqHHrOSh597hURcMqVKVGL/ea3kv0gSnEdsEZ0/+VyPghM1lMNGc00z7CIQorSvbKpuJkxvuHbvdbg==}
    engines: {node: '>= 16'}

  '@nodelib/fs.scandir@2.1.5':
    resolution: {integrity: sha512-vq24Bq3ym5HEQm2NKCr3yXDwjc7vTsEThRDnkp2DK9p1uqLR+DHurm/NOTo0KG7HYHU7eppKZj3MyqYuMBf62g==}
    engines: {node: '>= 8'}

  '@nodelib/fs.stat@2.0.5':
    resolution: {integrity: sha512-RkhPPp2zrqDAQA/2jNhnztcPAlv64XdhIp7a7454A5ovI7Bukxgt7MX7udwAu3zg1DcpPU0rz3VV1SeaqvY4+A==}
    engines: {node: '>= 8'}

  '@nodelib/fs.walk@1.2.8':
    resolution: {integrity: sha512-oGB+UxlgWcgQkgwo8GcEGwemoTFt3FIO9ababBmaGwXIoBKZ+GTy0pP185beGg7Llih/NSHSV2XAs1lnznocSg==}
    engines: {node: '>= 8'}

  '@pkgjs/parseargs@0.11.0':
    resolution: {integrity: sha512-+1VkjdD0QBLPodGrJUeqarH8VAIvQODIbwh9XpP5Syisf7YoQgsJKPNFoqqLQlu+VQ/tVSshMR6loPMn8U+dPg==}
    engines: {node: '>=14'}

  '@polkadot-api/json-rpc-provider-proxy@0.1.0':
    resolution: {integrity: sha512-8GSFE5+EF73MCuLQm8tjrbCqlgclcHBSRaswvXziJ0ZW7iw3UEMsKkkKvELayWyBuOPa2T5i1nj6gFOeIsqvrg==}

  '@polkadot-api/json-rpc-provider@0.0.1':
    resolution: {integrity: sha512-/SMC/l7foRjpykLTUTacIH05H3mr9ip8b5xxfwXlVezXrNVLp3Cv0GX6uItkKd+ZjzVPf3PFrDF2B2/HLSNESA==}

  '@polkadot-api/metadata-builders@0.3.2':
    resolution: {integrity: sha512-TKpfoT6vTb+513KDzMBTfCb/ORdgRnsS3TDFpOhAhZ08ikvK+hjHMt5plPiAX/OWkm1Wc9I3+K6W0hX5Ab7MVg==}

  '@polkadot-api/observable-client@0.3.2':
    resolution: {integrity: sha512-HGgqWgEutVyOBXoGOPp4+IAq6CNdK/3MfQJmhCJb8YaJiaK4W6aRGrdQuQSTPHfERHCARt9BrOmEvTXAT257Ug==}
    peerDependencies:
      '@polkadot-api/substrate-client': 0.1.4
      rxjs: '>=7.8.0'

  '@polkadot-api/substrate-bindings@0.6.0':
    resolution: {integrity: sha512-lGuhE74NA1/PqdN7fKFdE5C1gNYX357j1tWzdlPXI0kQ7h3kN0zfxNOpPUN7dIrPcOFZ6C0tRRVrBylXkI6xPw==}

  '@polkadot-api/substrate-client@0.1.4':
    resolution: {integrity: sha512-MljrPobN0ZWTpn++da9vOvt+Ex+NlqTlr/XT7zi9sqPtDJiQcYl+d29hFAgpaeTqbeQKZwz3WDE9xcEfLE8c5A==}

  '@polkadot-api/utils@0.1.0':
    resolution: {integrity: sha512-MXzWZeuGxKizPx2Xf/47wx9sr/uxKw39bVJUptTJdsaQn/TGq+z310mHzf1RCGvC1diHM8f593KrnDgc9oNbJA==}

  '@polkadot/api-augment@13.0.1':
    resolution: {integrity: sha512-r5R2U8PSPNGBsz+HxZ1JYq/KkDSnDh1aBb+H16wKj2uByXKhedpuGt/z1Myvhfm084ccTloZjXDbfpSdYBLi4Q==}
    engines: {node: '>=18'}

  '@polkadot/api-base@13.0.1':
    resolution: {integrity: sha512-TDkgcSZLd3YQ3j9Zx6coEEiBazaK6y3CboaIuUbPNxR9DchlVdIJWSm/1Agh76opsEABK9SjDfsWzVw0TStidA==}
    engines: {node: '>=18'}

  '@polkadot/api-derive@13.0.1':
    resolution: {integrity: sha512-TiPSFp6l9ks0HLJoEWHyqKKz28eoWz3xqglFG10As0udU8J1u8trPyr+SLWHT0DVsto3u9CP+OneWWMA7fTlCw==}
    engines: {node: '>=18'}

  '@polkadot/api@13.0.1':
    resolution: {integrity: sha512-st+Y5I8+7/3PCtO651viU4C7PcbDZJHB93acPjqCGzpekwrxOmnBEsupw8CcJwyRVzj/7qMadkSd0b/Uc8JqIA==}
    engines: {node: '>=18'}

  '@polkadot/extension-dapp@0.52.3':
    resolution: {integrity: sha512-wI2c/VZHlEMK7OMDMqeIzyE2+MqGwXC+5MTVDNLYfMQdDdESMj3V0yYSB9lgWwBAr5bGToiThX2MwlYlLJ737w==}
    engines: {node: '>=18'}
    peerDependencies:
      '@polkadot/api': '*'
      '@polkadot/util': '*'
      '@polkadot/util-crypto': '*'

  '@polkadot/extension-inject@0.52.3':
    resolution: {integrity: sha512-T4SBImnpzGrx64SGeUQgWqhkONIck7xVHELzq2JiGJ1taVVijb85R+AoWZrMeapdEI713ELWARwJZAW18C5VAw==}
    engines: {node: '>=18'}
    peerDependencies:
      '@polkadot/api': '*'
      '@polkadot/util': '*'

  '@polkadot/keyring@13.0.2':
    resolution: {integrity: sha512-NeLbhyKDT5W8LI9seWTZGePxNTOVpDhv2018HSrEDwJq9Ie0C4TZhUf3KNERCkSveuThXjfQJMs+1CF33ZXPWw==}
    engines: {node: '>=18'}
    peerDependencies:
      '@polkadot/util': 13.0.2
      '@polkadot/util-crypto': 13.0.2

  '@polkadot/networks@13.0.2':
    resolution: {integrity: sha512-ABAL+vug/gIwkdFEzeh87JoJd0YKrxSYg/HjUrZ+Zis2ucxQEKpvtCpJ34ku+YrjacBfVqIAkkwd3ZdIPGq9aQ==}
    engines: {node: '>=18'}

  '@polkadot/rpc-augment@13.0.1':
    resolution: {integrity: sha512-igXNG8mONVgqS4Olt7+WmPoX7G/QL/xrHkPOAD2sbS8+p8LC2gDe/+vVFIkKtEKAHgYSel3vZT3iIppjtEG6gw==}
    engines: {node: '>=18'}

  '@polkadot/rpc-core@13.0.1':
    resolution: {integrity: sha512-+z7/4RUsJKiELEunZgXvi4GkGgjPhQd3+RYwCCN455efJ15SHPgdREsAOwUSBO5/dODqXeqZYojKAUIxMlJNqw==}
    engines: {node: '>=18'}

  '@polkadot/rpc-provider@12.4.2':
    resolution: {integrity: sha512-cAhfN937INyxwW1AdjABySdCKhC7QCIONRDHDea1aLpiuxq/w+QwjxauR9fCNGh3lTaAwwnmZ5WfFU2PtkDMGQ==}
    engines: {node: '>=18'}

  '@polkadot/rpc-provider@13.0.1':
    resolution: {integrity: sha512-rl7jizh0b9FI2Z81vbpm+ui6cND3zxMMC8SSxkIzemC0t1L6O/I+zaPYwNpqVpa7wIeZbSfe69SrvtjeZBcn2g==}
    engines: {node: '>=18'}

  '@polkadot/types-augment@12.4.2':
    resolution: {integrity: sha512-3fDCOy2BEMuAtMYl4crKg76bv/0pDNEuzpAzV4EBUMIlJwypmjy5sg3gUPCMcA+ckX3xb8DhkWU4ceUdS7T2KQ==}
    engines: {node: '>=18'}

  '@polkadot/types-augment@13.0.1':
    resolution: {integrity: sha512-MKS8OAiKHgeeLwyjPukHRwlUlrTkdPTVdsFs6H3yWUr0G2I2nIgHuOTK/8OYVBMplNnLgPsNtpEpY+VduAEefQ==}
    engines: {node: '>=18'}

  '@polkadot/types-codec@12.4.2':
    resolution: {integrity: sha512-DiPGRFWtVMepD9i05eC3orSbGtpN7un/pXOrXu0oriU+oxLkpvZH68ZsPNtJhKdQy03cAYtvB8elJOFJZYqoqQ==}
    engines: {node: '>=18'}

  '@polkadot/types-codec@13.0.1':
    resolution: {integrity: sha512-E+8Ny8wr/BEGqchoLejP8Z6qmQQaJmBui1rlwWgKCypI4gnDvhNa+hHheIgrUfSzNwUgsxC/04G9fIRnCaxDpw==}
    engines: {node: '>=18'}

  '@polkadot/types-create@12.4.2':
    resolution: {integrity: sha512-nOpeAKZLdSqNMfzS3waQXgyPPaNt8rUHEmR5+WNv6c/Ke/vyf710wjxiTewfp0wpBgtdrimlgG4DLX1J9Ms1LA==}
    engines: {node: '>=18'}

  '@polkadot/types-create@13.0.1':
    resolution: {integrity: sha512-ge5ZmZOQoCqSOB1JtcZZFq2ysh4rnS9xrwC5BVbtk9GZaop5hRmLLmCXqDn49zEsgynRWHgOiKMP8T9AvOigMg==}
    engines: {node: '>=18'}

  '@polkadot/types-known@13.0.1':
    resolution: {integrity: sha512-ZWtQSrDoO290RJu7mZDo1unKcfz1O3ylQkKH7g3oh6Mzmq9I4q7jeS1kS22rJml45berAPIVqZ3zFfODTl6ngA==}
    engines: {node: '>=18'}

  '@polkadot/types-support@12.4.2':
    resolution: {integrity: sha512-bz6JSt23UEZ2eXgN4ust6z5QF9pO5uNH7UzCP+8I/Nm85ZipeBYj2Wu6pLlE3Hw30hWZpuPxMDOKoEhN5bhLgw==}
    engines: {node: '>=18'}

  '@polkadot/types-support@13.0.1':
    resolution: {integrity: sha512-UeGnjvyZSegFgzZ6HlR4H7+1itJBAEkGm9NKwEvZTTZJ0dG4zdxbHLNPURJ9UhDYCZ7bOGqkcB49o+hWY25dDA==}
    engines: {node: '>=18'}

  '@polkadot/types@12.4.2':
    resolution: {integrity: sha512-ivYtt7hYcRvo69ULb1BJA9BE1uefijXcaR089Dzosr9+sMzvsB1yslNQReOq+Wzq6h6AQj4qex6qVqjWZE6Z4A==}
    engines: {node: '>=18'}

  '@polkadot/types@13.0.1':
    resolution: {integrity: sha512-01uOx24Fjvhjt1CvKOL+oy1eExAsF4EVuwgZhwAL+WkD0zqlOlAhqlXn5Wg7sY80yzwmgDTLd8Oej/pHFOdCBQ==}
    engines: {node: '>=18'}

  '@polkadot/util-crypto@13.0.2':
    resolution: {integrity: sha512-woUsJJ6zd/caL7U+D30a5oM/+WK9iNI00Y8aNUHSj6Zq/KPzK9uqDBaLGWwlgrejoMQkxxiU2X0f2LzP15AtQg==}
    engines: {node: '>=18'}
    peerDependencies:
      '@polkadot/util': 13.0.2

  '@polkadot/util@12.6.2':
    resolution: {integrity: sha512-l8TubR7CLEY47240uki0TQzFvtnxFIO7uI/0GoWzpYD/O62EIAMRsuY01N4DuwgKq2ZWD59WhzsLYmA5K6ksdw==}
    engines: {node: '>=18'}

  '@polkadot/util@13.0.2':
    resolution: {integrity: sha512-/6bS9sfhJLhs8QuqWaR1eRapzfDdGC5XAQZEPL9NN5sTTA7HxWos8rVleai0UERm8QUMabjZ9rK9KpzbXl7ojg==}
    engines: {node: '>=18'}

  '@polkadot/wasm-bridge@7.3.2':
    resolution: {integrity: sha512-AJEXChcf/nKXd5Q/YLEV5dXQMle3UNT7jcXYmIffZAo/KI394a+/24PaISyQjoNC0fkzS1Q8T5pnGGHmXiVz2g==}
    engines: {node: '>=18'}
    peerDependencies:
      '@polkadot/util': '*'
      '@polkadot/x-randomvalues': '*'

  '@polkadot/wasm-crypto-asmjs@7.3.2':
    resolution: {integrity: sha512-QP5eiUqUFur/2UoF2KKKYJcesc71fXhQFLT3D4ZjG28Mfk2ZPI0QNRUfpcxVQmIUpV5USHg4geCBNuCYsMm20Q==}
    engines: {node: '>=18'}
    peerDependencies:
      '@polkadot/util': '*'

  '@polkadot/wasm-crypto-init@7.3.2':
    resolution: {integrity: sha512-FPq73zGmvZtnuJaFV44brze3Lkrki3b4PebxCy9Fplw8nTmisKo9Xxtfew08r0njyYh+uiJRAxPCXadkC9sc8g==}
    engines: {node: '>=18'}
    peerDependencies:
      '@polkadot/util': '*'
      '@polkadot/x-randomvalues': '*'

  '@polkadot/wasm-crypto-wasm@7.3.2':
    resolution: {integrity: sha512-15wd0EMv9IXs5Abp1ZKpKKAVyZPhATIAHfKsyoWCEFDLSOA0/K0QGOxzrAlsrdUkiKZOq7uzSIgIDgW8okx2Mw==}
    engines: {node: '>=18'}
    peerDependencies:
      '@polkadot/util': '*'

  '@polkadot/wasm-crypto@7.3.2':
    resolution: {integrity: sha512-+neIDLSJ6jjVXsjyZ5oLSv16oIpwp+PxFqTUaZdZDoA2EyFRQB8pP7+qLsMNk+WJuhuJ4qXil/7XiOnZYZ+wxw==}
    engines: {node: '>=18'}
    peerDependencies:
      '@polkadot/util': '*'
      '@polkadot/x-randomvalues': '*'

  '@polkadot/wasm-util@7.3.2':
    resolution: {integrity: sha512-bmD+Dxo1lTZyZNxbyPE380wd82QsX+43mgCm40boyKrRppXEyQmWT98v/Poc7chLuskYb6X8IQ6lvvK2bGR4Tg==}
    engines: {node: '>=18'}
    peerDependencies:
      '@polkadot/util': '*'

  '@polkadot/x-bigint@12.6.2':
    resolution: {integrity: sha512-HSIk60uFPX4GOFZSnIF7VYJz7WZA7tpFJsne7SzxOooRwMTWEtw3fUpFy5cYYOeLh17/kHH1Y7SVcuxzVLc74Q==}
    engines: {node: '>=18'}

  '@polkadot/x-bigint@13.0.2':
    resolution: {integrity: sha512-h2jKT/UaxiEal8LhQeH6+GCjO7GwEqVAD2SNYteCOXff6yNttqAZYJuHZsndbVjVNwqRNf8D5q/zZkD0HUd6xQ==}
    engines: {node: '>=18'}

  '@polkadot/x-fetch@13.0.2':
    resolution: {integrity: sha512-B/gf9iriUr6za/Ui7zIFBfHz7UBZ68rJEIteWHx1UHRCZPcLqv+hgpev6xIGrkfFljI0/lI7IwtN2qy6HYzFBg==}
    engines: {node: '>=18'}

  '@polkadot/x-global@12.6.2':
    resolution: {integrity: sha512-a8d6m+PW98jmsYDtAWp88qS4dl8DyqUBsd0S+WgyfSMtpEXu6v9nXDgPZgwF5xdDvXhm+P0ZfVkVTnIGrScb5g==}
    engines: {node: '>=18'}

  '@polkadot/x-global@13.0.2':
    resolution: {integrity: sha512-OoNIXLB5y8vIKpk4R+XmpDPhipNXWSUvEwUnpQT7NAxNLmzgMq1FhbrwBWWPRNHPrQonp7mqxV/X+v5lv1HW/g==}
    engines: {node: '>=18'}

  '@polkadot/x-randomvalues@13.0.2':
    resolution: {integrity: sha512-SGj+L0H/7TWZtSmtkWlixO4DFzXDdluI0UscN2h285os2Ns8PnmBbue+iJ8PVSzpY1BOxd66gvkkpboPz+jXFQ==}
    engines: {node: '>=18'}
    peerDependencies:
      '@polkadot/util': 13.0.2
      '@polkadot/wasm-util': '*'

  '@polkadot/x-textdecoder@12.6.2':
    resolution: {integrity: sha512-M1Bir7tYvNappfpFWXOJcnxUhBUFWkUFIdJSyH0zs5LmFtFdbKAeiDXxSp2Swp5ddOZdZgPac294/o2TnQKN1w==}
    engines: {node: '>=18'}

  '@polkadot/x-textdecoder@13.0.2':
    resolution: {integrity: sha512-mauglOkTJxLGmLwLc3J5Jlq/W+SHP53eiy3F8/8JxxfnXrZKgWoQXGpvXYPjFnMZj0MzDSy/6GjyGWnDCgdQFA==}
    engines: {node: '>=18'}

  '@polkadot/x-textencoder@12.6.2':
    resolution: {integrity: sha512-4N+3UVCpI489tUJ6cv3uf0PjOHvgGp9Dl+SZRLgFGt9mvxnvpW/7+XBADRMtlG4xi5gaRK7bgl5bmY6OMDsNdw==}
    engines: {node: '>=18'}

  '@polkadot/x-textencoder@13.0.2':
    resolution: {integrity: sha512-Lq08H2OnVXj97uaOwg7tcmRS7a4VJYkHEeWO4FyEMOk6P6lU6W8OVNjjxG0se9PCEgmyZPUDbJI//1ynzP4cXw==}
    engines: {node: '>=18'}

  '@polkadot/x-ws@13.0.2':
    resolution: {integrity: sha512-nC5e2eY5D5ZR5teQOB7ib+dWLbmNws86cTz3BjKCalSMBBIn6i3V9ElgABpierBmnSJe9D94EyrH1BxdVfDxUg==}
    engines: {node: '>=18'}

  '@radix-ui/number@1.1.0':
    resolution: {integrity: sha512-V3gRzhVNU1ldS5XhAPTom1fOIo4ccrjjJgmE+LI2h/WaFpHmx0MQApT+KZHnx8abG6Avtfcz4WoEciMnpFT3HQ==}

  '@radix-ui/primitive@1.0.1':
    resolution: {integrity: sha512-yQ8oGX2GVsEYMWGxcovu1uGWPCxV5BFfeeYxqPmuAzUyLT9qmaMXSAhXpb0WrspIeqYzdJpkh2vHModJPgRIaw==}

  '@radix-ui/primitive@1.1.0':
    resolution: {integrity: sha512-4Z8dn6Upk0qk4P74xBhZ6Hd/w0mPEzOOLxy4xiPXOXqjF7jZS0VAKk7/x/H6FyY2zCkYJqePf1G5KmkmNJ4RBA==}

  '@radix-ui/react-arrow@1.1.0':
    resolution: {integrity: sha512-FmlW1rCg7hBpEBwFbjHwCW6AmWLQM6g/v0Sn8XbP9NvmSZ2San1FpQeyPtufzOMSIx7Y4dzjlHoifhp+7NkZhw==}
    peerDependencies:
      '@types/react': '*'
      '@types/react-dom': '*'
      react: ^16.8 || ^17.0 || ^18.0 || ^19.0 || ^19.0.0-rc
      react-dom: ^16.8 || ^17.0 || ^18.0 || ^19.0 || ^19.0.0-rc
    peerDependenciesMeta:
      '@types/react':
        optional: true
      '@types/react-dom':
        optional: true

  '@radix-ui/react-checkbox@1.1.2':
    resolution: {integrity: sha512-/i0fl686zaJbDQLNKrkCbMyDm6FQMt4jg323k7HuqitoANm9sE23Ql8yOK3Wusk34HSLKDChhMux05FnP6KUkw==}
    peerDependencies:
      '@types/react': '*'
      '@types/react-dom': '*'
      react: ^16.8 || ^17.0 || ^18.0 || ^19.0 || ^19.0.0-rc
      react-dom: ^16.8 || ^17.0 || ^18.0 || ^19.0 || ^19.0.0-rc
    peerDependenciesMeta:
      '@types/react':
        optional: true
      '@types/react-dom':
        optional: true

  '@radix-ui/react-collection@1.1.0':
    resolution: {integrity: sha512-GZsZslMJEyo1VKm5L1ZJY8tGDxZNPAoUeQUIbKeJfoi7Q4kmig5AsgLMYYuyYbfjd8fBmFORAIwYAkXMnXZgZw==}
    peerDependencies:
      '@types/react': '*'
      '@types/react-dom': '*'
      react: ^16.8 || ^17.0 || ^18.0 || ^19.0 || ^19.0.0-rc
      react-dom: ^16.8 || ^17.0 || ^18.0 || ^19.0 || ^19.0.0-rc
    peerDependenciesMeta:
      '@types/react':
        optional: true
      '@types/react-dom':
        optional: true

  '@radix-ui/react-compose-refs@1.0.1':
    resolution: {integrity: sha512-fDSBgd44FKHa1FRMU59qBMPFcl2PZE+2nmqunj+BWFyYYjnhIDWL2ItDs3rrbJDQOtzt5nIebLCQc4QRfz6LJw==}
    peerDependencies:
      '@types/react': '*'
      react: ^16.8 || ^17.0 || ^18.0
    peerDependenciesMeta:
      '@types/react':
        optional: true

  '@radix-ui/react-compose-refs@1.1.0':
    resolution: {integrity: sha512-b4inOtiaOnYf9KWyO3jAeeCG6FeyfY6ldiEPanbUjWd+xIk5wZeHa8yVwmrJ2vderhu/BQvzCrJI0lHd+wIiqw==}
    peerDependencies:
      '@types/react': '*'
      react: ^16.8 || ^17.0 || ^18.0 || ^19.0 || ^19.0.0-rc
    peerDependenciesMeta:
      '@types/react':
        optional: true

  '@radix-ui/react-context@1.0.1':
    resolution: {integrity: sha512-ebbrdFoYTcuZ0v4wG5tedGnp9tzcV8awzsxYph7gXUyvnNLuTIcCk1q17JEbnVhXAKG9oX3KtchwiMIAYp9NLg==}
    peerDependencies:
      '@types/react': '*'
      react: ^16.8 || ^17.0 || ^18.0
    peerDependenciesMeta:
      '@types/react':
        optional: true

  '@radix-ui/react-context@1.1.0':
    resolution: {integrity: sha512-OKrckBy+sMEgYM/sMmqmErVn0kZqrHPJze+Ql3DzYsDDp0hl0L62nx/2122/Bvps1qz645jlcu2tD9lrRSdf8A==}
    peerDependencies:
      '@types/react': '*'
      react: ^16.8 || ^17.0 || ^18.0 || ^19.0 || ^19.0.0-rc
    peerDependenciesMeta:
      '@types/react':
        optional: true

  '@radix-ui/react-context@1.1.1':
    resolution: {integrity: sha512-UASk9zi+crv9WteK/NU4PLvOoL3OuE6BWVKNF6hPRBtYBDXQ2u5iu3O59zUlJiTVvkyuycnqrztsHVJwcK9K+Q==}
    peerDependencies:
      '@types/react': '*'
      react: ^16.8 || ^17.0 || ^18.0 || ^19.0 || ^19.0.0-rc
    peerDependenciesMeta:
      '@types/react':
        optional: true

  '@radix-ui/react-dialog@1.0.5':
    resolution: {integrity: sha512-GjWJX/AUpB703eEBanuBnIWdIXg6NvJFCXcNlSZk4xdszCdhrJgBoUd1cGk67vFO+WdA2pfI/plOpqz/5GUP6Q==}
    peerDependencies:
      '@types/react': '*'
      '@types/react-dom': '*'
      react: ^16.8 || ^17.0 || ^18.0
      react-dom: ^16.8 || ^17.0 || ^18.0
    peerDependenciesMeta:
      '@types/react':
        optional: true
      '@types/react-dom':
        optional: true

  '@radix-ui/react-dialog@1.1.2':
    resolution: {integrity: sha512-Yj4dZtqa2o+kG61fzB0H2qUvmwBA2oyQroGLyNtBj1beo1khoQ3q1a2AO8rrQYjd8256CO9+N8L9tvsS+bnIyA==}
    peerDependencies:
      '@types/react': '*'
      '@types/react-dom': '*'
      react: ^16.8 || ^17.0 || ^18.0 || ^19.0 || ^19.0.0-rc
      react-dom: ^16.8 || ^17.0 || ^18.0 || ^19.0 || ^19.0.0-rc
    peerDependenciesMeta:
      '@types/react':
        optional: true
      '@types/react-dom':
        optional: true

  '@radix-ui/react-direction@1.1.0':
    resolution: {integrity: sha512-BUuBvgThEiAXh2DWu93XsT+a3aWrGqolGlqqw5VU1kG7p/ZH2cuDlM1sRLNnY3QcBS69UIz2mcKhMxDsdewhjg==}
    peerDependencies:
      '@types/react': '*'
      react: ^16.8 || ^17.0 || ^18.0 || ^19.0 || ^19.0.0-rc
    peerDependenciesMeta:
      '@types/react':
        optional: true

  '@radix-ui/react-dismissable-layer@1.0.5':
    resolution: {integrity: sha512-aJeDjQhywg9LBu2t/At58hCvr7pEm0o2Ke1x33B+MhjNmmZ17sy4KImo0KPLgsnc/zN7GPdce8Cnn0SWvwZO7g==}
    peerDependencies:
      '@types/react': '*'
      '@types/react-dom': '*'
      react: ^16.8 || ^17.0 || ^18.0
      react-dom: ^16.8 || ^17.0 || ^18.0
    peerDependenciesMeta:
      '@types/react':
        optional: true
      '@types/react-dom':
        optional: true

  '@radix-ui/react-dismissable-layer@1.1.1':
    resolution: {integrity: sha512-QSxg29lfr/xcev6kSz7MAlmDnzbP1eI/Dwn3Tp1ip0KT5CUELsxkekFEMVBEoykI3oV39hKT4TKZzBNMbcTZYQ==}
    peerDependencies:
      '@types/react': '*'
      '@types/react-dom': '*'
      react: ^16.8 || ^17.0 || ^18.0 || ^19.0 || ^19.0.0-rc
      react-dom: ^16.8 || ^17.0 || ^18.0 || ^19.0 || ^19.0.0-rc
    peerDependenciesMeta:
      '@types/react':
        optional: true
      '@types/react-dom':
        optional: true

  '@radix-ui/react-dropdown-menu@2.1.2':
    resolution: {integrity: sha512-GVZMR+eqK8/Kes0a36Qrv+i20bAPXSn8rCBTHx30w+3ECnR5o3xixAlqcVaYvLeyKUsm0aqyhWfmUcqufM8nYA==}
    peerDependencies:
      '@types/react': '*'
      '@types/react-dom': '*'
      react: ^16.8 || ^17.0 || ^18.0 || ^19.0 || ^19.0.0-rc
      react-dom: ^16.8 || ^17.0 || ^18.0 || ^19.0 || ^19.0.0-rc
    peerDependenciesMeta:
      '@types/react':
        optional: true
      '@types/react-dom':
        optional: true

  '@radix-ui/react-focus-guards@1.0.1':
    resolution: {integrity: sha512-Rect2dWbQ8waGzhMavsIbmSVCgYxkXLxxR3ZvCX79JOglzdEy4JXMb98lq4hPxUbLr77nP0UOGf4rcMU+s1pUA==}
    peerDependencies:
      '@types/react': '*'
      react: ^16.8 || ^17.0 || ^18.0
    peerDependenciesMeta:
      '@types/react':
        optional: true

  '@radix-ui/react-focus-guards@1.1.1':
    resolution: {integrity: sha512-pSIwfrT1a6sIoDASCSpFwOasEwKTZWDw/iBdtnqKO7v6FeOzYJ7U53cPzYFVR3geGGXgVHaH+CdngrrAzqUGxg==}
    peerDependencies:
      '@types/react': '*'
      react: ^16.8 || ^17.0 || ^18.0 || ^19.0 || ^19.0.0-rc
    peerDependenciesMeta:
      '@types/react':
        optional: true

  '@radix-ui/react-focus-scope@1.0.4':
    resolution: {integrity: sha512-sL04Mgvf+FmyvZeYfNu1EPAaaxD+aw7cYeIB9L9Fvq8+urhltTRaEo5ysKOpHuKPclsZcSUMKlN05x4u+CINpA==}
    peerDependencies:
      '@types/react': '*'
      '@types/react-dom': '*'
      react: ^16.8 || ^17.0 || ^18.0
      react-dom: ^16.8 || ^17.0 || ^18.0
    peerDependenciesMeta:
      '@types/react':
        optional: true
      '@types/react-dom':
        optional: true

  '@radix-ui/react-focus-scope@1.1.0':
    resolution: {integrity: sha512-200UD8zylvEyL8Bx+z76RJnASR2gRMuxlgFCPAe/Q/679a/r0eK3MBVYMb7vZODZcffZBdob1EGnky78xmVvcA==}
    peerDependencies:
      '@types/react': '*'
      '@types/react-dom': '*'
      react: ^16.8 || ^17.0 || ^18.0 || ^19.0 || ^19.0.0-rc
      react-dom: ^16.8 || ^17.0 || ^18.0 || ^19.0 || ^19.0.0-rc
    peerDependenciesMeta:
      '@types/react':
        optional: true
      '@types/react-dom':
        optional: true

  '@radix-ui/react-hover-card@1.1.2':
    resolution: {integrity: sha512-Y5w0qGhysvmqsIy6nQxaPa6mXNKznfoGjOfBgzOjocLxr2XlSjqBMYQQL+FfyogsMuX+m8cZyQGYhJxvxUzO4w==}
    peerDependencies:
      '@types/react': '*'
      '@types/react-dom': '*'
      react: ^16.8 || ^17.0 || ^18.0 || ^19.0 || ^19.0.0-rc
      react-dom: ^16.8 || ^17.0 || ^18.0 || ^19.0 || ^19.0.0-rc
    peerDependenciesMeta:
      '@types/react':
        optional: true
      '@types/react-dom':
        optional: true

  '@radix-ui/react-icons@1.3.0':
    resolution: {integrity: sha512-jQxj/0LKgp+j9BiTXz3O3sgs26RNet2iLWmsPyRz2SIcR4q/4SbazXfnYwbAr+vLYKSfc7qxzyGQA1HLlYiuNw==}
    peerDependencies:
      react: ^16.x || ^17.x || ^18.x

  '@radix-ui/react-id@1.0.1':
    resolution: {integrity: sha512-tI7sT/kqYp8p96yGWY1OAnLHrqDgzHefRBKQ2YAkBS5ja7QLcZ9Z/uY7bEjPUatf8RomoXM8/1sMj1IJaE5UzQ==}
    peerDependencies:
      '@types/react': '*'
      react: ^16.8 || ^17.0 || ^18.0
    peerDependenciesMeta:
      '@types/react':
        optional: true

  '@radix-ui/react-id@1.1.0':
    resolution: {integrity: sha512-EJUrI8yYh7WOjNOqpoJaf1jlFIH2LvtgAl+YcFqNCa+4hj64ZXmPkAKOFs/ukjz3byN6bdb/AVUqHkI8/uWWMA==}
    peerDependencies:
      '@types/react': '*'
      react: ^16.8 || ^17.0 || ^18.0 || ^19.0 || ^19.0.0-rc
    peerDependenciesMeta:
      '@types/react':
        optional: true

  '@radix-ui/react-label@2.1.0':
    resolution: {integrity: sha512-peLblDlFw/ngk3UWq0VnYaOLy6agTZZ+MUO/WhVfm14vJGML+xH4FAl2XQGLqdefjNb7ApRg6Yn7U42ZhmYXdw==}
    peerDependencies:
      '@types/react': '*'
      '@types/react-dom': '*'
      react: ^16.8 || ^17.0 || ^18.0 || ^19.0 || ^19.0.0-rc
      react-dom: ^16.8 || ^17.0 || ^18.0 || ^19.0 || ^19.0.0-rc
    peerDependenciesMeta:
      '@types/react':
        optional: true
      '@types/react-dom':
        optional: true

  '@radix-ui/react-menu@2.1.2':
    resolution: {integrity: sha512-lZ0R4qR2Al6fZ4yCCZzu/ReTFrylHFxIqy7OezIpWF4bL0o9biKo0pFIvkaew3TyZ9Fy5gYVrR5zCGZBVbO1zg==}
    peerDependencies:
      '@types/react': '*'
      '@types/react-dom': '*'
      react: ^16.8 || ^17.0 || ^18.0 || ^19.0 || ^19.0.0-rc
      react-dom: ^16.8 || ^17.0 || ^18.0 || ^19.0 || ^19.0.0-rc
    peerDependenciesMeta:
      '@types/react':
        optional: true
      '@types/react-dom':
        optional: true

  '@radix-ui/react-navigation-menu@1.2.1':
    resolution: {integrity: sha512-egDo0yJD2IK8L17gC82vptkvW1jLeni1VuqCyzY727dSJdk5cDjINomouLoNk8RVF7g2aNIfENKWL4UzeU9c8Q==}
    peerDependencies:
      '@types/react': '*'
      '@types/react-dom': '*'
      react: ^16.8 || ^17.0 || ^18.0 || ^19.0 || ^19.0.0-rc
      react-dom: ^16.8 || ^17.0 || ^18.0 || ^19.0 || ^19.0.0-rc
    peerDependenciesMeta:
      '@types/react':
        optional: true
      '@types/react-dom':
        optional: true

  '@radix-ui/react-popover@1.1.2':
    resolution: {integrity: sha512-u2HRUyWW+lOiA2g0Le0tMmT55FGOEWHwPFt1EPfbLly7uXQExFo5duNKqG2DzmFXIdqOeNd+TpE8baHWJCyP9w==}
    peerDependencies:
      '@types/react': '*'
      '@types/react-dom': '*'
      react: ^16.8 || ^17.0 || ^18.0 || ^19.0 || ^19.0.0-rc
      react-dom: ^16.8 || ^17.0 || ^18.0 || ^19.0 || ^19.0.0-rc
    peerDependenciesMeta:
      '@types/react':
        optional: true
      '@types/react-dom':
        optional: true

  '@radix-ui/react-popper@1.2.0':
    resolution: {integrity: sha512-ZnRMshKF43aBxVWPWvbj21+7TQCvhuULWJ4gNIKYpRlQt5xGRhLx66tMp8pya2UkGHTSlhpXwmjqltDYHhw7Vg==}
    peerDependencies:
      '@types/react': '*'
      '@types/react-dom': '*'
      react: ^16.8 || ^17.0 || ^18.0 || ^19.0 || ^19.0.0-rc
      react-dom: ^16.8 || ^17.0 || ^18.0 || ^19.0 || ^19.0.0-rc
    peerDependenciesMeta:
      '@types/react':
        optional: true
      '@types/react-dom':
        optional: true

  '@radix-ui/react-portal@1.0.4':
    resolution: {integrity: sha512-Qki+C/EuGUVCQTOTD5vzJzJuMUlewbzuKyUy+/iHM2uwGiru9gZeBJtHAPKAEkB5KWGi9mP/CHKcY0wt1aW45Q==}
    peerDependencies:
      '@types/react': '*'
      '@types/react-dom': '*'
      react: ^16.8 || ^17.0 || ^18.0
      react-dom: ^16.8 || ^17.0 || ^18.0
    peerDependenciesMeta:
      '@types/react':
        optional: true
      '@types/react-dom':
        optional: true

  '@radix-ui/react-portal@1.1.2':
    resolution: {integrity: sha512-WeDYLGPxJb/5EGBoedyJbT0MpoULmwnIPMJMSldkuiMsBAv7N1cRdsTWZWht9vpPOiN3qyiGAtbK2is47/uMFg==}
    peerDependencies:
      '@types/react': '*'
      '@types/react-dom': '*'
      react: ^16.8 || ^17.0 || ^18.0 || ^19.0 || ^19.0.0-rc
      react-dom: ^16.8 || ^17.0 || ^18.0 || ^19.0 || ^19.0.0-rc
    peerDependenciesMeta:
      '@types/react':
        optional: true
      '@types/react-dom':
        optional: true

  '@radix-ui/react-presence@1.0.1':
    resolution: {integrity: sha512-UXLW4UAbIY5ZjcvzjfRFo5gxva8QirC9hF7wRE4U5gz+TP0DbRk+//qyuAQ1McDxBt1xNMBTaciFGvEmJvAZCg==}
    peerDependencies:
      '@types/react': '*'
      '@types/react-dom': '*'
      react: ^16.8 || ^17.0 || ^18.0
      react-dom: ^16.8 || ^17.0 || ^18.0
    peerDependenciesMeta:
      '@types/react':
        optional: true
      '@types/react-dom':
        optional: true

  '@radix-ui/react-presence@1.1.1':
    resolution: {integrity: sha512-IeFXVi4YS1K0wVZzXNrbaaUvIJ3qdY+/Ih4eHFhWA9SwGR9UDX7Ck8abvL57C4cv3wwMvUE0OG69Qc3NCcTe/A==}
    peerDependencies:
      '@types/react': '*'
      '@types/react-dom': '*'
      react: ^16.8 || ^17.0 || ^18.0 || ^19.0 || ^19.0.0-rc
      react-dom: ^16.8 || ^17.0 || ^18.0 || ^19.0 || ^19.0.0-rc
    peerDependenciesMeta:
      '@types/react':
        optional: true
      '@types/react-dom':
        optional: true

  '@radix-ui/react-primitive@1.0.3':
    resolution: {integrity: sha512-yi58uVyoAcK/Nq1inRY56ZSjKypBNKTa/1mcL8qdl6oJeEaDbOldlzrGn7P6Q3Id5d+SYNGc5AJgc4vGhjs5+g==}
    peerDependencies:
      '@types/react': '*'
      '@types/react-dom': '*'
      react: ^16.8 || ^17.0 || ^18.0
      react-dom: ^16.8 || ^17.0 || ^18.0
    peerDependenciesMeta:
      '@types/react':
        optional: true
      '@types/react-dom':
        optional: true

  '@radix-ui/react-primitive@2.0.0':
    resolution: {integrity: sha512-ZSpFm0/uHa8zTvKBDjLFWLo8dkr4MBsiDLz0g3gMUwqgLHz9rTaRRGYDgvZPtBJgYCBKXkS9fzmoySgr8CO6Cw==}
    peerDependencies:
      '@types/react': '*'
      '@types/react-dom': '*'
      react: ^16.8 || ^17.0 || ^18.0 || ^19.0 || ^19.0.0-rc
      react-dom: ^16.8 || ^17.0 || ^18.0 || ^19.0 || ^19.0.0-rc
    peerDependenciesMeta:
      '@types/react':
        optional: true
      '@types/react-dom':
        optional: true

  '@radix-ui/react-roving-focus@1.1.0':
    resolution: {integrity: sha512-EA6AMGeq9AEeQDeSH0aZgG198qkfHSbvWTf1HvoDmOB5bBG/qTxjYMWUKMnYiV6J/iP/J8MEFSuB2zRU2n7ODA==}
    peerDependencies:
      '@types/react': '*'
      '@types/react-dom': '*'
      react: ^16.8 || ^17.0 || ^18.0 || ^19.0 || ^19.0.0-rc
      react-dom: ^16.8 || ^17.0 || ^18.0 || ^19.0 || ^19.0.0-rc
    peerDependenciesMeta:
      '@types/react':
        optional: true
      '@types/react-dom':
        optional: true

  '@radix-ui/react-select@2.1.2':
    resolution: {integrity: sha512-rZJtWmorC7dFRi0owDmoijm6nSJH1tVw64QGiNIZ9PNLyBDtG+iAq+XGsya052At4BfarzY/Dhv9wrrUr6IMZA==}
    peerDependencies:
      '@types/react': '*'
      '@types/react-dom': '*'
      react: ^16.8 || ^17.0 || ^18.0 || ^19.0 || ^19.0.0-rc
      react-dom: ^16.8 || ^17.0 || ^18.0 || ^19.0 || ^19.0.0-rc
    peerDependenciesMeta:
      '@types/react':
        optional: true
      '@types/react-dom':
        optional: true

  '@radix-ui/react-separator@1.1.0':
    resolution: {integrity: sha512-3uBAs+egzvJBDZAzvb/n4NxxOYpnspmWxO2u5NbZ8Y6FM/NdrGSF9bop3Cf6F6C71z1rTSn8KV0Fo2ZVd79lGA==}
    peerDependencies:
      '@types/react': '*'
      '@types/react-dom': '*'
      react: ^16.8 || ^17.0 || ^18.0 || ^19.0 || ^19.0.0-rc
      react-dom: ^16.8 || ^17.0 || ^18.0 || ^19.0 || ^19.0.0-rc
    peerDependenciesMeta:
      '@types/react':
        optional: true
      '@types/react-dom':
        optional: true

  '@radix-ui/react-slot@1.0.2':
    resolution: {integrity: sha512-YeTpuq4deV+6DusvVUW4ivBgnkHwECUu0BiN43L5UCDFgdhsRUWAghhTF5MbvNTPzmiFOx90asDSUjWuCNapwg==}
    peerDependencies:
      '@types/react': '*'
      react: ^16.8 || ^17.0 || ^18.0
    peerDependenciesMeta:
      '@types/react':
        optional: true

  '@radix-ui/react-slot@1.1.0':
    resolution: {integrity: sha512-FUCf5XMfmW4dtYl69pdS4DbxKy8nj4M7SafBgPllysxmdachynNflAdp/gCsnYWNDnge6tI9onzMp5ARYc1KNw==}
    peerDependencies:
      '@types/react': '*'
      react: ^16.8 || ^17.0 || ^18.0 || ^19.0 || ^19.0.0-rc
    peerDependenciesMeta:
      '@types/react':
        optional: true

  '@radix-ui/react-tabs@1.1.1':
    resolution: {integrity: sha512-3GBUDmP2DvzmtYLMsHmpA1GtR46ZDZ+OreXM/N+kkQJOPIgytFWWTfDQmBQKBvaFS0Vno0FktdbVzN28KGrMdw==}
    peerDependencies:
      '@types/react': '*'
      '@types/react-dom': '*'
      react: ^16.8 || ^17.0 || ^18.0 || ^19.0 || ^19.0.0-rc
      react-dom: ^16.8 || ^17.0 || ^18.0 || ^19.0 || ^19.0.0-rc
    peerDependenciesMeta:
      '@types/react':
        optional: true
      '@types/react-dom':
        optional: true

  '@radix-ui/react-use-callback-ref@1.0.1':
    resolution: {integrity: sha512-D94LjX4Sp0xJFVaoQOd3OO9k7tpBYNOXdVhkltUbGv2Qb9OXdrg/CpsjlZv7ia14Sylv398LswWBVVu5nqKzAQ==}
    peerDependencies:
      '@types/react': '*'
      react: ^16.8 || ^17.0 || ^18.0
    peerDependenciesMeta:
      '@types/react':
        optional: true

  '@radix-ui/react-use-callback-ref@1.1.0':
    resolution: {integrity: sha512-CasTfvsy+frcFkbXtSJ2Zu9JHpN8TYKxkgJGWbjiZhFivxaeW7rMeZt7QELGVLaYVfFMsKHjb7Ak0nMEe+2Vfw==}
    peerDependencies:
      '@types/react': '*'
      react: ^16.8 || ^17.0 || ^18.0 || ^19.0 || ^19.0.0-rc
    peerDependenciesMeta:
      '@types/react':
        optional: true

  '@radix-ui/react-use-controllable-state@1.0.1':
    resolution: {integrity: sha512-Svl5GY5FQeN758fWKrjM6Qb7asvXeiZltlT4U2gVfl8Gx5UAv2sMR0LWo8yhsIZh2oQ0eFdZ59aoOOMV7b47VA==}
    peerDependencies:
      '@types/react': '*'
      react: ^16.8 || ^17.0 || ^18.0
    peerDependenciesMeta:
      '@types/react':
        optional: true

  '@radix-ui/react-use-controllable-state@1.1.0':
    resolution: {integrity: sha512-MtfMVJiSr2NjzS0Aa90NPTnvTSg6C/JLCV7ma0W6+OMV78vd8OyRpID+Ng9LxzsPbLeuBnWBA1Nq30AtBIDChw==}
    peerDependencies:
      '@types/react': '*'
      react: ^16.8 || ^17.0 || ^18.0 || ^19.0 || ^19.0.0-rc
    peerDependenciesMeta:
      '@types/react':
        optional: true

  '@radix-ui/react-use-escape-keydown@1.0.3':
    resolution: {integrity: sha512-vyL82j40hcFicA+M4Ex7hVkB9vHgSse1ZWomAqV2Je3RleKGO5iM8KMOEtfoSB0PnIelMd2lATjTGMYqN5ylTg==}
    peerDependencies:
      '@types/react': '*'
      react: ^16.8 || ^17.0 || ^18.0
    peerDependenciesMeta:
      '@types/react':
        optional: true

  '@radix-ui/react-use-escape-keydown@1.1.0':
    resolution: {integrity: sha512-L7vwWlR1kTTQ3oh7g1O0CBF3YCyyTj8NmhLR+phShpyA50HCfBFKVJTpshm9PzLiKmehsrQzTYTpX9HvmC9rhw==}
    peerDependencies:
      '@types/react': '*'
      react: ^16.8 || ^17.0 || ^18.0 || ^19.0 || ^19.0.0-rc
    peerDependenciesMeta:
      '@types/react':
        optional: true

  '@radix-ui/react-use-layout-effect@1.0.1':
    resolution: {integrity: sha512-v/5RegiJWYdoCvMnITBkNNx6bCj20fiaJnWtRkU18yITptraXjffz5Qbn05uOiQnOvi+dbkznkoaMltz1GnszQ==}
    peerDependencies:
      '@types/react': '*'
      react: ^16.8 || ^17.0 || ^18.0
    peerDependenciesMeta:
      '@types/react':
        optional: true

  '@radix-ui/react-use-layout-effect@1.1.0':
    resolution: {integrity: sha512-+FPE0rOdziWSrH9athwI1R0HDVbWlEhd+FR+aSDk4uWGmSJ9Z54sdZVDQPZAinJhJXwfT+qnj969mCsT2gfm5w==}
    peerDependencies:
      '@types/react': '*'
      react: ^16.8 || ^17.0 || ^18.0 || ^19.0 || ^19.0.0-rc
    peerDependenciesMeta:
      '@types/react':
        optional: true

  '@radix-ui/react-use-previous@1.1.0':
    resolution: {integrity: sha512-Z/e78qg2YFnnXcW88A4JmTtm4ADckLno6F7OXotmkQfeuCVaKuYzqAATPhVzl3delXE7CxIV8shofPn3jPc5Og==}
    peerDependencies:
      '@types/react': '*'
      react: ^16.8 || ^17.0 || ^18.0 || ^19.0 || ^19.0.0-rc
    peerDependenciesMeta:
      '@types/react':
        optional: true

  '@radix-ui/react-use-rect@1.1.0':
    resolution: {integrity: sha512-0Fmkebhr6PiseyZlYAOtLS+nb7jLmpqTrJyv61Pe68MKYW6OWdRE2kI70TaYY27u7H0lajqM3hSMMLFq18Z7nQ==}
    peerDependencies:
      '@types/react': '*'
      react: ^16.8 || ^17.0 || ^18.0 || ^19.0 || ^19.0.0-rc
    peerDependenciesMeta:
      '@types/react':
        optional: true

  '@radix-ui/react-use-size@1.1.0':
    resolution: {integrity: sha512-XW3/vWuIXHa+2Uwcc2ABSfcCledmXhhQPlGbfcRXbiUQI5Icjcg19BGCZVKKInYbvUCut/ufbbLLPFC5cbb1hw==}
    peerDependencies:
      '@types/react': '*'
      react: ^16.8 || ^17.0 || ^18.0 || ^19.0 || ^19.0.0-rc
    peerDependenciesMeta:
      '@types/react':
        optional: true

  '@radix-ui/react-visually-hidden@1.1.0':
    resolution: {integrity: sha512-N8MDZqtgCgG5S3aV60INAB475osJousYpZ4cTJ2cFbMpdHS5Y6loLTH8LPtkj2QN0x93J30HT/M3qJXM0+lyeQ==}
    peerDependencies:
      '@types/react': '*'
      '@types/react-dom': '*'
      react: ^16.8 || ^17.0 || ^18.0 || ^19.0 || ^19.0.0-rc
      react-dom: ^16.8 || ^17.0 || ^18.0 || ^19.0 || ^19.0.0-rc
    peerDependenciesMeta:
      '@types/react':
        optional: true
      '@types/react-dom':
        optional: true

  '@radix-ui/rect@1.1.0':
    resolution: {integrity: sha512-A9+lCBZoaMJlVKcRBz2YByCG+Cp2t6nAnMnNba+XiWxnj6r4JUFqfsgwocMBZU9LPtdxC6wB56ySYpc7LQIoJg==}

  '@react-aria/focus@3.18.2':
    resolution: {integrity: sha512-Jc/IY+StjA3uqN73o6txKQ527RFU7gnG5crEl5Xy3V+gbYp2O5L3ezAo/E0Ipi2cyMbG6T5Iit1IDs7hcGu8aw==}
    peerDependencies:
      react: ^16.8.0 || ^17.0.0-rc.1 || ^18.0.0 || ^19.0.0

  '@react-aria/interactions@3.22.2':
    resolution: {integrity: sha512-xE/77fRVSlqHp2sfkrMeNLrqf2amF/RyuAS6T5oDJemRSgYM3UoxTbWjucPhfnoW7r32pFPHHgz4lbdX8xqD/g==}
    peerDependencies:
      react: ^16.8.0 || ^17.0.0-rc.1 || ^18.0.0 || ^19.0.0

  '@react-aria/ssr@3.9.5':
    resolution: {integrity: sha512-xEwGKoysu+oXulibNUSkXf8itW0npHHTa6c4AyYeZIJyRoegeteYuFpZUBPtIDE8RfHdNsSmE1ssOkxRnwbkuQ==}
    engines: {node: '>= 12'}
    peerDependencies:
      react: ^16.8.0 || ^17.0.0-rc.1 || ^18.0.0 || ^19.0.0

  '@react-aria/utils@3.25.2':
    resolution: {integrity: sha512-GdIvG8GBJJZygB4L2QJP1Gabyn2mjFsha73I2wSe+o4DYeGWoJiMZRM06PyTIxLH4S7Sn7eVDtsSBfkc2VY/NA==}
    peerDependencies:
      react: ^16.8.0 || ^17.0.0-rc.1 || ^18.0.0 || ^19.0.0

  '@react-stately/utils@3.10.3':
    resolution: {integrity: sha512-moClv7MlVSHpbYtQIkm0Cx+on8Pgt1XqtPx6fy9rQFb2DNc9u1G3AUVnqA17buOkH1vLxAtX4MedlxMWyRCYYA==}
    peerDependencies:
      react: ^16.8.0 || ^17.0.0-rc.1 || ^18.0.0 || ^19.0.0

  '@react-types/shared@3.24.1':
    resolution: {integrity: sha512-AUQeGYEm/zDTN6zLzdXolDxz3Jk5dDL7f506F07U8tBwxNNI3WRdhU84G0/AaFikOZzDXhOZDr3MhQMzyE7Ydw==}
    peerDependencies:
      react: ^16.8.0 || ^17.0.0-rc.1 || ^18.0.0 || ^19.0.0

  '@scure/base@1.1.7':
    resolution: {integrity: sha512-PPNYBslrLNNUQ/Yad37MHYsNQtK67EhWb6WtSvNLLPo7SdVZgkUjD6Dg+5On7zNwmskf8OX7I7Nx5oN+MIWE0g==}

  '@shikijs/core@1.14.1':
    resolution: {integrity: sha512-KyHIIpKNaT20FtFPFjCQB5WVSTpLR/n+jQXhWHWVUMm9MaOaG9BGOG0MSyt7yA4+Lm+4c9rTc03tt3nYzeYSfw==}

  '@substrate/connect-extension-protocol@2.0.0':
    resolution: {integrity: sha512-nKu8pDrE3LNCEgJjZe1iGXzaD6OSIDD4Xzz/yo4KO9mQ6LBvf49BVrt4qxBFGL6++NneLiWUZGoh+VSd4PyVIg==}

  '@substrate/connect-known-chains@1.3.0':
    resolution: {integrity: sha512-BHcWdhOsnHtoWuS4LpFpH3MbLAhm1amq4hvl5ctI47KNZcZJcEPAF4zmeaTMuvj+UJ7LEFooy46Mn7zok47MwA==}

  '@substrate/connect@0.8.11':
    resolution: {integrity: sha512-ofLs1PAO9AtDdPbdyTYj217Pe+lBfTLltdHDs3ds8no0BseoLeAGxpz1mHfi7zB4IxI3YyAiLjH6U8cw4pj4Nw==}
    deprecated: versions below 1.x are no longer maintained

  '@substrate/light-client-extension-helpers@1.0.0':
    resolution: {integrity: sha512-TdKlni1mBBZptOaeVrKnusMg/UBpWUORNDv5fdCaJklP4RJiFOzBCrzC+CyVI5kQzsXBisZ+2pXm+rIjS38kHg==}
    peerDependencies:
      smoldot: 2.x

  '@substrate/ss58-registry@1.49.0':
    resolution: {integrity: sha512-leW6Ix4LD7XgvxT7+aobPWSw+WvPcN2Rxof1rmd0mNC5t2n99k1N7UNEvz7YEFSOUeHWmKIY7F5q8KeIqYoHfA==}

  '@swc/counter@0.1.3':
    resolution: {integrity: sha512-e2BR4lsJkkRlKZ/qCHPw9ZaSxc0MVUd7gtbtaB7aMvHeJVYe8sOB8DBZkP2DtISHGSku9sCK6T6cnY0CtXrOCQ==}

  '@swc/helpers@0.5.12':
    resolution: {integrity: sha512-KMZNXiGibsW9kvZAO1Pam2JPTDBm+KSHMMHWdsyI/1DbIZjT2A6Gy3hblVXUMEDvUAKq+e0vL0X0o54owWji7g==}

  '@swc/helpers@0.5.5':
    resolution: {integrity: sha512-KGYxvIOXcceOAbEk4bi/dVLEK9z8sZ0uBB3Il5b1rhfClSpcX0yfRO0KmTkqR2cnQDymwLB+25ZyMzICg/cm/A==}

  '@t3-oss/env-core@0.10.1':
    resolution: {integrity: sha512-GcKZiCfWks5CTxhezn9k5zWX3sMDIYf6Kaxy2Gx9YEQftFcz8hDRN56hcbylyAO3t4jQnQ5ifLawINsNgCDpOg==}
    peerDependencies:
      typescript: '>=5.0.0'
      zod: ^3.0.0
    peerDependenciesMeta:
      typescript:
        optional: true

  '@t3-oss/env-core@0.11.1':
    resolution: {integrity: sha512-MaxOwEoG1ntCFoKJsS7nqwgcxLW1SJw238AJwfJeaz3P/8GtkxXZsPPolsz1AdYvUTbe3XvqZ/VCdfjt+3zmKw==}
    peerDependencies:
      typescript: '>=5.0.0'
      zod: ^3.0.0
    peerDependenciesMeta:
      typescript:
        optional: true

  '@t3-oss/env-nextjs@0.10.1':
    resolution: {integrity: sha512-iy2qqJLnFh1RjEWno2ZeyTu0ufomkXruUsOZludzDIroUabVvHsrSjtkHqwHp1/pgPUzN3yBRHMILW162X7x2Q==}
    peerDependencies:
      typescript: '>=5.0.0'
      zod: ^3.0.0
    peerDependenciesMeta:
      typescript:
        optional: true

  '@tailwindcss/typography@0.5.15':
    resolution: {integrity: sha512-AqhlCXl+8grUz8uqExv5OTtgpjuVIwFTSXTrh8y9/pw6q2ek7fJ+Y8ZEVw7EB2DCcuCOtEjf9w3+J3rzts01uA==}
    peerDependencies:
      tailwindcss: '>=3.0.0 || insiders || >=4.0.0-alpha.20'

  '@tanstack/query-core@5.51.24':
    resolution: {integrity: sha512-qtIR0FMHUDIWyIQw87q4C+so7XaN59MsGfWrc6rgi2VTHrVZF3Hd0St2dbpqRetHf6XW5yY5lzTrXpTilPlxUg==}

  '@tanstack/react-query@5.51.24':
    resolution: {integrity: sha512-sW1qRwoCDqOFku67xng4Y5z6NPK1DS347jR4RiX9wFHrmyqpbXgUjPIjT3fodezdJAaSJD/6CvWb0cl05J8zNQ==}
    peerDependencies:
      react: ^18.0.0

  '@tanstack/react-virtual@3.10.1':
    resolution: {integrity: sha512-h5kNeE+yQwspjl9E3sJ3UYQu/MuspNOBT5cVdc+NA0uU9B1XSkxbzp86teV3arMDVcQ4ESExqs4JyIirYAMcuA==}
    peerDependencies:
      react: ^16.8.0 || ^17.0.0 || ^18.0.0
      react-dom: ^16.8.0 || ^17.0.0 || ^18.0.0

  '@tanstack/virtual-core@3.10.1':
    resolution: {integrity: sha512-JDi3wU1HIxuxx8BgD7Ix8IXlelCKdTJIh9c0qBs+QXHdix3mjMbkXI3wOq0TuCx1w1RGgzZue34QrM/NPdp/sw==}

  '@tootallnate/quickjs-emscripten@0.23.0':
    resolution: {integrity: sha512-C5Mc6rdnsaJDjO3UpGW/CQTHtCKaYlScZTly4JIu97Jxo/odCiH0ITnDXSJPTOrEKk/ycSZ0AOgTmkDtkOsvIA==}

  '@trpc/client@11.0.0-rc.502':
    resolution: {integrity: sha512-ysFQ3wHnjzLcAqeuwx9/B/YV+2XN/kmfAdTUG+O/SUAdP2wAwo6XbhOxlHw0HWS5pDCsTfJkxDr1nMVkuFM07Q==}
    peerDependencies:
      '@trpc/server': 11.0.0-rc.502+2a8c56027

  '@trpc/react-query@11.0.0-rc.502':
    resolution: {integrity: sha512-aWZZGFTxERXOzI0cb2zYoJQyLrnfJz7sqJVTR4/5UJQ1eCRdu7mFnni6rAlcAHI4r2iA+2xtBQ74JPlaVp5krg==}
    peerDependencies:
      '@tanstack/react-query': ^5.49.2
      '@trpc/client': 11.0.0-rc.502+2a8c56027
      '@trpc/server': 11.0.0-rc.502+2a8c56027
      react: '>=18.2.0'
      react-dom: '>=18.2.0'

  '@trpc/server@11.0.0-rc.502':
    resolution: {integrity: sha512-n6B8Q/UqF+hFXyCTXq9AWSn6EkXBbVo/Bs7/QzZxe5KD5CdnBomC7A1y6Qr+i0eiOWwTHJZQ0az+gJetb2fdxw==}

  '@tsconfig/node10@1.0.11':
    resolution: {integrity: sha512-DcRjDCujK/kCk/cUe8Xz8ZSpm8mS3mNNpta+jGCA6USEDfktlNvm1+IuZ9eTcDbNk41BHwpHHeW+N1lKCz4zOw==}

  '@tsconfig/node12@1.0.11':
    resolution: {integrity: sha512-cqefuRsh12pWyGsIoBKJA9luFu3mRxCA+ORZvA4ktLSzIuCUtWVxGIuXigEwO5/ywWFMZ2QEGKWvkZG1zDMTag==}

  '@tsconfig/node14@1.0.3':
    resolution: {integrity: sha512-ysT8mhdixWK6Hw3i1V2AeRqZ5WfXg1G43mqoYlM2nc6388Fq5jcXyr5mRsqViLx/GJYdoL0bfXD8nmF+Zn/Iow==}

  '@tsconfig/node16@1.0.4':
    resolution: {integrity: sha512-vxhUy4J8lyeyinH7Azl1pdd43GJhZH/tP2weN8TntQblOY+A0XbT8DJk1/oCPuOOyg/Ja757rG0CgHcWC8OfMA==}

  '@turbo/gen@2.1.2':
    resolution: {integrity: sha512-YsRYh6+J+1VCP+TI1wT6ZR7lXVcXTaAUZ0+jY5xHOs1zR9Z5AR0ltTOVM1r01YUHVdk2eULD8ukRPMVDgZxRvw==}
    hasBin: true

  '@turbo/workspaces@2.1.2':
    resolution: {integrity: sha512-PbowgdRe19+1LvG9yDoesSxtps2bTu1Riuaip1/VBq0AXhd417TzISWDti+V6jRCFE5cwtszNsJo+gGREIlWLQ==}
    hasBin: true

  '@tweenjs/tween.js@23.1.3':
    resolution: {integrity: sha512-vJmvvwFxYuGnF2axRtPYocag6Clbb5YS7kLL+SO/TeVFzHqDIWrNKYtcsPMibjDx9O+bu+psAy9NKfWklassUA==}

  '@types/acorn@4.0.6':
    resolution: {integrity: sha512-veQTnWP+1D/xbxVrPC3zHnCZRjSrKfhbMUlEA43iMZLu7EsnTtkJklIuwrCPbOi8YkvDQAiW05VQQFvvz9oieQ==}

  '@types/bn.js@5.1.5':
    resolution: {integrity: sha512-V46N0zwKRF5Q00AZ6hWtN0T8gGmDUaUzLWQvHFo5yThtVwK/VCenFY3wXVbOvNfajEpsTfQM4IN9k/d6gUVX3A==}

  '@types/body-parser@1.19.5':
    resolution: {integrity: sha512-fB3Zu92ucau0iQ0JMCFQE7b/dv8Ot07NI3KaZIkIUNXq82k4eBAqUaneXfleGY9JWskeS9y+u0nXMyspcuQrCg==}

  '@types/connect@3.4.38':
    resolution: {integrity: sha512-K6uROf1LD88uDQqJCktA4yzL1YYAK6NgfsI0v/mTgyPKWsX1CnJ0XPSDhViejru1GcRkLWb8RlzFYJRqGUbaug==}

  '@types/cors@2.8.17':
    resolution: {integrity: sha512-8CGDvrBj1zgo2qE+oS3pOCyYNqCPryMWY2bGfwA0dcfopWGgxs+78df0Rs3rc9THP4JkOhLsAa+15VdpAqkcUA==}

  '@types/debug@4.1.12':
    resolution: {integrity: sha512-vIChWdVG3LG1SMxEvI/AK+FWJthlrqlTu7fbrlywTkkaONwk/UAGaULXRlf8vkzFBLVm0zkMdCquhL5aOjhXPQ==}

  '@types/eslint-scope@3.7.7':
    resolution: {integrity: sha512-MzMFlSLBqNF2gcHWO0G1vP/YQyfvrxZ0bF+u7mzUdZ1/xK4A4sru+nraZz5i3iEIk1l1uyicaDVTB4QbbEkAYg==}

  '@types/eslint@9.6.0':
    resolution: {integrity: sha512-gi6WQJ7cHRgZxtkQEoyHMppPjq9Kxo5Tjn2prSKDSmZrCz8TZ3jSRCeTJm+WoM+oB0WG37bRqLzaaU3q7JypGg==}

  '@types/estree-jsx@1.0.5':
    resolution: {integrity: sha512-52CcUVNFyfb1A2ALocQw/Dd1BQFNmSdkuC3BkZ6iqhdMfQz7JWOFRuJFloOzjk+6WijU56m9oKXFAXc7o3Towg==}

  '@types/estree@1.0.5':
    resolution: {integrity: sha512-/kYRxGDLWzHOB7q+wtSUQlFrtcdUccpfy+X+9iMBpHK8QLLhx2wIPYuS5DYtR9Wa/YlZAbIovy7qVdB1Aq6Lyw==}

  '@types/express-serve-static-core@4.19.5':
    resolution: {integrity: sha512-y6W03tvrACO72aijJ5uF02FRq5cgDR9lUxddQ8vyF+GvmjJQqbzDcJngEjURc+ZsG31VI3hODNZJ2URj86pzmg==}

  '@types/express@4.17.21':
    resolution: {integrity: sha512-ejlPM315qwLpaQlQDTjPdsUFSc6ZsP4AN6AlWnogPjQ7CVi7PYF3YVz+CY3jE2pwYf7E/7HlDAN0rV2GxTG0HQ==}

  '@types/glob@7.2.0':
    resolution: {integrity: sha512-ZUxbzKl0IfJILTS6t7ip5fQQM/J3TJYubDm3nMbgubNNYS62eXeUpoLUC8/7fJNiFYHTrGPQn7hspDUzIHX3UA==}

  '@types/hast@2.3.10':
    resolution: {integrity: sha512-McWspRw8xx8J9HurkVBfYj0xKoE25tOFlHGdx4MJ5xORQrMGZNqJhVQWaIbm6Oyla5kYOXtDiopzKRJzEOkwJw==}

  '@types/hast@3.0.4':
    resolution: {integrity: sha512-WPs+bbQw5aCj+x6laNGWLH3wviHtoCv/P3+otBhbOhJgG8qtpdAMlTCxLtsTWA7LH1Oh/bFCHsBn0TPS5m30EQ==}

  '@types/http-errors@2.0.4':
    resolution: {integrity: sha512-D0CFMMtydbJAegzOyHjtiKPLlvnm3iTZyZRSZoLq2mRhDdmLfIWOCYPfQJ4cu2erKghU++QvjcUjp/5h7hESpA==}

  '@types/inquirer@6.5.0':
    resolution: {integrity: sha512-rjaYQ9b9y/VFGOpqBEXRavc3jh0a+e6evAbI31tMda8VlPaSy0AZJfXsvmIe3wklc7W6C3zCSfleuMXR7NOyXw==}

  '@types/json-bigint@1.0.4':
    resolution: {integrity: sha512-ydHooXLbOmxBbubnA7Eh+RpBzuaIiQjh8WGJYQB50JFGFrdxW7JzVlyEV7fAXw0T2sqJ1ysTneJbiyNLqZRAag==}

  '@types/json-schema@7.0.15':
    resolution: {integrity: sha512-5+fP8P8MFNC+AyZCDxrB2pkZFPGzqQWUzpSeuuVLvm8VMcorNYavBqoFcxK8bQz4Qsbn4oUEEem4wDLfcysGHA==}

  '@types/json5@0.0.29':
    resolution: {integrity: sha512-dRLjCWHYg4oaA77cxO64oO+7JwCwnIzkZPdrrC71jQmQtlhM556pwKo5bUzqvZndkVbeFLIIi+9TC40JNF5hNQ==}

  '@types/jsonwebtoken@9.0.7':
    resolution: {integrity: sha512-ugo316mmTYBl2g81zDFnZ7cfxlut3o+/EQdaP7J8QN2kY6lJ22hmQYCK5EHcJHbrW+dkCGSCPgbG8JtYj6qSrg==}

  '@types/mdast@4.0.4':
    resolution: {integrity: sha512-kGaNbPh1k7AFzgpud/gMdvIm5xuECykRR+JnWKQno9TAXVa6WIVCGTPvYGekIDL4uwCZQSYbUxNBSb1aUo79oA==}

  '@types/mdx@2.0.13':
    resolution: {integrity: sha512-+OWZQfAYyio6YkJb3HLxDrvnx6SWWDbC0zVPfBRzUk0/nqoDyf6dNxQi3eArPe8rJ473nobTMQ/8Zk+LxJ+Yuw==}

  '@types/mime@1.3.5':
    resolution: {integrity: sha512-/pyBZWSLD2n0dcHE3hq8s8ZvcETHtEuF+3E7XVt0Ig2nvsVQXdghHVcEkIWjy9A0wKfTn97a/PSDYohKIlnP/w==}

  '@types/minimatch@5.1.2':
    resolution: {integrity: sha512-K0VQKziLUWkVKiRVrx4a40iPaxTUefQmjtkQofBkYRcoaaL/8rhwDWww9qWbrgicNOgnpIsMxyNIUM4+n6dUIA==}

  '@types/ms@0.7.34':
    resolution: {integrity: sha512-nG96G3Wp6acyAgJqGasjODb+acrI7KltPiRxzHPXnP3NgI28bpQDRv53olbqGXbfcgF5aiiHmO3xpwEpS5Ld9g==}

  '@types/node@20.16.1':
    resolution: {integrity: sha512-zJDo7wEadFtSyNz5QITDfRcrhqDvQI1xQNQ0VoizPjM/dVAODqqIUWbJPkvsxmTI0MYRGRikcdjMPhOssnPejQ==}

  '@types/prismjs@1.26.4':
    resolution: {integrity: sha512-rlAnzkW2sZOjbqZ743IHUhFcvzaGbqijwOu8QZnZCjfQzBqFE3s4lOTJEsxikImav9uzz/42I+O7YUs1mWgMlg==}

  '@types/prop-types@15.7.12':
    resolution: {integrity: sha512-5zvhXYtRNRluoE/jAp4GVsSduVUzNWKkOZrCDBWYtE7biZywwdC2AcEzg+cSMLFRfVgeAFqpfNabiPjxFddV1Q==}

  '@types/qs@6.9.15':
    resolution: {integrity: sha512-uXHQKES6DQKKCLh441Xv/dwxOq1TVS3JPUMlEqoEglvlhR6Mxnlew/Xq/LRVHpLyk7iK3zODe1qYHIMltO7XGg==}

  '@types/range-parser@1.2.7':
    resolution: {integrity: sha512-hKormJbkJqzQGhziax5PItDUTMAM9uE2XXQmM37dyd4hVM+5aVl7oVxMVUiVQn2oCQFN/LKCZdvSM0pFRqbSmQ==}

  '@types/react-dom@18.3.0':
    resolution: {integrity: sha512-EhwApuTmMBmXuFOikhQLIBUn6uFg81SwLMOAUgodJF14SOBOCMdU04gDoYi0WOJJHD144TL32z4yDqCW3dnkQg==}

  '@types/react@18.3.3':
    resolution: {integrity: sha512-hti/R0pS0q1/xx+TsI73XIqk26eBsISZ2R0wUijXIngRK9R/e7Xw/cXVxQK7R5JjW+SV4zGcn5hXjudkN/pLIw==}

  '@types/send@0.17.4':
    resolution: {integrity: sha512-x2EM6TJOybec7c52BX0ZspPodMsQUd5L6PRwOunVyVUhXiBSKf3AezDL8Dgvgt5o0UfKNfuA0eMLr2wLT4AiBA==}

  '@types/serve-static@1.15.7':
    resolution: {integrity: sha512-W8Ym+h8nhuRwaKPaDw34QUkwsGi6Rc4yYqvKFo5rm2FUEhCFbzVWrxXUxuKK8TASjWsysJY0nsmNCGhCOIsrOw==}

  '@types/stats.js@0.17.3':
    resolution: {integrity: sha512-pXNfAD3KHOdif9EQXZ9deK82HVNaXP5ZIF5RP2QG6OQFNTaY2YIetfrE9t528vEreGQvEPRDDc8muaoYeK0SxQ==}

  '@types/three@0.165.0':
    resolution: {integrity: sha512-AJK8JZAFNBF0kBXiAIl5pggYlzAGGA8geVYQXAcPCEDRbyA+oEjkpUBcJJrtNz6IiALwzGexFJGZG2yV3WsYBw==}

  '@types/through@0.0.33':
    resolution: {integrity: sha512-HsJ+z3QuETzP3cswwtzt2vEIiHBk/dCcHGhbmG5X3ecnwFD/lPrMpliGXxSCg03L9AhrdwA4Oz/qfspkDW+xGQ==}

  '@types/tinycolor2@1.4.6':
    resolution: {integrity: sha512-iEN8J0BoMnsWBqjVbWH/c0G0Hh7O21lpR2/+PrvAVgWdzL7eexIFm4JN/Wn10PTcmNdtS6U67r499mlWMXOxNw==}

  '@types/unist@2.0.11':
    resolution: {integrity: sha512-CmBKiL6NNo/OqgmMn95Fk9Whlp2mtvIv+KNpQKN2F4SjvrEesubTRWGYSg+BnWZOnlCaSTU1sMpsBOzgbYhnsA==}

  '@types/unist@3.0.3':
    resolution: {integrity: sha512-ko/gIFJRv177XgZsZcBwnqJN5x/Gien8qNOn0D5bQU/zAzVf9Zt3BlcUiLqhV9y4ARk0GbT3tnUiPNgnTXzc/Q==}

  '@types/webxr@0.5.19':
    resolution: {integrity: sha512-4hxA+NwohSgImdTSlPXEqDqqFktNgmTXQ05ff1uWam05tNGroCMp4G+4XVl6qWm1p7GQ/9oD41kAYsSssF6Mzw==}

  '@typescript-eslint/eslint-plugin@8.5.0':
    resolution: {integrity: sha512-lHS5hvz33iUFQKuPFGheAB84LwcJ60G8vKnEhnfcK1l8kGVLro2SFYW6K0/tj8FUhRJ0VHyg1oAfg50QGbPPHw==}
    engines: {node: ^18.18.0 || ^20.9.0 || >=21.1.0}
    peerDependencies:
      '@typescript-eslint/parser': ^8.0.0 || ^8.0.0-alpha.0
      eslint: ^8.57.0 || ^9.0.0
      typescript: '*'
    peerDependenciesMeta:
      typescript:
        optional: true

  '@typescript-eslint/parser@8.5.0':
    resolution: {integrity: sha512-gF77eNv0Xz2UJg/NbpWJ0kqAm35UMsvZf1GHj8D9MRFTj/V3tAciIWXfmPLsAAF/vUlpWPvUDyH1jjsr0cMVWw==}
    engines: {node: ^18.18.0 || ^20.9.0 || >=21.1.0}
    peerDependencies:
      eslint: ^8.57.0 || ^9.0.0
      typescript: '*'
    peerDependenciesMeta:
      typescript:
        optional: true

  '@typescript-eslint/scope-manager@8.5.0':
    resolution: {integrity: sha512-06JOQ9Qgj33yvBEx6tpC8ecP9o860rsR22hWMEd12WcTRrfaFgHr2RB/CA/B+7BMhHkXT4chg2MyboGdFGawYg==}
    engines: {node: ^18.18.0 || ^20.9.0 || >=21.1.0}

  '@typescript-eslint/type-utils@8.5.0':
    resolution: {integrity: sha512-N1K8Ix+lUM+cIDhL2uekVn/ZD7TZW+9/rwz8DclQpcQ9rk4sIL5CAlBC0CugWKREmDjBzI/kQqU4wkg46jWLYA==}
    engines: {node: ^18.18.0 || ^20.9.0 || >=21.1.0}
    peerDependencies:
      typescript: '*'
    peerDependenciesMeta:
      typescript:
        optional: true

  '@typescript-eslint/types@8.5.0':
    resolution: {integrity: sha512-qjkormnQS5wF9pjSi6q60bKUHH44j2APxfh9TQRXK8wbYVeDYYdYJGIROL87LGZZ2gz3Rbmjc736qyL8deVtdw==}
    engines: {node: ^18.18.0 || ^20.9.0 || >=21.1.0}

  '@typescript-eslint/typescript-estree@8.5.0':
    resolution: {integrity: sha512-vEG2Sf9P8BPQ+d0pxdfndw3xIXaoSjliG0/Ejk7UggByZPKXmJmw3GW5jV2gHNQNawBUyfahoSiCFVov0Ruf7Q==}
    engines: {node: ^18.18.0 || ^20.9.0 || >=21.1.0}
    peerDependencies:
      typescript: '*'
    peerDependenciesMeta:
      typescript:
        optional: true

  '@typescript-eslint/utils@8.5.0':
    resolution: {integrity: sha512-6yyGYVL0e+VzGYp60wvkBHiqDWOpT63pdMV2CVG4LVDd5uR6q1qQN/7LafBZtAtNIn/mqXjsSeS5ggv/P0iECw==}
    engines: {node: ^18.18.0 || ^20.9.0 || >=21.1.0}
    peerDependencies:
      eslint: ^8.57.0 || ^9.0.0

  '@typescript-eslint/visitor-keys@8.5.0':
    resolution: {integrity: sha512-yTPqMnbAZJNy2Xq2XU8AdtOW9tJIr+UQb64aXB9f3B1498Zx9JorVgFJcZpEc9UBuCCrdzKID2RGAMkYcDtZOw==}
    engines: {node: ^18.18.0 || ^20.9.0 || >=21.1.0}

  '@uiw/copy-to-clipboard@1.0.17':
    resolution: {integrity: sha512-O2GUHV90Iw2VrSLVLK0OmNIMdZ5fgEg4NhvtwINsX+eZ/Wf6DWD0TdsK9xwV7dNRnK/UI2mQtl0a2/kRgm1m1A==}

  '@uiw/react-markdown-preview@5.1.2':
    resolution: {integrity: sha512-IheBzajVKZ3NUhYAfrnnereJmKVNQ6vRZDjQhKEQy7IMarJXrUKC1eG8OzTgy1J/3m67MBTs6d52kkSB699efA==}
    peerDependencies:
      react: '>=16.8.0'
      react-dom: '>=16.8.0'

  '@ungap/structured-clone@1.2.0':
    resolution: {integrity: sha512-zuVdFrMJiuCDQUMCzQaD6KL28MjnqqN8XnAqiEq9PNm/hCPTSGfrXCOfwj1ow4LFb/tNymJPwsNbVePc1xFqrQ==}

  '@webassemblyjs/ast@1.12.1':
    resolution: {integrity: sha512-EKfMUOPRRUTy5UII4qJDGPpqfwjOmZ5jeGFwid9mnoqIFK+e0vqoi1qH56JpmZSzEL53jKnNzScdmftJyG5xWg==}

  '@webassemblyjs/floating-point-hex-parser@1.11.6':
    resolution: {integrity: sha512-ejAj9hfRJ2XMsNHk/v6Fu2dGS+i4UaXBXGemOfQ/JfQ6mdQg/WXtwleQRLLS4OvfDhv8rYnVwH27YJLMyYsxhw==}

  '@webassemblyjs/helper-api-error@1.11.6':
    resolution: {integrity: sha512-o0YkoP4pVu4rN8aTJgAyj9hC2Sv5UlkzCHhxqWj8butaLvnpdc2jOwh4ewE6CX0txSfLn/UYaV/pheS2Txg//Q==}

  '@webassemblyjs/helper-buffer@1.12.1':
    resolution: {integrity: sha512-nzJwQw99DNDKr9BVCOZcLuJJUlqkJh+kVzVl6Fmq/tI5ZtEyWT1KZMyOXltXLZJmDtvLCDgwsyrkohEtopTXCw==}

  '@webassemblyjs/helper-numbers@1.11.6':
    resolution: {integrity: sha512-vUIhZ8LZoIWHBohiEObxVm6hwP034jwmc9kuq5GdHZH0wiLVLIPcMCdpJzG4C11cHoQ25TFIQj9kaVADVX7N3g==}

  '@webassemblyjs/helper-wasm-bytecode@1.11.6':
    resolution: {integrity: sha512-sFFHKwcmBprO9e7Icf0+gddyWYDViL8bpPjJJl0WHxCdETktXdmtWLGVzoHbqUcY4Be1LkNfwTmXOJUFZYSJdA==}

  '@webassemblyjs/helper-wasm-section@1.12.1':
    resolution: {integrity: sha512-Jif4vfB6FJlUlSbgEMHUyk1j234GTNG9dBJ4XJdOySoj518Xj0oGsNi59cUQF4RRMS9ouBUxDDdyBVfPTypa5g==}

  '@webassemblyjs/ieee754@1.11.6':
    resolution: {integrity: sha512-LM4p2csPNvbij6U1f19v6WR56QZ8JcHg3QIJTlSwzFcmx6WSORicYj6I63f9yU1kEUtrpG+kjkiIAkevHpDXrg==}

  '@webassemblyjs/leb128@1.11.6':
    resolution: {integrity: sha512-m7a0FhE67DQXgouf1tbN5XQcdWoNgaAuoULHIfGFIEVKA6tu/edls6XnIlkmS6FrXAquJRPni3ZZKjw6FSPjPQ==}

  '@webassemblyjs/utf8@1.11.6':
    resolution: {integrity: sha512-vtXf2wTQ3+up9Zsg8sa2yWiQpzSsMyXj0qViVP6xKGCUT8p8YJ6HqI7l5eCnWx1T/FYdsv07HQs2wTFbbof/RA==}

  '@webassemblyjs/wasm-edit@1.12.1':
    resolution: {integrity: sha512-1DuwbVvADvS5mGnXbE+c9NfA8QRcZ6iKquqjjmR10k6o+zzsRVesil54DKexiowcFCPdr/Q0qaMgB01+SQ1u6g==}

  '@webassemblyjs/wasm-gen@1.12.1':
    resolution: {integrity: sha512-TDq4Ojh9fcohAw6OIMXqiIcTq5KUXTGRkVxbSo1hQnSy6lAM5GSdfwWeSxpAo0YzgsgF182E/U0mDNhuA0tW7w==}

  '@webassemblyjs/wasm-opt@1.12.1':
    resolution: {integrity: sha512-Jg99j/2gG2iaz3hijw857AVYekZe2SAskcqlWIZXjji5WStnOpVoat3gQfT/Q5tb2djnCjBtMocY/Su1GfxPBg==}

  '@webassemblyjs/wasm-parser@1.12.1':
    resolution: {integrity: sha512-xikIi7c2FHXysxXe3COrVUPSheuBtpcfhbpFj4gmu7KRLYOzANztwUU0IbsqvMqzuNK2+glRGWCEqZo1WCLyAQ==}

  '@webassemblyjs/wast-printer@1.12.1':
    resolution: {integrity: sha512-+X4WAlOisVWQMikjbcvY2e0rwPsKQ9F688lksZhBcPycBBuii3O7m8FACbDMWDojpAqvjIncrG8J0XHKyQfVeA==}

  '@xtuc/ieee754@1.2.0':
    resolution: {integrity: sha512-DX8nKgqcGwsc0eJSqYt5lwP4DH5FlHnmuWWBRy7X0NcaGR0ZtuyeESgMwTYVEtxmsNGY+qit4QYT/MIYTOTPeA==}

  '@xtuc/long@4.2.2':
    resolution: {integrity: sha512-NuHqBY1PB/D8xU6s/thBgOAiAP7HOYDQ32+BFZILJ8ivkUkAHQnWfn6WhL79Owj1qmUnoN/YPhktdIoucipkAQ==}

  accepts@1.3.8:
    resolution: {integrity: sha512-PYAthTa2m2VKxuvSD3DPC/Gy+U+sOA1LAuT8mkmRuvw+NACSaeXEQ+NHcVF7rONl6qcaxV3Uuemwawk+7+SJLw==}
    engines: {node: '>= 0.6'}

  acorn-import-attributes@1.9.5:
    resolution: {integrity: sha512-n02Vykv5uA3eHGM/Z2dQrcD56kL8TyDb2p1+0P83PClMnC/nc+anbQRhIOWnSq4Ke/KvDPrY3C9hDtC/A3eHnQ==}
    peerDependencies:
      acorn: ^8

  acorn-jsx@5.3.2:
    resolution: {integrity: sha512-rq9s+JNhf0IChjtDXxllJ7g41oZk5SlXtp0LHwyA5cejwn7vKmKp4pPri6YEePv2PU65sAsegbXtIinmDFDXgQ==}
    peerDependencies:
      acorn: ^6.0.0 || ^7.0.0 || ^8.0.0

  acorn-walk@8.3.3:
    resolution: {integrity: sha512-MxXdReSRhGO7VlFe1bRG/oI7/mdLV9B9JJT0N8vZOhF7gFRR5l3M8W9G8JxmKV+JC5mGqJ0QvqfSOLsCPa4nUw==}
    engines: {node: '>=0.4.0'}

  acorn@8.12.1:
    resolution: {integrity: sha512-tcpGyI9zbizT9JbV6oYE477V6mTlXvvi0T0G3SNIYE2apm/G5huBa1+K89VGeovbg+jycCrfhl3ADxErOuO6Jg==}
    engines: {node: '>=0.4.0'}
    hasBin: true

  agent-base@7.1.1:
    resolution: {integrity: sha512-H0TSyFNDMomMNJQBn8wFV5YC/2eJ+VXECwOadZJT554xP6cODZHPX3H9QMQECxvrgiSOP1pHjy1sMWQVYJOUOA==}
    engines: {node: '>= 14'}

  aggregate-error@3.1.0:
    resolution: {integrity: sha512-4I7Td01quW/RpocfNayFdFVk1qSuoh0E7JrbRJ16nH01HhKFQ88INq9Sd+nd72zqRySlr9BmDA8xlEJ6vJMrYA==}
    engines: {node: '>=8'}

  ajv-keywords@3.5.2:
    resolution: {integrity: sha512-5p6WTN0DdTGVQk6VjcEju19IgaHudalcfabD7yhDGeA6bcQnmL+CpveLJq/3hvfwd1aof6L386Ougkx6RfyMIQ==}
    peerDependencies:
      ajv: ^6.9.1

  ajv@6.12.6:
    resolution: {integrity: sha512-j3fVLgvTo527anyYyJOGTYJbG+vnnQYvE0m5mmkc1TK+nxAppkCLMIL0aZ4dblVCNoGShhm+kzE4ZUykBoMg4g==}

  ansi-escapes@4.3.2:
    resolution: {integrity: sha512-gKXj5ALrKWQLsYG9jlTRmR/xKluxHV+Z9QEwNIgCfM1/uwPMCuzVVnh5mwTd+OuBZcwSIMbqssNWRm1lE51QaQ==}
    engines: {node: '>=8'}

  ansi-regex@5.0.1:
    resolution: {integrity: sha512-quJQXlTSUGL2LH9SUXo8VwsY4soanhgo6LNSm84E1LBcE8s3O0wpdiRzyR9z/ZZJMlMWv37qOOb9pdJlMUEKFQ==}
    engines: {node: '>=8'}

  ansi-regex@6.0.1:
    resolution: {integrity: sha512-n5M855fKb2SsfMIiFFoVrABHJC8QtHwVx+mHWP3QcEqBHYienj5dHSgjbxtC0WEZXYt4wcD6zrQElDPhFuZgfA==}
    engines: {node: '>=12'}

  ansi-styles@3.2.1:
    resolution: {integrity: sha512-VT0ZI6kZRdTh8YyJw3SMbYm/u+NqfsAxEpWO0Pf9sq8/e94WxxOpPKx9FR1FlyCtOVDNOQ+8ntlqFxiRc+r5qA==}
    engines: {node: '>=4'}

  ansi-styles@4.3.0:
    resolution: {integrity: sha512-zbB9rCJAT1rbjiVDb2hqKFHNYLxgtk8NURxZ3IZwD3F6NtxbXZQCnnSi1Lkx+IDohdPlFp222wVALIheZJQSEg==}
    engines: {node: '>=8'}

  ansi-styles@6.2.1:
    resolution: {integrity: sha512-bN798gFfQX+viw3R7yrGWRqnrN2oRkEkUjjl4JNn4E8GxxbjtG3FbrEIIY3l8/hrwUwIeCZvi4QuOTP4MErVug==}
    engines: {node: '>=12'}

  any-promise@1.3.0:
    resolution: {integrity: sha512-7UvmKalWRt1wgjL1RrGxoSJW/0QZFIegpeGvZG9kjp8vrRu55XTHbwnqq2GpXm9uLbcuhxm3IqX9OB4MZR1b2A==}

  anymatch@3.1.3:
    resolution: {integrity: sha512-KMReFUr0B4t+D+OBkjR3KYqvocp2XaSzO55UcB6mgQMd3KbcE+mWTyvVV7D/zsdEbNnV6acZUutkiHQXvTr1Rw==}
    engines: {node: '>= 8'}

  arg@4.1.3:
    resolution: {integrity: sha512-58S9QDqG0Xx27YwPSt9fJxivjYl432YCwfDMfZ+71RAqUrZef7LrKQZ3LHLOwCS4FLNBplP533Zx895SeOCHvA==}

  arg@5.0.2:
    resolution: {integrity: sha512-PYjyFOLKQ9y57JvQ6QLo8dAgNqswh8M1RMJYdQduT6xbWSgK36P/Z/v+p888pM69jMMfS8Xd8F6I1kQ/I9HUGg==}

  argparse@2.0.1:
    resolution: {integrity: sha512-8+9WqebbFzpX9OR+Wa6O29asIogeRMzcGtAINdpMHHyAg10f05aSFVBbcEqGf/PXw1EjAZ+q2/bEBg3DvurK3Q==}

  aria-hidden@1.2.4:
    resolution: {integrity: sha512-y+CcFFwelSXpLZk/7fMB2mUbGtX9lKycf1MWJ7CaTIERyitVlyQx6C+sxcROU2BAJ24OiZyK+8wj2i8AlBoS3A==}
    engines: {node: '>=10'}

  aria-query@5.1.3:
    resolution: {integrity: sha512-R5iJ5lkuHybztUfuOAznmboyjWq8O6sqNqtK7CLOqdydi54VNbORp49mb14KbWgG1QD3JFO9hJdZ+y4KutfdOQ==}

  array-buffer-byte-length@1.0.1:
    resolution: {integrity: sha512-ahC5W1xgou+KTXix4sAO8Ki12Q+jf4i0+tmk3sC+zgcynshkHxzpXdImBehiUYKKKDwvfFiJl1tZt6ewscS1Mg==}
    engines: {node: '>= 0.4'}

  array-flatten@1.1.1:
    resolution: {integrity: sha512-PCVAQswWemu6UdxsDFFX/+gVeYqKAod3D3UVm91jHwynguOwAvYPhx8nNlM++NqRcK6CxxpUafjmhIdKiHibqg==}

  array-includes@3.1.8:
    resolution: {integrity: sha512-itaWrbYbqpGXkGhZPGUulwnhVf5Hpy1xiCFsGqyIGglbBxmG5vSjxQen3/WGOjPpNEv1RtBLKxbmVXm8HpJStQ==}
    engines: {node: '>= 0.4'}

  array-union@2.1.0:
    resolution: {integrity: sha512-HGyxoOTYUyCM6stUe6EJgnd4EoewAI7zMdfqO+kGjnlZmBDz/cR5pf8r/cR4Wq60sL/p0IkcjUEEPwS3GFrIyw==}
    engines: {node: '>=8'}

  array.prototype.findlast@1.2.5:
    resolution: {integrity: sha512-CVvd6FHg1Z3POpBLxO6E6zr+rSKEQ9L6rZHAaY7lLfhKsWYUBBOuMs0e9o24oopj6H+geRCX0YJ+TJLBK2eHyQ==}
    engines: {node: '>= 0.4'}

  array.prototype.findlastindex@1.2.5:
    resolution: {integrity: sha512-zfETvRFA8o7EiNn++N5f/kaCw221hrpGsDmcpndVupkPzEc1Wuf3VgC0qby1BbHs7f5DVYjgtEU2LLh5bqeGfQ==}
    engines: {node: '>= 0.4'}

  array.prototype.flat@1.3.2:
    resolution: {integrity: sha512-djYB+Zx2vLewY8RWlNCUdHjDXs2XOgm602S9E7P/UpHgfeHL00cRiIF+IN/G/aUJ7kGPb6yO/ErDI5V2s8iycA==}
    engines: {node: '>= 0.4'}

  array.prototype.flatmap@1.3.2:
    resolution: {integrity: sha512-Ewyx0c9PmpcsByhSW4r+9zDU7sGjFc86qf/kKtuSCRdhfbk0SNLLkaT5qvcHnRGgc5NP/ly/y+qkXkqONX54CQ==}
    engines: {node: '>= 0.4'}

  array.prototype.tosorted@1.1.4:
    resolution: {integrity: sha512-p6Fx8B7b7ZhL/gmUsAy0D15WhvDccw3mnGNbZpi3pmeJdxtWsj2jEaI4Y6oo3XiHfzuSgPwKc04MYt6KgvC/wA==}
    engines: {node: '>= 0.4'}

  arraybuffer.prototype.slice@1.0.3:
    resolution: {integrity: sha512-bMxMKAjg13EBSVscxTaYA4mRc5t1UAXa2kXiGTNfZ079HIWXEkKmkgFrh/nJqamaLSrXO5H4WFFkPEaLJWbs3A==}
    engines: {node: '>= 0.4'}

  ast-types-flow@0.0.8:
    resolution: {integrity: sha512-OH/2E5Fg20h2aPrbe+QL8JZQFko0YZaF+j4mnQ7BGhfavO7OpSLa8a0y9sBwomHdSbkhTS8TQNayBfnW5DwbvQ==}

  ast-types@0.13.4:
    resolution: {integrity: sha512-x1FCFnFifvYDDzTaLII71vG5uvDwgtmDTEVWAxrgeiR8VjMONcCXJx7E+USjDtHlwFmt9MysbqgF9b9Vjr6w+w==}
    engines: {node: '>=4'}

  astring@1.8.6:
    resolution: {integrity: sha512-ISvCdHdlTDlH5IpxQJIex7BWBywFWgjJSVdwst+/iQCoEYnyOaQ95+X1JGshuBjGp6nxKUy1jMgE3zPqN7fQdg==}
    hasBin: true

  asynckit@0.4.0:
    resolution: {integrity: sha512-Oei9OH4tRh0YqU3GxhX79dM/mwVgvbZJaSNaRk+bshkj0S5cfHcgYakreBjrHwatXKbz+IoIdYLxrKim2MjW0Q==}

  available-typed-arrays@1.0.7:
    resolution: {integrity: sha512-wvUjBtSGN7+7SjNpq/9M2Tg350UZD3q62IFZLbRAR1bSMlCo1ZaeW+BJ+D090e4hIIZLBcTDWe4Mh4jvUDajzQ==}
    engines: {node: '>= 0.4'}

  axe-core@4.10.0:
    resolution: {integrity: sha512-Mr2ZakwQ7XUAjp7pAwQWRhhK8mQQ6JAaNWSjmjxil0R8BPioMtQsTLOolGYkji1rcL++3dCqZA3zWqpT+9Ew6g==}
    engines: {node: '>=4'}

  axios@1.7.7:
    resolution: {integrity: sha512-S4kL7XrjgBmvdGut0sN3yJxqYzrDOnivkBiN0OFs6hLiUam3UPvswUo0kqGyhqUZGEOytHyumEdXsAkgCOUf3Q==}

  axobject-query@3.1.1:
    resolution: {integrity: sha512-goKlv8DZrK9hUh975fnHzhNIO4jUnFCfv/dszV5VwUGDFjI6vQ2VwoyjYjYNEbBE8AH87TduWP5uyDR1D+Iteg==}

  bail@2.0.2:
    resolution: {integrity: sha512-0xO6mYd7JB2YesxDKplafRpsiOzPt9V02ddPCLbY1xYGPOX24NTyN50qnUxgCPcSoYMhKpAuBTjQoRZCAkUDRw==}

  balanced-match@1.0.2:
    resolution: {integrity: sha512-3oSeUO0TMV67hN1AmbXsK4yaqU7tjiHlbxRDZOpH0KW9+CeX4bRAaX0Anxt0tx2MrpRpWwQaPwIlISEJhYU5Pw==}

  base64-js@1.5.1:
    resolution: {integrity: sha512-AKpaYlHn8t4SVbOHCy+b5+KKgvR4vrsD8vbvrbiQJps7fKDTkjkDry6ji0rUJjC0kzbNePLwzxq8iypo41qeWA==}

  basic-ftp@5.0.5:
    resolution: {integrity: sha512-4Bcg1P8xhUuqcii/S0Z9wiHIrQVPMermM1any+MX5GeGD7faD3/msQUDGLol9wOcz4/jbg/WJnGqoJF6LiBdtg==}
    engines: {node: '>=10.0.0'}

  bcp-47-match@2.0.3:
    resolution: {integrity: sha512-JtTezzbAibu8G0R9op9zb3vcWZd9JF6M0xOYGPn0fNCd7wOpRB1mU2mH9T8gaBGbAAyIIVgB2G7xG0GP98zMAQ==}

  big.js@5.2.2:
    resolution: {integrity: sha512-vyL2OymJxmarO8gxMr0mhChsO9QGwhynfuu4+MHTAW6czfq9humCB7rKpUjDd9YUiDPU4mzpyupFSvOClAwbmQ==}

  bignumber.js@9.1.2:
    resolution: {integrity: sha512-2/mKyZH9K85bzOEfhXDBFZTGd1CTs+5IHpeFQo9luiBG7hghdC851Pj2WAhb6E3R6b9tZj/XKhbg4fum+Kepug==}

  binary-extensions@2.3.0:
    resolution: {integrity: sha512-Ceh+7ox5qe7LJuLHoY0feh3pHuUDHAcRUeyL2VYghZwfpkNIy/+8Ocg0a3UuSoYzavmylwuLWQOf3hl0jjMMIw==}
    engines: {node: '>=8'}

  bl@4.1.0:
    resolution: {integrity: sha512-1W07cM9gS6DcLperZfFSj+bWLtaPGSOHWhPiGzXmvVJbRLdG82sH/Kn8EtW1VqWVA54AKf2h5k5BbnIbwF3h6w==}

  bn.js@5.2.1:
    resolution: {integrity: sha512-eXRvHzWyYPBuB4NBy0cmYQjGitUrtqwbvlzP3G6VFnNRbsZQIxQ10PbKKHt8gZ/HW/D/747aDl+QkDqg3KQLMQ==}

  body-parser@1.20.2:
    resolution: {integrity: sha512-ml9pReCu3M61kGlqoTm2umSXTlRTuGTx0bfYj+uIUKKYycG5NtSbeetV3faSU6R7ajOPw0g/J1PvK4qNy7s5bA==}
    engines: {node: '>= 0.8', npm: 1.2.8000 || >= 1.4.16}

  boolbase@1.0.0:
    resolution: {integrity: sha512-JZOSA7Mo9sNGB8+UjSgzdLtokWAky1zbztM3WRLCbZ70/3cTANmQmOdR7y2g+J0e2WXywy1yS468tY+IruqEww==}

  brace-expansion@1.1.11:
    resolution: {integrity: sha512-iCuPHDFgrHX7H2vEI/5xpz07zSHB00TpugqhmYtVmMO6518mCuRMoOYFldEBl0g187ufozdaHgWKcYFb61qGiA==}

  brace-expansion@2.0.1:
    resolution: {integrity: sha512-XnAIvQ8eM+kC6aULx6wuQiwVsnzsi9d3WxzV3FpWTGA19F621kwdbsAcFKXgKUHZWsy+mY6iL1sHTxWEFCytDA==}

  braces@3.0.3:
    resolution: {integrity: sha512-yQbXgO/OSZVD2IsiLlro+7Hf6Q18EJrKSEsdoMzKePKXct3gvD8oLcOQdIzGupr5Fj+EDe8gO/lxc1BzfMpxvA==}
    engines: {node: '>=8'}

  browserslist@4.23.3:
    resolution: {integrity: sha512-btwCFJVjI4YWDNfau8RhZ+B1Q/VLoUITrm3RlP6y1tYGWIOa+InuYiRGXUBXo8nA1qKmHMyLB/iVQg5TT4eFoA==}
    engines: {node: ^6 || ^7 || ^8 || ^9 || ^10 || ^11 || ^12 || >=13.7}
    hasBin: true

  buffer-equal-constant-time@1.0.1:
    resolution: {integrity: sha512-zRpUiDwd/xk6ADqPMATG8vc9VPrkck7T07OIx0gnjmJAnHnTVXNQG3vfvWNuiZIkwu9KrKdA1iJKfsfTVxE6NA==}

  buffer-from@1.1.2:
    resolution: {integrity: sha512-E+XQCRwSbaaiChtv6k6Dwgc+bx+Bs6vuKJHHl5kox/BaKbhiXzqQOwK4cO22yElGp2OCmjwVhT3HmxgyPGnJfQ==}

  buffer@5.7.1:
    resolution: {integrity: sha512-EHcyIPBQ4BSGlvjB16k5KgAJ27CIsHY/2JBmCRReo48y9rQ3MaUzWX3KVlBa4U7MyX02HdVj0K7C3WaB3ju7FQ==}

  busboy@1.6.0:
    resolution: {integrity: sha512-8SFQbg/0hQ9xy3UNTB0YEnsNBbWfhf7RtnzpL7TkBiTBRfrQ9Fxcnz7VJsleJpyp6rVLvXiuORqjlHi5q+PYuA==}
    engines: {node: '>=10.16.0'}

  bytes@3.1.2:
    resolution: {integrity: sha512-/Nf7TyzTx6S3yRJObOAV7956r8cr2+Oj8AC5dt8wSP3BQAoeX58NoHyCU8P8zGkNXStjTSi6fzO6F0pBdcYbEg==}
    engines: {node: '>= 0.8'}

  call-bind@1.0.7:
    resolution: {integrity: sha512-GHTSNSYICQ7scH7sZ+M2rFopRoLh8t2bLSW6BbgrtLsahOIB5iyAVJf9GjWK3cYTDaMj4XdBpM1cA6pIS0Kv2w==}
    engines: {node: '>= 0.4'}

  callsites@3.1.0:
    resolution: {integrity: sha512-P8BjAsXvZS+VIDUI11hHCQEv74YT67YUi5JJFNWIqL235sBmjX4+qx9Muvls5ivyNENctx46xQLQ3aTuE7ssaQ==}
    engines: {node: '>=6'}

  camel-case@3.0.0:
    resolution: {integrity: sha512-+MbKztAYHXPr1jNTSKQF52VpcFjwY5RkR7fxksV8Doo4KAYc5Fl4UJRgthBbTmEx8C54DqahhbLJkDwjI3PI/w==}

  camelcase-css@2.0.1:
    resolution: {integrity: sha512-QOSvevhslijgYwRx6Rv7zKdMF8lbRmx+uQGx2+vDc+KI/eBnsy9kit5aj23AgGu3pa4t9AgwbnXWqS+iOY+2aA==}
    engines: {node: '>= 6'}

  caniuse-lite@1.0.30001651:
    resolution: {integrity: sha512-9Cf+Xv1jJNe1xPZLGuUXLNkE1BoDkqRqYyFJ9TDYSqhduqA4hu4oR9HluGoWYQC/aj8WHjsGVV+bwkh0+tegRg==}

  ccount@2.0.1:
    resolution: {integrity: sha512-eyrF0jiFpY+3drT6383f1qhkbGsLSifNAjA61IUjZjmLCWjItY6LB9ft9YhoDgwfmclB2zhu51Lc7+95b8NRAg==}

  chalk@2.4.2:
    resolution: {integrity: sha512-Mti+f9lpJNcwF4tWV8/OrTTtF1gZi+f8FqlyAdouralcFWFQWF2+NgCHShjkCb+IFBLq9buZwE1xckQU4peSuQ==}
    engines: {node: '>=4'}

  chalk@3.0.0:
    resolution: {integrity: sha512-4D3B6Wf41KOYRFdszmDqMCGq5VV/uMAB273JILmO+3jAlh8X4qDtdtgCR3fxtbLEMzSx22QdhnDcJvu2u1fVwg==}
    engines: {node: '>=8'}

  chalk@4.1.2:
    resolution: {integrity: sha512-oKnbhFyRIXpUuez8iBMmyEa4nbj4IOQyuhc/wy9kY7/WVPcwIO9VA668Pu8RkO7+0G76SLROeyw9CpQ061i4mA==}
    engines: {node: '>=10'}

  change-case@3.1.0:
    resolution: {integrity: sha512-2AZp7uJZbYEzRPsFoa+ijKdvp9zsrnnt6+yFokfwEpeJm0xuJDVoxiRCAaTzyJND8GJkofo2IcKWaUZ/OECVzw==}

  character-entities-html4@2.1.0:
    resolution: {integrity: sha512-1v7fgQRj6hnSwFpq1Eu0ynr/CDEw0rXo2B61qXrLNdHZmPKgb7fqS1a2JwF0rISo9q77jDI8VMEHoApn8qDoZA==}

  character-entities-legacy@3.0.0:
    resolution: {integrity: sha512-RpPp0asT/6ufRm//AJVwpViZbGM/MkjQFxJccQRHmISF/22NBtsHqAWmL+/pmkPWoIUJdWyeVleTl1wydHATVQ==}

  character-entities@2.0.2:
    resolution: {integrity: sha512-shx7oQ0Awen/BRIdkjkvz54PnEEI/EjwXDSIZp86/KKdbafHh1Df/RYGBhn4hbe2+uKC9FnT5UCEdyPz3ai9hQ==}

  character-reference-invalid@2.0.1:
    resolution: {integrity: sha512-iBZ4F4wRbyORVsu0jPV7gXkOsGYjGHPmAyv+HiHG8gi5PtC9KI2j1+v8/tlibRvjoWX027ypmG/n0HtO5t7unw==}

  chardet@0.7.0:
    resolution: {integrity: sha512-mT8iDcrh03qDGRRmoA2hmBJnxpllMR+0/0qlzjqZES6NdiWDcZkCNAk4rPFZ9Q85r27unkiNNg8ZOiwZXBHwcA==}

  chokidar@3.6.0:
    resolution: {integrity: sha512-7VT13fmjotKpGipCW9JEQAusEPE+Ei8nl6/g4FBAmIm0GOOLMua9NDDo/DWp0ZAxCr3cPq5ZpBqmPAQgDda2Pw==}
    engines: {node: '>= 8.10.0'}

  chrome-trace-event@1.0.4:
    resolution: {integrity: sha512-rNjApaLzuwaOTjCiT8lSDdGN1APCiqkChLMJxJPWLunPAt5fy8xgU9/jNOchV84wfIxrA0lRQB7oCT8jrn/wrQ==}
    engines: {node: '>=6.0'}

  class-variance-authority@0.7.0:
    resolution: {integrity: sha512-jFI8IQw4hczaL4ALINxqLEXQbWcNjoSkloa4IaufXCJr6QawJyw7tuRysRsrE8w2p/4gGaxKIt/hX3qz/IbD1A==}

  clean-stack@2.2.0:
    resolution: {integrity: sha512-4diC9HaTE+KRAMWhDhrGOECgWZxoevMc5TlkObMqNSsVU62PYzXZ/SMTjzyGAFF1YusgxGcSWTEXBhp0CPwQ1A==}
    engines: {node: '>=6'}

  cli-cursor@3.1.0:
    resolution: {integrity: sha512-I/zHAwsKf9FqGoXM4WWRACob9+SNukZTd94DWF57E4toouRulbCxcUh6RKUEOQlYTHJnzkPMySvPNaaSLNfLZw==}
    engines: {node: '>=8'}

  cli-spinners@2.9.2:
    resolution: {integrity: sha512-ywqV+5MmyL4E7ybXgKys4DugZbX0FC6LnwrhjuykIjnK9k8OQacQ7axGKnjDXWNhns0xot3bZI5h55H8yo9cJg==}
    engines: {node: '>=6'}

  cli-width@3.0.0:
    resolution: {integrity: sha512-FxqpkPPwu1HjuN93Omfm4h8uIanXofW0RxVEW3k5RKx+mJJYSthzNhp32Kzxxy3YAEZ/Dc/EWN1vZRY0+kOhbw==}
    engines: {node: '>= 10'}

  client-only@0.0.1:
    resolution: {integrity: sha512-IV3Ou0jSMzZrd3pZ48nLkT9DA7Ag1pnPzaiQhpW7c3RbcqqzvzzVu+L8gfqMp/8IM2MQtSiqaCxrrcfu8I8rMA==}

  clone@1.0.4:
    resolution: {integrity: sha512-JQHZ2QMW6l3aH/j6xCqQThY/9OH4D/9ls34cgkUBiEeocRTU04tHfKPBsUK1PqZCUQM7GiA0IIXJSuXHI64Kbg==}
    engines: {node: '>=0.8'}

  clsx@2.0.0:
    resolution: {integrity: sha512-rQ1+kcj+ttHG0MKVGBUXwayCCF1oh39BF5COIpRzuCEv8Mwjv0XucrI2ExNTOn9IlLifGClWQcU9BrZORvtw6Q==}
    engines: {node: '>=6'}

  clsx@2.1.1:
    resolution: {integrity: sha512-eYm0QWBtUrBWZWG0d386OGAw16Z995PiOVo2B7bjWSbHedGl5e0ZWaq65kOGgUSNesEIDkB9ISbTg/JK9dhCZA==}
    engines: {node: '>=6'}

  cmdk@1.0.0:
    resolution: {integrity: sha512-gDzVf0a09TvoJ5jnuPvygTB77+XdOSwEmJ88L6XPFPlv7T3RxbP9jgenfylrAMD0+Le1aO0nVjQUzl2g+vjz5Q==}
    peerDependencies:
      react: ^18.0.0
      react-dom: ^18.0.0

  collapse-white-space@2.1.0:
    resolution: {integrity: sha512-loKTxY1zCOuG4j9f6EPnuyyYkf58RnhhWTvRoZEokgB+WbdXehfjFviyOVYkqzEWz1Q5kRiZdBYS5SwxbQYwzw==}

  color-convert@1.9.3:
    resolution: {integrity: sha512-QfAUtd+vFdAtFQcC8CCyYt1fYWxSqAiK2cSD6zDB8N3cpsEBAvRxp9zOGg6G/SHHJYAT88/az/IuDGALsNVbGg==}

  color-convert@2.0.1:
    resolution: {integrity: sha512-RRECPsj7iu/xb5oKYcsFHSppFNnsj/52OVTRKb4zP5onXwVF3zVmmToNcOfGC+CRDpfK/U584fMg38ZHCaElKQ==}
    engines: {node: '>=7.0.0'}

  color-name@1.1.3:
    resolution: {integrity: sha512-72fSenhMw2HZMTVHeCA9KCmpEIbzWiQsjN+BHcBbS9vr1mtt+vJjPdksIBNUmKAW8TFUDPJK5SUU3QhE9NEXDw==}

  color-name@1.1.4:
    resolution: {integrity: sha512-dOy+3AuW3a2wNbZHIuMZpTcgjGuLU/uBL/ubcZF9OXbDo8ff4O8yVp5Bf0efS8uEoYo5q4Fx7dY9OgQGXgAsQA==}

  combined-stream@1.0.8:
    resolution: {integrity: sha512-FQN4MRfuJeHf7cBbBMJFXhKSDq+2kAArBlmRBvcvFE5BB1HZKXtSFASDhdlz9zOYwxh8lDdnvmMOe/+5cdoEdg==}
    engines: {node: '>= 0.8'}

  comma-separated-tokens@2.0.3:
    resolution: {integrity: sha512-Fu4hJdvzeylCfQPp9SGWidpzrMs7tTrlu6Vb8XGaRGck8QSNZJJp538Wrb60Lax4fPwR64ViY468OIUTbRlGZg==}

  commander@10.0.1:
    resolution: {integrity: sha512-y4Mg2tXshplEbSGzx7amzPwKKOCGuoSRP/CjEdwwk0FOGlUbq6lKuoyDZTNZkmxHdJtp54hdfY/JUrdL7Xfdug==}
    engines: {node: '>=14'}

  commander@2.20.3:
    resolution: {integrity: sha512-GpVkmM8vF2vQUkj2LvZmD35JxeJOLCwJ9cUkugyk2nuhbv3+mJvpLYYt+0+USMxE+oj+ey/lJEnhZw75x/OMcQ==}

  commander@4.1.1:
    resolution: {integrity: sha512-NOKm8xhkzAjzFx8B2v5OAHT+u5pRQc2UCa2Vq9jYL/31o2wi9mxBA7LIFs3sV5VSC49z6pEhfbMULvShKj26WA==}
    engines: {node: '>= 6'}

  concat-map@0.0.1:
    resolution: {integrity: sha512-/Srv4dswyQNBfohGpz9o6Yb3Gz3SrUDqBH5rTuhGR7ahtlbYKnVxw2bCFMRljaA7EXHaXZ8wsHdodFvbkhKmqg==}

  constant-case@2.0.0:
    resolution: {integrity: sha512-eS0N9WwmjTqrOmR3o83F5vW8Z+9R1HnVz3xmzT2PMFug9ly+Au/fxRWlEBSb6LcZwspSsEn9Xs1uw9YgzAg1EQ==}

  content-disposition@0.5.4:
    resolution: {integrity: sha512-FveZTNuGw04cxlAiWbzi6zTAL/lhehaWbTtgluJh4/E95DqMwTmha3KZN1aAWA8cFIhHzMZUvLevkw5Rqk+tSQ==}
    engines: {node: '>= 0.6'}

  content-type@1.0.4:
    resolution: {integrity: sha512-hIP3EEPs8tB9AT1L+NUqtwOAps4mk2Zob89MWXMHjHWg9milF/j4osnnQLXBCBFBk/tvIG/tUc9mOUJiPBhPXA==}
    engines: {node: '>= 0.6'}

  content-type@1.0.5:
    resolution: {integrity: sha512-nTjqfcBFEipKdXCv4YDQWCfmcLZKm81ldF0pAopTvyrFGVbcR6P/VAAd5G7N+0tTr8QqiU0tFadD6FK4NtJwOA==}
    engines: {node: '>= 0.6'}

  convert-source-map@2.0.0:
    resolution: {integrity: sha512-Kvp459HrV2FEJ1CAsi1Ku+MY3kasH19TFykTz2xWmMeq6bk2NU3XXvfJ+Q61m0xktWwt+1HSYf3JZsTms3aRJg==}

  cookie-signature@1.0.6:
    resolution: {integrity: sha512-QADzlaHc8icV8I7vbaJXJwod9HWYp8uCqf1xa4OfNu1T7JVxQIrUgOWtHdNDtPiywmFbiS12VjotIXLrKM3orQ==}

  cookie@0.6.0:
    resolution: {integrity: sha512-U71cyTamuh1CRNCfpGY6to28lxvNwPG4Guz/EVjgf3Jmzv0vlDp1atT9eS5dDjMYHucpHbWns6Lwf3BKz6svdw==}
    engines: {node: '>= 0.6'}

  copy-anything@3.0.5:
    resolution: {integrity: sha512-yCEafptTtb4bk7GLEQoM8KVJpxAfdBJYaXyzQEgQQQgYrZiDp8SJmGKlYza6CYjEDNstAdNdKA3UuoULlEbS6w==}
    engines: {node: '>=12.13'}

  core-js-pure@3.38.1:
    resolution: {integrity: sha512-BY8Etc1FZqdw1glX0XNOq2FDwfrg/VGqoZOZCdaL+UmdaqDwQwYXkMJT4t6In+zfEfOJDcM9T0KdbBeJg8KKCQ==}

  cors@2.8.5:
    resolution: {integrity: sha512-KIHbLJqu73RGr/hnbrO9uBeixNGuvSQjul/jdFvS/KFSIH1hWVd1ng7zOHx+YrEfInLG7q4n6GHQ9cDtxv/P6g==}
    engines: {node: '>= 0.10'}

  countup.js@2.8.0:
    resolution: {integrity: sha512-f7xEhX0awl4NOElHulrl4XRfKoNH3rB+qfNSZZyjSZhaAoUk6elvhH+MNxMmlmuUJ2/QNTWPSA7U4mNtIAKljQ==}

  create-require@1.1.1:
    resolution: {integrity: sha512-dcKFX3jn0MpIaXjisoRvexIJVEKzaq7z2rZKxf+MSr9TkdmHmsU4m2lcLojrj/FHl8mk5VxMmYA+ftRkP/3oKQ==}

  cross-spawn@7.0.3:
    resolution: {integrity: sha512-iRDPJKUPVEND7dHPO8rkbOnPpyDygcDFtWjpeWNCgy8WP2rXcxXL8TskReQl6OrB2G7+UJrags1q15Fudc7G6w==}
    engines: {node: '>= 8'}

  css-selector-parser@3.0.5:
    resolution: {integrity: sha512-3itoDFbKUNx1eKmVpYMFyqKX04Ww9osZ+dLgrk6GEv6KMVeXUhUnp4I5X+evw+u3ZxVU6RFXSSRxlTeMh8bA+g==}

  cssesc@3.0.0:
    resolution: {integrity: sha512-/Tb/JcjK111nNScGob5MNtsntNM1aCNUDipB/TkwZFhyDrrE47SOx/18wF2bbjgc3ZzCSKW1T5nt5EbFoAz/Vg==}
    engines: {node: '>=4'}
    hasBin: true

  csstype@3.1.3:
    resolution: {integrity: sha512-M1uQkMl8rQK/szD0LNhtqxIPLpimGm8sOBwU7lLnCpSbTyY3yeU1Vc7l4KT5zT4s/yOxHH5O7tIuuLOCnLADRw==}

  damerau-levenshtein@1.0.8:
    resolution: {integrity: sha512-sdQSFB7+llfUcQHUQO3+B8ERRj0Oa4w9POWMI/puGtuf7gFywGmkaLCElnudfTiKZV+NvHqL0ifzdrI8Ro7ESA==}

  data-uri-to-buffer@4.0.1:
    resolution: {integrity: sha512-0R9ikRb668HB7QDxT1vkpuUBtqc53YyAwMwGeUFKRojY/NWKvdZ+9UYtRfGmhqNbRkTSVpMbmyhXipFFv2cb/A==}
    engines: {node: '>= 12'}

  data-uri-to-buffer@6.0.2:
    resolution: {integrity: sha512-7hvf7/GW8e86rW0ptuwS3OcBGDjIi6SZva7hCyWC0yYry2cOPmLIjXAUHI6DK2HsnwJd9ifmt57i8eV2n4YNpw==}
    engines: {node: '>= 14'}

  data-view-buffer@1.0.1:
    resolution: {integrity: sha512-0lht7OugA5x3iJLOWFhWK/5ehONdprk0ISXqVFn/NFrDu+cuc8iADFrGQz5BnRK7LLU3JmkbXSxaqX+/mXYtUA==}
    engines: {node: '>= 0.4'}

  data-view-byte-length@1.0.1:
    resolution: {integrity: sha512-4J7wRJD3ABAzr8wP+OcIcqq2dlUKp4DVflx++hs5h5ZKydWMI6/D/fAot+yh6g2tHh8fLFTvNOaVN357NvSrOQ==}
    engines: {node: '>= 0.4'}

  data-view-byte-offset@1.0.0:
    resolution: {integrity: sha512-t/Ygsytq+R995EJ5PZlD4Cu56sWa8InXySaViRzw9apusqsOO2bQP+SbYzAhR0pFKoB+43lYy8rWban9JSuXnA==}
    engines: {node: '>= 0.4'}

  debug@2.6.9:
    resolution: {integrity: sha512-bC7ElrdJaJnPbAP+1EotYvqZsb3ecl5wi6Bfi6BJTUcNowp6cvspg0jXznRTKDjm/E7AdgFBVeAPVMNcKGsHMA==}
    peerDependencies:
      supports-color: '*'
    peerDependenciesMeta:
      supports-color:
        optional: true

  debug@3.2.7:
    resolution: {integrity: sha512-CFjzYYAi4ThfiQvizrFQevTTXHtnCqWfe7x1AhgEscTz6ZbLbfoLRLPugTQyBth6f8ZERVUSyWHFD/7Wu4t1XQ==}
    peerDependencies:
      supports-color: '*'
    peerDependenciesMeta:
      supports-color:
        optional: true

  debug@4.3.6:
    resolution: {integrity: sha512-O/09Bd4Z1fBrU4VzkhFqVgpPzaGbw6Sm9FEkBT1A/YBXQFGuuSxa1dN2nxgxS34JmKXqYx8CZAwEVoJFImUXIg==}
    engines: {node: '>=6.0'}
    peerDependencies:
      supports-color: '*'
    peerDependenciesMeta:
      supports-color:
        optional: true

  decode-named-character-reference@1.0.2:
    resolution: {integrity: sha512-O8x12RzrUF8xyVcY0KJowWsmaJxQbmy0/EtnNtHRpsOcT7dFk5W598coHqBVpmWo1oQQfsCqfCmkZN5DJrZVdg==}

  deep-equal@2.2.3:
    resolution: {integrity: sha512-ZIwpnevOurS8bpT4192sqAowWM76JDKSHYzMLty3BZGSswgq6pBaH3DhCSW5xVAZICZyKdOBPjwww5wfgT/6PA==}
    engines: {node: '>= 0.4'}

  deep-extend@0.6.0:
    resolution: {integrity: sha512-LOHxIOaPYdHlJRtCQfDIVZtfw/ufM8+rVj649RIHzcm/vGwQRXFt6OPqIFWsm2XEMrNIEtWR64sY1LEKD2vAOA==}
    engines: {node: '>=4.0.0'}

  deep-is@0.1.4:
    resolution: {integrity: sha512-oIPzksmTg4/MriiaYGO+okXDT7ztn/w3Eptv/+gSIdMdKsJo0u4CfYNFJPy+4SKMuCqGw2wxnA+URMg3t8a/bQ==}

  defaults@1.0.4:
    resolution: {integrity: sha512-eFuaLoy/Rxalv2kr+lqMlUnrDWV+3j4pljOIJgLIhI058IQfWJ7vXhyEIHu+HtC738klGALYxOKDO0bQP3tg8A==}

  define-data-property@1.1.4:
    resolution: {integrity: sha512-rBMvIzlpA8v6E+SJZoo++HAYqsLrkg7MSfIinMPFhmkorw7X+dOXVJQs+QT69zGkzMyfDnIMN2Wid1+NbL3T+A==}
    engines: {node: '>= 0.4'}

  define-properties@1.2.1:
    resolution: {integrity: sha512-8QmQKqEASLd5nx0U1B1okLElbUuuttJ/AnYmRXbbbGDWh6uS208EjD4Xqq/I9wK7u0v6O08XhTWnt5XtEbR6Dg==}
    engines: {node: '>= 0.4'}

  degenerator@5.0.1:
    resolution: {integrity: sha512-TllpMR/t0M5sqCXfj85i4XaAzxmS5tVA16dqvdkMwGmzI+dXLXnw3J+3Vdv7VKw+ThlTMboK6i9rnZ6Nntj5CQ==}
    engines: {node: '>= 14'}

  del@5.1.0:
    resolution: {integrity: sha512-wH9xOVHnczo9jN2IW68BabcecVPxacIA3g/7z6vhSU/4stOKQzeCRK0yD0A24WiAAUJmmVpWqrERcTxnLo3AnA==}
    engines: {node: '>=8'}

  delayed-stream@1.0.0:
    resolution: {integrity: sha512-ZySD7Nf91aLB0RxL4KGrKHBXl7Eds1DAmEdcoVawXnLD7SDhpNgtuII2aAkg7a7QS41jxPSZ17p4VdGnMHk3MQ==}
    engines: {node: '>=0.4.0'}

  depd@2.0.0:
    resolution: {integrity: sha512-g7nH6P6dyDioJogAAGprGpCtVImJhpPk/roCzdb3fIh61/s/nPsfR6onyMwkCAR/OlC3yBC0lESvUoQEAssIrw==}
    engines: {node: '>= 0.8'}

  dequal@2.0.3:
    resolution: {integrity: sha512-0je+qPKHEMohvfRTCEo3CrPG6cAzAYgmzKyxRiYSSDkS6eGJdyVJm7WaYA5ECaAD9wLB2T4EEeymA5aFVcYXCA==}
    engines: {node: '>=6'}

  destroy@1.2.0:
    resolution: {integrity: sha512-2sJGJTaXIIaR1w4iJSNoN0hnMY7Gpc/n8D4qSCJw8QqFWXf7cuAgnEHxBpweaVcPevC2l3KpjYCx3NypQQgaJg==}
    engines: {node: '>= 0.8', npm: 1.2.8000 || >= 1.4.16}

  detect-indent@7.0.1:
    resolution: {integrity: sha512-Mc7QhQ8s+cLrnUfU/Ji94vG/r8M26m8f++vyres4ZoojaRDpZ1eSIh/EpzLNwlWuvzSZ3UbDFspjFvTDXe6e/g==}
    engines: {node: '>=12.20'}

  detect-newline@4.0.1:
    resolution: {integrity: sha512-qE3Veg1YXzGHQhlA6jzebZN2qVf6NX+A7m7qlhCGG30dJixrAQhYOsJjsnBjJkCSmuOPpCk30145fr8FV0bzog==}
    engines: {node: ^12.20.0 || ^14.13.1 || >=16.0.0}

  detect-node-es@1.1.0:
    resolution: {integrity: sha512-ypdmJU/TbBby2Dxibuv7ZLW3Bs1QEmM7nHjEANfohJLvE0XVujisn1qPJcZxg+qDucsr+bP6fLD1rPS3AhJ7EQ==}

  devlop@1.1.0:
    resolution: {integrity: sha512-RWmIqhcFf1lRYBvNmr7qTNuyCt/7/ns2jbpp1+PalgE/rDQcBT0fioSMUpJ93irlUhC5hrg4cYqe6U+0ImW0rA==}

  didyoumean@1.2.2:
    resolution: {integrity: sha512-gxtyfqMg7GKyhQmb056K7M3xszy/myH8w+B4RT+QXBQsvAOdc3XymqDDPHx1BgPgsdAA5SIifona89YtRATDzw==}

  diff@4.0.2:
    resolution: {integrity: sha512-58lmxKSA4BNyLz+HHMUzlOEpg09FV+ev6ZMe3vJihgdxzgcwZ8VoEEPmALCZG9LmqfVoNMMKpttIYTVG6uDY7A==}
    engines: {node: '>=0.3.1'}

  dir-glob@3.0.1:
    resolution: {integrity: sha512-WkrWp9GR4KXfKGYzOLmTuGVi1UWFfws377n9cc55/tb6DuqyF6pcQ5AbiHEshaDpY9v6oaSr2XCDidGmMwdzIA==}
    engines: {node: '>=8'}

  direction@2.0.1:
    resolution: {integrity: sha512-9S6m9Sukh1cZNknO1CWAr2QAWsbKLafQiyM5gZ7VgXHeuaoUwffKN4q6NC4A/Mf9iiPlOXQEKW/Mv/mh9/3YFA==}
    hasBin: true

  dlv@1.1.3:
    resolution: {integrity: sha512-+HlytyjlPKnIG8XuRG8WvmBP8xs8P71y+SKKS6ZXWoEgLuePxtDoUEiH7WkdePWrQ5JBpE6aoVqfZfJUQkjXwA==}

  doctrine@2.1.0:
    resolution: {integrity: sha512-35mSku4ZXK0vfCuHEDAwt55dg2jNajHZ1odvF+8SSr82EsZY4QmXfuWso8oEd8zRhVObSN18aM0CjSdoBX7zIw==}
    engines: {node: '>=0.10.0'}

  dot-case@2.1.1:
    resolution: {integrity: sha512-HnM6ZlFqcajLsyudHq7LeeLDr2rFAVYtDv/hV5qchQEidSck8j9OPUsXY9KwJv/lHMtYlX4DjRQqwFYa+0r8Ug==}

  dotenv-cli@7.4.2:
    resolution: {integrity: sha512-SbUj8l61zIbzyhIbg0FwPJq6+wjbzdn9oEtozQpZ6kW2ihCcapKVZj49oCT3oPM+mgQm+itgvUQcG5szxVrZTA==}
    hasBin: true

  dotenv-expand@10.0.0:
    resolution: {integrity: sha512-GopVGCpVS1UKH75VKHGuQFqS1Gusej0z4FyQkPdwjil2gNIv+LNsqBlboOzpJFZKVT95GkCyWJbBSdFEFUWI2A==}
    engines: {node: '>=12'}

  dotenv@16.0.3:
    resolution: {integrity: sha512-7GO6HghkA5fYG9TYnNxi14/7K9f5occMlp3zXAuSxn7CKCxt9xbNWG7yF8hTCSUchlfWSe3uLmlPfigevRItzQ==}
    engines: {node: '>=12'}

  dotenv@16.4.5:
    resolution: {integrity: sha512-ZmdL2rui+eB2YwhsWzjInR8LldtZHGDoQ1ugH85ppHKwpUHL7j7rN0Ti9NCnGiQbhaZ11FpR+7ao1dNsmduNUg==}
    engines: {node: '>=12'}

  drizzle-kit@0.24.2:
    resolution: {integrity: sha512-nXOaTSFiuIaTMhS8WJC2d4EBeIcN9OSt2A2cyFbQYBAZbi7lRsVGJNqDpEwPqYfJz38yxbY/UtbvBBahBfnExQ==}
    hasBin: true

  drizzle-orm@0.33.0:
    resolution: {integrity: sha512-SHy72R2Rdkz0LEq0PSG/IdvnT3nGiWuRk+2tXZQ90GVq/XQhpCzu/EFT3V2rox+w8MlkBQxifF8pCStNYnERfA==}
    peerDependencies:
      '@aws-sdk/client-rds-data': '>=3'
      '@cloudflare/workers-types': '>=3'
      '@electric-sql/pglite': '>=0.1.1'
      '@libsql/client': '*'
      '@neondatabase/serverless': '>=0.1'
      '@op-engineering/op-sqlite': '>=2'
      '@opentelemetry/api': ^1.4.1
      '@planetscale/database': '>=1'
      '@prisma/client': '*'
      '@tidbcloud/serverless': '*'
      '@types/better-sqlite3': '*'
      '@types/pg': '*'
      '@types/react': '>=18'
      '@types/sql.js': '*'
      '@vercel/postgres': '>=0.8.0'
      '@xata.io/client': '*'
      better-sqlite3: '>=7'
      bun-types: '*'
      expo-sqlite: '>=13.2.0'
      knex: '*'
      kysely: '*'
      mysql2: '>=2'
      pg: '>=8'
      postgres: '>=3'
      prisma: '*'
      react: '>=18'
      sql.js: '>=1'
      sqlite3: '>=5'
    peerDependenciesMeta:
      '@aws-sdk/client-rds-data':
        optional: true
      '@cloudflare/workers-types':
        optional: true
      '@electric-sql/pglite':
        optional: true
      '@libsql/client':
        optional: true
      '@neondatabase/serverless':
        optional: true
      '@op-engineering/op-sqlite':
        optional: true
      '@opentelemetry/api':
        optional: true
      '@planetscale/database':
        optional: true
      '@prisma/client':
        optional: true
      '@tidbcloud/serverless':
        optional: true
      '@types/better-sqlite3':
        optional: true
      '@types/pg':
        optional: true
      '@types/react':
        optional: true
      '@types/sql.js':
        optional: true
      '@vercel/postgres':
        optional: true
      '@xata.io/client':
        optional: true
      better-sqlite3:
        optional: true
      bun-types:
        optional: true
      expo-sqlite:
        optional: true
      knex:
        optional: true
      kysely:
        optional: true
      mysql2:
        optional: true
      pg:
        optional: true
      postgres:
        optional: true
      prisma:
        optional: true
      react:
        optional: true
      sql.js:
        optional: true
      sqlite3:
        optional: true

  drizzle-zod@0.5.1:
    resolution: {integrity: sha512-C/8bvzUH/zSnVfwdSibOgFjLhtDtbKYmkbPbUCq46QZyZCH6kODIMSOgZ8R7rVjoI+tCj3k06MRJMDqsIeoS4A==}
    peerDependencies:
      drizzle-orm: '>=0.23.13'
      zod: '*'

  eastasianwidth@0.2.0:
    resolution: {integrity: sha512-I88TYZWc9XiYHRQ4/3c5rjjfgkjhLyW2luGIheGERbNQ6OY7yTybanSpDXZa8y7VUP9YmDcYa+eyq4ca7iLqWA==}

  ecdsa-sig-formatter@1.0.11:
    resolution: {integrity: sha512-nagl3RYrbNv6kQkeJIpt6NJZy8twLB/2vtz6yN9Z4vRKHN4/QZJIEbqohALSgwKdnksuY3k5Addp5lg8sVoVcQ==}

  ee-first@1.1.1:
    resolution: {integrity: sha512-WMwm9LhRUo+WUaRN+vRuETqG89IgZphVSNkdFgeb6sS/E4OrDIN7t48CAewSHXc6C8lefD8KKfr5vY61brQlow==}

  electron-to-chromium@1.5.12:
    resolution: {integrity: sha512-tIhPkdlEoCL1Y+PToq3zRNehUaKp3wBX/sr7aclAWdIWjvqAe/Im/H0SiCM4c1Q8BLPHCdoJTol+ZblflydehA==}

  emoji-regex@8.0.0:
    resolution: {integrity: sha512-MSjYzcWNOA0ewAHpz0MxpYFvwg6yjy1NG3xteoqz644VCo/RPgnr1/GGt+ic3iJTzQ8Eu3TdM14SawnVUmGE6A==}

  emoji-regex@9.2.2:
    resolution: {integrity: sha512-L18DaJsXSUk2+42pv8mLs5jJT2hqFkFE4j21wOmgbUqsZ2hL72NsUU785g9RXgo3s0ZNgVl42TiHp3ZtOv/Vyg==}

  emojis-list@3.0.0:
    resolution: {integrity: sha512-/kyM18EfinwXZbno9FyUGeFh87KC8HRQBQGildHZbEuRyWFOmv1U10o9BBp8XVZDVNNuQKyIGIu5ZYAAXJ0V2Q==}
    engines: {node: '>= 4'}

  encodeurl@1.0.2:
    resolution: {integrity: sha512-TPJXq8JqFaVYm2CWmPvnP2Iyo4ZSM7/QKcSmuMLDObfpH5fi7RUGmd/rTDf+rut/saiDiQEeVTNgAmJEdAOx0w==}
    engines: {node: '>= 0.8'}

  enhanced-resolve@5.17.1:
    resolution: {integrity: sha512-LMHl3dXhTcfv8gM4kEzIUeTQ+7fpdA0l2tUf34BddXPkz2A5xJ5L/Pchd5BL6rdccM9QGvu0sWZzK1Z1t4wwyg==}
    engines: {node: '>=10.13.0'}

  entities@4.5.0:
    resolution: {integrity: sha512-V0hjH4dGPh9Ao5p0MoRY6BVqtwCjhz6vI5LT8AJ55H+4g9/4vbHx1I54fS0XuclLhDHArPQCiMjDxjaL8fPxhw==}
    engines: {node: '>=0.12'}

  es-abstract@1.23.3:
    resolution: {integrity: sha512-e+HfNH61Bj1X9/jLc5v1owaLYuHdeHHSQlkhCBiTK8rBvKaULl/beGMxwrMXjpYrv4pz22BlY570vVePA2ho4A==}
    engines: {node: '>= 0.4'}

  es-define-property@1.0.0:
    resolution: {integrity: sha512-jxayLKShrEqqzJ0eumQbVhTYQM27CfT1T35+gCgDFoL82JLsXqTJ76zv6A0YLOgEnLUMvLzsDsGIrl8NFpT2gQ==}
    engines: {node: '>= 0.4'}

  es-errors@1.3.0:
    resolution: {integrity: sha512-Zf5H2Kxt2xjTvbJvP2ZWLEICxA6j+hAmMzIlypy4xcBg1vKVnx89Wy0GbS+kf5cwCVFFzdCFh2XSCFNULS6csw==}
    engines: {node: '>= 0.4'}

  es-get-iterator@1.1.3:
    resolution: {integrity: sha512-sPZmqHBe6JIiTfN5q2pEi//TwxmAFHwj/XEuYjTuse78i8KxaqMTTzxPoFKuzRpDpTJ+0NAbpfenkmH2rePtuw==}

  es-iterator-helpers@1.0.19:
    resolution: {integrity: sha512-zoMwbCcH5hwUkKJkT8kDIBZSz9I6mVG//+lDCinLCGov4+r7NIy0ld8o03M0cJxl2spVf6ESYVS6/gpIfq1FFw==}
    engines: {node: '>= 0.4'}

  es-module-lexer@1.5.4:
    resolution: {integrity: sha512-MVNK56NiMrOwitFB7cqDwq0CQutbw+0BvLshJSse0MUNU+y1FC3bUS/AQg7oUng+/wKrrki7JfmwtVHkVfPLlw==}

  es-object-atoms@1.0.0:
    resolution: {integrity: sha512-MZ4iQ6JwHOBQjahnjwaC1ZtIBH+2ohjamzAO3oaHcXYup7qxjF2fixyH+Q71voWHeOkI2q/TnJao/KfXYIZWbw==}
    engines: {node: '>= 0.4'}

  es-set-tostringtag@2.0.3:
    resolution: {integrity: sha512-3T8uNMC3OQTHkFUsFq8r/BwAXLHvU/9O9mE0fBc/MY5iq/8H7ncvO947LmYA6ldWw9Uh8Yhf25zu6n7nML5QWQ==}
    engines: {node: '>= 0.4'}

  es-shim-unscopables@1.0.2:
    resolution: {integrity: sha512-J3yBRXCzDu4ULnQwxyToo/OjdMx6akgVC7K6few0a7F/0wLtmKKN7I73AH5T2836UuXRqN7Qg+IIUw/+YJksRw==}

  es-to-primitive@1.2.1:
    resolution: {integrity: sha512-QCOllgZJtaUo9miYBcLChTUaHNjJF3PYs1VidD7AwiEj1kYxKeQTctLAezAOH5ZKRH0g2IgPn6KwB4IT8iRpvA==}
    engines: {node: '>= 0.4'}

  esbuild-register@3.6.0:
    resolution: {integrity: sha512-H2/S7Pm8a9CL1uhp9OvjwrBh5Pvx0H8qVOxNu8Wed9Y7qv56MPtq+GGM8RJpq6glYJn9Wspr8uw7l55uyinNeg==}
    peerDependencies:
      esbuild: '>=0.12 <1'

  esbuild@0.18.20:
    resolution: {integrity: sha512-ceqxoedUrcayh7Y7ZX6NdbbDzGROiyVBgC4PriJThBKSVPWnnFHZAkfI1lJT8QFkOwH4qOS2SJkS4wvpGl8BpA==}
    engines: {node: '>=12'}
    hasBin: true

  esbuild@0.19.12:
    resolution: {integrity: sha512-aARqgq8roFBj054KvQr5f1sFu0D65G+miZRCuJyJ0G13Zwx7vRar5Zhn2tkQNzIXcBrNVsv/8stehpj+GAjgbg==}
    engines: {node: '>=12'}
    hasBin: true

  esbuild@0.23.1:
    resolution: {integrity: sha512-VVNz/9Sa0bs5SELtn3f7qhJCDPCF5oMEl5cO9/SSinpE9hbPVvxbd572HH5AKiP7WD8INO53GgfDDhRjkylHEg==}
    engines: {node: '>=18'}
    hasBin: true

  escalade@3.1.2:
    resolution: {integrity: sha512-ErCHMCae19vR8vQGe50xIsVomy19rg6gFu3+r3jkEO46suLMWBksvVyoGgQV+jOfl84ZSOSlmv6Gxa89PmTGmA==}
    engines: {node: '>=6'}

  escape-html@1.0.3:
    resolution: {integrity: sha512-NiSupZ4OeuGwr68lGIeym/ksIZMJodUGOSCZ/FSnTxcrekbvqrgdUxlJOMpijaKZVjAJrWrGs/6Jy8OMuyj9ow==}

  escape-string-regexp@1.0.5:
    resolution: {integrity: sha512-vbRorB5FUQWvla16U8R/qgaFIya2qGzwDrNmCZuYKrbdSUMG6I1ZCGQRefkRVhuOkIGVne7BQ35DSfo1qvJqFg==}
    engines: {node: '>=0.8.0'}

  escape-string-regexp@4.0.0:
    resolution: {integrity: sha512-TtpcNJ3XAzx3Gq8sWRzJaVajRs0uVxA2YAkdb1jm2YkPz4G6egUFAyA3n5vtEIZefPk5Wa4UXbKuS5fKkJWdgA==}
    engines: {node: '>=10'}

  escape-string-regexp@5.0.0:
    resolution: {integrity: sha512-/veY75JbMK4j1yjvuUxuVsiS/hr/4iHs9FTT6cgTexxdE0Ly/glccBAkloH/DofkjRbZU3bnoj38mOmhkZ0lHw==}
    engines: {node: '>=12'}

  escodegen@2.1.0:
    resolution: {integrity: sha512-2NlIDTwUWJN0mRPQOdtQBzbUHvdGY2P1VXSyU83Q3xKxM7WHX2Ql8dKq782Q9TgQUNOLEzEYu9bzLNj1q88I5w==}
    engines: {node: '>=6.0'}
    hasBin: true

  eslint-import-resolver-node@0.3.9:
    resolution: {integrity: sha512-WFj2isz22JahUv+B788TlO3N6zL3nNJGU8CcZbPZvVEkBPaJdCV4vy5wyghty5ROFbCRnm132v8BScu5/1BQ8g==}

  eslint-module-utils@2.8.1:
    resolution: {integrity: sha512-rXDXR3h7cs7dy9RNpUlQf80nX31XWJEyGq1tRMo+6GsO5VmTe4UTwtmonAD4ZkAsrfMVDA2wlGJ3790Ys+D49Q==}
    engines: {node: '>=4'}
    peerDependencies:
      '@typescript-eslint/parser': '*'
      eslint: '*'
      eslint-import-resolver-node: '*'
      eslint-import-resolver-typescript: '*'
      eslint-import-resolver-webpack: '*'
    peerDependenciesMeta:
      '@typescript-eslint/parser':
        optional: true
      eslint:
        optional: true
      eslint-import-resolver-node:
        optional: true
      eslint-import-resolver-typescript:
        optional: true
      eslint-import-resolver-webpack:
        optional: true

  eslint-plugin-import@2.29.1:
    resolution: {integrity: sha512-BbPC0cuExzhiMo4Ff1BTVwHpjjv28C5R+btTOGaCRC7UEz801up0JadwkeSk5Ued6TG34uaczuVuH6qyy5YUxw==}
    engines: {node: '>=4'}
    peerDependencies:
      '@typescript-eslint/parser': '*'
      eslint: ^2 || ^3 || ^4 || ^5 || ^6 || ^7.2.0 || ^8
    peerDependenciesMeta:
      '@typescript-eslint/parser':
        optional: true

  eslint-plugin-jsx-a11y@6.9.0:
    resolution: {integrity: sha512-nOFOCaJG2pYqORjK19lqPqxMO/JpvdCZdPtNdxY3kvom3jTvkAbOvQvD8wuD0G8BYR0IGAGYDlzqWJOh/ybn2g==}
    engines: {node: '>=4.0'}
    peerDependencies:
      eslint: ^3 || ^4 || ^5 || ^6 || ^7 || ^8

<<<<<<< HEAD
  eslint-plugin-react-hooks@5.1.0-rc-67fee58b-20240926:
    resolution: {integrity: sha512-FqGr3J8gqO2ZUW5pJsvDdf5s3F52lOIRlTu2z16uRm1LhyM1vPKvRETmptui6M3Z8C6nfgJA3WYvqLXL5l0KHA==}
=======
  eslint-plugin-react-hooks@5.1.0-rc-0751fac7-20241002:
    resolution: {integrity: sha512-9CEhaksLMmjRIpLdm5xazaCvDYsLZ0OKgCBQTyuiP4LvtB1wiQVBVGgQVWF1iC2FZmilFsefdmxUJb0nQl80Yg==}
>>>>>>> 44f3f13f
    engines: {node: '>=10'}
    peerDependencies:
      eslint: ^3.0.0 || ^4.0.0 || ^5.0.0 || ^6.0.0 || ^7.0.0 || ^8.0.0-0 || ^9.0.0

  eslint-plugin-react@7.35.0:
    resolution: {integrity: sha512-v501SSMOWv8gerHkk+IIQBkcGRGrO2nfybfj5pLxuJNFTPxxA3PSryhXTK+9pNbtkggheDdsC0E9Q8CuPk6JKA==}
    engines: {node: '>=4'}
    peerDependencies:
      eslint: ^3 || ^4 || ^5 || ^6 || ^7 || ^8 || ^9.7

  eslint-plugin-turbo@2.1.2:
    resolution: {integrity: sha512-q2ikGubfVLZDPEKliiuubZc3sI5oqbKIZJ6fRi6Bldv8E3cMNH3Qt7g6hXZV4+GxwQbzEEteCYSBNbOn1DBqRg==}
    peerDependencies:
      eslint: '>6.6.0'

  eslint-scope@5.1.1:
    resolution: {integrity: sha512-2NxwbF/hZ0KpepYN0cNbo+FN6XoK7GaHlQhgx/hIZl6Va0bF45RQOOwhLIy8lQDbuCiadSLCBnH2CFYquit5bw==}
    engines: {node: '>=8.0.0'}

  eslint-scope@8.0.2:
    resolution: {integrity: sha512-6E4xmrTw5wtxnLA5wYL3WDfhZ/1bUBGOXV0zQvVRDOtrR8D0p6W7fs3JweNYhwRYeGvd/1CKX2se0/2s7Q/nJA==}
    engines: {node: ^18.18.0 || ^20.9.0 || >=21.1.0}

  eslint-visitor-keys@3.4.3:
    resolution: {integrity: sha512-wpc+LXeiyiisxPlEkUzU6svyS1frIO3Mgxj1fdy7Pm8Ygzguax2N3Fa/D/ag1WqbOprdI+uY6wMUl8/a2G+iag==}
    engines: {node: ^12.22.0 || ^14.17.0 || >=16.0.0}

  eslint-visitor-keys@4.0.0:
    resolution: {integrity: sha512-OtIRv/2GyiF6o/d8K7MYKKbXrOUBIK6SfkIRM4Z0dY3w+LiQ0vy3F57m0Z71bjbyeiWFiHJ8brqnmE6H6/jEuw==}
    engines: {node: ^18.18.0 || ^20.9.0 || >=21.1.0}

  eslint@9.10.0:
    resolution: {integrity: sha512-Y4D0IgtBZfOcOUAIQTSXBKoNGfY0REGqHJG6+Q81vNippW5YlKjHFj4soMxamKK1NXHUWuBZTLdU3Km+L/pcHw==}
    engines: {node: ^18.18.0 || ^20.9.0 || >=21.1.0}
    hasBin: true
    peerDependencies:
      jiti: '*'
    peerDependenciesMeta:
      jiti:
        optional: true

  espree@10.1.0:
    resolution: {integrity: sha512-M1M6CpiE6ffoigIOWYO9UDP8TMUw9kqb21tf+08IgDYjCsOvCuDt4jQcZmoYxx+w7zlKw9/N0KXfto+I8/FrXA==}
    engines: {node: ^18.18.0 || ^20.9.0 || >=21.1.0}

  esprima@4.0.1:
    resolution: {integrity: sha512-eGuFFw7Upda+g4p+QHvnW0RyTX/SVeJBDM/gCtMARO0cLuT2HcEKnTPvhjV6aGeqrCB/sbNop0Kszm0jsaWU4A==}
    engines: {node: '>=4'}
    hasBin: true

  esquery@1.6.0:
    resolution: {integrity: sha512-ca9pw9fomFcKPvFLXhBKUK90ZvGibiGOvRJNbjljY7s7uq/5YO4BOzcYtJqExdx99rF6aAcnRxHmcUHcz6sQsg==}
    engines: {node: '>=0.10'}

  esrecurse@4.3.0:
    resolution: {integrity: sha512-KmfKL3b6G+RXvP8N1vr3Tq1kL/oCFgn2NYXEtqP8/L3pKapUA4G8cFVaoF3SU323CD4XypR/ffioHmkti6/Tag==}
    engines: {node: '>=4.0'}

  estraverse@4.3.0:
    resolution: {integrity: sha512-39nnKffWz8xN1BU/2c79n9nB9HDzo0niYUqx6xyqUnyoAnQyyWpOTdZEeiCch8BBu515t4wp9ZmgVfVhn9EBpw==}
    engines: {node: '>=4.0'}

  estraverse@5.3.0:
    resolution: {integrity: sha512-MMdARuVEQziNTeJD8DgMqmhwR11BRQ/cBP+pLtYdSTnf3MIO8fFeiINEbX36ZdNlfU/7A9f3gUw49B3oQsvwBA==}
    engines: {node: '>=4.0'}

  estree-util-attach-comments@3.0.0:
    resolution: {integrity: sha512-cKUwm/HUcTDsYh/9FgnuFqpfquUbwIqwKM26BVCGDPVgvaCl/nDCCjUfiLlx6lsEZ3Z4RFxNbOQ60pkaEwFxGw==}

  estree-util-build-jsx@3.0.1:
    resolution: {integrity: sha512-8U5eiL6BTrPxp/CHbs2yMgP8ftMhR5ww1eIKoWRMlqvltHF8fZn5LRDvTKuxD3DUn+shRbLGqXemcP51oFCsGQ==}

  estree-util-is-identifier-name@3.0.0:
    resolution: {integrity: sha512-hFtqIDZTIUZ9BXLb8y4pYGyk6+wekIivNVTcmvk8NoOh+VeRn5y6cEHzbURrWbfp1fIqdVipilzj+lfaadNZmg==}

  estree-util-to-js@2.0.0:
    resolution: {integrity: sha512-WDF+xj5rRWmD5tj6bIqRi6CkLIXbbNQUcxQHzGysQzvHmdYG2G7p/Tf0J0gpxGgkeMZNTIjT/AoSvC9Xehcgdg==}

  estree-util-visit@2.0.0:
    resolution: {integrity: sha512-m5KgiH85xAhhW8Wta0vShLcUvOsh3LLPI2YVwcbio1l7E09NTLL1EyMZFM1OyWowoH0skScNbhOPl4kcBgzTww==}

  estree-walker@3.0.3:
    resolution: {integrity: sha512-7RUKfXgSMMkzt6ZuXmqapOurLGPPfgj6l9uRZ7lRGolvk0y2yocc35LdcxKC5PQZdn2DMqioAQ2NoWcrTKmm6g==}

  esutils@2.0.3:
    resolution: {integrity: sha512-kVscqXk4OCp68SZ0dkgEKVi6/8ij300KBWTJq32P/dYeWTSwK41WyTxalN1eRmA5Z9UU/LX9D7FWSmV9SAYx6g==}
    engines: {node: '>=0.10.0'}

  etag@1.8.1:
    resolution: {integrity: sha512-aIL5Fx7mawVa300al2BnEE4iNvo1qETxLrPI/o05L7z6go7fCw1J6EQmbK4FmJ2AS7kgVF/KEZWufBfdClMcPg==}
    engines: {node: '>= 0.6'}

  eventemitter3@5.0.1:
    resolution: {integrity: sha512-GWkBvjiSZK87ELrYOSESUYeVIc9mvLLf/nXalMOS5dYrgZq9o5OVkbZAVM06CVxYsCwH9BDZFPlQTlPA1j4ahA==}

  events@3.3.0:
    resolution: {integrity: sha512-mQw+2fkQbALzQ7V0MY0IqdnXNOeTtP4r0lN9z7AAawCXgqea7bDii20AYrIBrFd/Hx0M2Ocz6S111CaFkUcb0Q==}
    engines: {node: '>=0.8.x'}

  execa@5.1.1:
    resolution: {integrity: sha512-8uSpZZocAZRBAPIEINJj3Lo9HyGitllczc27Eh5YYojjMFMn8yHMDMaUHE2Jqfq05D/wucwI4JGURyXt1vchyg==}
    engines: {node: '>=10'}

  express@4.19.2:
    resolution: {integrity: sha512-5T6nhjsT+EOMzuck8JjBHARTHfMht0POzlA60WV2pMD3gyXw2LZnZ+ueGdNxG+0calOJcWKbpFcuzLZ91YWq9Q==}
    engines: {node: '>= 0.10.0'}

  extend@3.0.2:
    resolution: {integrity: sha512-fjquC59cD7CyW6urNXK0FBufkZcoiGG80wTuPujX590cB5Ttln20E2UB4S/WARVqhXffZl2LNgS+gQdPIIim/g==}

  external-editor@3.1.0:
    resolution: {integrity: sha512-hMQ4CX1p1izmuLYyZqLMO/qGNw10wSv9QDCPfzXfyFrOaCSSoRfqE1Kf1s5an66J5JZC62NewG+mK49jOCtQew==}
    engines: {node: '>=4'}

  fast-deep-equal@3.1.3:
    resolution: {integrity: sha512-f3qQ9oQy9j2AhBe/H9VC91wLmKBCCU/gDOnKNAYG5hswO7BLKj09Hc5HYNz9cGI++xlpDCIgDaitVs03ATR84Q==}

  fast-glob@3.3.2:
    resolution: {integrity: sha512-oX2ruAFQwf/Orj8m737Y5adxDQO0LAB7/S5MnxCdTNDd4p6BsyIVsv9JQsATbTSq8KHRpLwIHbVlUNatxd+1Ow==}
    engines: {node: '>=8.6.0'}

  fast-json-stable-stringify@2.1.0:
    resolution: {integrity: sha512-lhd/wF+Lk98HZoTCtlVraHtfh5XYijIjalXck7saUtuanSDyLMxnHhSXEDJqHxD7msR8D0uCmqlkwjCV8xvwHw==}

  fast-levenshtein@2.0.6:
    resolution: {integrity: sha512-DCXu6Ifhqcks7TZKY3Hxp3y6qphY5SJZmrWMDrKcERSOXWQdMhU9Ig/PYrzyw/ul9jOIyh0N4M0tbC5hodg8dw==}

  fastq@1.17.1:
    resolution: {integrity: sha512-sRVD3lWVIXWg6By68ZN7vho9a1pQcN/WBFaAAsDDFzlJjvoGx0P8z7V1t72grFJfJhu3YPZBuu25f7Kaw2jN1w==}

  fetch-blob@3.2.0:
    resolution: {integrity: sha512-7yAQpD2UMJzLi1Dqv7qFYnPbaPx7ZfFK6PiIxQ4PfkGPyNyl2Ugx+a/umUonmKqjhM4DnfbMvdX6otXq83soQQ==}
    engines: {node: ^12.20 || >= 14.13}

  fflate@0.8.2:
    resolution: {integrity: sha512-cPJU47OaAoCbg0pBvzsgpTPhmhqI5eJjh/JIu8tPj5q+T7iLvW/JAYUqmE7KOB4R1ZyEhzBaIQpQpardBF5z8A==}

  figures@3.2.0:
    resolution: {integrity: sha512-yaduQFRKLXYOGgEn6AZau90j3ggSOyiqXU0F9JZfeXYhNa+Jk4X+s45A2zg5jns87GAFa34BBm2kXw4XpNcbdg==}
    engines: {node: '>=8'}

  file-entry-cache@8.0.0:
    resolution: {integrity: sha512-XXTUwCvisa5oacNGRP9SfNtYBNAMi+RPwBFmblZEF7N7swHYQS6/Zfk7SRwx4D5j3CH211YNRco1DEMNVfZCnQ==}
    engines: {node: '>=16.0.0'}

  fill-range@7.1.1:
    resolution: {integrity: sha512-YsGpe3WHLK8ZYi4tWDg2Jy3ebRz2rXowDxnld4bkQB00cc/1Zw9AWnC0i9ztDJitivtQvaI9KaLyKrc+hBW0yg==}
    engines: {node: '>=8'}

  finalhandler@1.2.0:
    resolution: {integrity: sha512-5uXcUVftlQMFnWC9qu/svkWv3GTd2PfUhK/3PLkYNAe7FbqJMt3515HaxE6eRL74GdsriiwujiawdaB1BpEISg==}
    engines: {node: '>= 0.8'}

  find-up@5.0.0:
    resolution: {integrity: sha512-78/PXT1wlLLDgTzDs7sjq9hzz0vXD+zn+7wypEe4fXQxCmdmqfGsEPQxmiCSQI3ajFV91bVSsvNtrJRiW6nGng==}
    engines: {node: '>=10'}

  flat-cache@4.0.1:
    resolution: {integrity: sha512-f7ccFPK3SXFHpx15UIGyRJ/FJQctuKZ0zVuN3frBo4HnK3cay9VEW0R6yPYFHC0AgqhukPzKjq22t5DmAyqGyw==}
    engines: {node: '>=16'}

  flatted@3.3.1:
    resolution: {integrity: sha512-X8cqMLLie7KsNUDSdzeN8FYK9rEt4Dt67OsG/DNGnYTSDBG4uFAJFBnUeiV+zCVAvwFy56IjM9sH51jVaEhNxw==}

  follow-redirects@1.15.9:
    resolution: {integrity: sha512-gew4GsXizNgdoRyqmyfMHyAmXsZDk6mHkSxZFCzW9gwlbtOW44CDtYavM+y+72qD/Vq2l550kMF52DT8fOLJqQ==}
    engines: {node: '>=4.0'}
    peerDependencies:
      debug: '*'
    peerDependenciesMeta:
      debug:
        optional: true

  for-each@0.3.3:
    resolution: {integrity: sha512-jqYfLp7mo9vIyQf8ykW2v7A+2N4QjeCeI5+Dz9XraiO1ign81wjiH7Fb9vSOWvQfNtmSa4H2RoQTrrXivdUZmw==}

  foreground-child@3.3.0:
    resolution: {integrity: sha512-Ld2g8rrAyMYFXBhEqMz8ZAHBi4J4uS1i/CxGMDnjyFWddMXLVcDp051DZfu+t7+ab7Wv6SMqpWmyFIj5UbfFvg==}
    engines: {node: '>=14'}

  form-data@4.0.0:
    resolution: {integrity: sha512-ETEklSGi5t0QMZuiXoA/Q6vcnxcLQP5vdugSpuAyi6SVGi2clPPp+xgEhuMaHC+zGgn31Kd235W35f7Hykkaww==}
    engines: {node: '>= 6'}

  formdata-polyfill@4.0.10:
    resolution: {integrity: sha512-buewHzMvYL29jdeQTVILecSaZKnt/RJWjoZCF5OW60Z67/GmSLBkOFM7qh1PI3zFNtJbaZL5eQu1vLfazOwj4g==}
    engines: {node: '>=12.20.0'}

  forwarded@0.2.0:
    resolution: {integrity: sha512-buRG0fpBtRHSTCOASe6hD258tEubFoRLb4ZNA6NxMVHNw2gOcwHo9wyablzMzOA5z9xA9L1KNjk/Nt6MT9aYow==}
    engines: {node: '>= 0.6'}

  fresh@0.5.2:
    resolution: {integrity: sha512-zJ2mQYM18rEFOudeV4GShTGIQ7RbzA7ozbU9I/XBpm7kqgMywgmylMwXHxZJmkVoYkna9d2pVXVXPdYTP9ej8Q==}
    engines: {node: '>= 0.6'}

  fs-extra@10.1.0:
    resolution: {integrity: sha512-oRXApq54ETRj4eMiFzGnHWGy+zo5raudjuxN0b8H7s/RU2oW0Wvsx9O0ACRN/kRq9E8Vu/ReskGB5o3ji+FzHQ==}
    engines: {node: '>=12'}

  fs-extra@11.2.0:
    resolution: {integrity: sha512-PmDi3uwK5nFuXh7XDTlVnS17xJS7vW36is2+w3xcv8SVxiB4NyATf4ctkVY5bkSjX0Y4nbvZCq1/EjtEyr9ktw==}
    engines: {node: '>=14.14'}

  fs.realpath@1.0.0:
    resolution: {integrity: sha512-OO0pH2lK6a0hZnAdau5ItzHPI6pUlvI7jMVnxUQRtw4owF2wk8lOSabtGDCTP4Ggrg2MbGnWO9X8K1t4+fGMDw==}

  fsevents@2.3.3:
    resolution: {integrity: sha512-5xoDfX+fL7faATnagmWPpbFtwh/R77WmMMqqHGS65C3vvB0YHrgF+B1YmZ3441tMj5n63k0212XNoJwzlhffQw==}
    engines: {node: ^8.16.0 || ^10.6.0 || >=11.0.0}
    os: [darwin]

  function-bind@1.1.2:
    resolution: {integrity: sha512-7XHNxH7qX9xG5mIwxkhumTox/MIRNcOgDrxWsMt2pAr23WHp6MrRlN7FBSFpCpr+oVO0F744iUgR82nJMfG2SA==}

  function.prototype.name@1.1.6:
    resolution: {integrity: sha512-Z5kx79swU5P27WEayXM1tBi5Ze/lbIyiNgU3qyXUOf9b2rgXYyF9Dy9Cx+IQv/Lc8WCG6L82zwUPpSS9hGehIg==}
    engines: {node: '>= 0.4'}

  functions-have-names@1.2.3:
    resolution: {integrity: sha512-xckBUXyTIqT97tq2x2AMb+g163b5JFysYk0x4qxNFwbfQkmNZoiRHb6sPzI9/QV33WeuvVYBUIiD4NzNIyqaRQ==}

  gensync@1.0.0-beta.2:
    resolution: {integrity: sha512-3hN7NaskYvMDLQY55gnW3NQ+mesEAepTqlg+VEbj7zzqEMBVNhzcGYYeqFo/TlYz6eQiFcp1HcsCZO+nGgS8zg==}
    engines: {node: '>=6.9.0'}

  get-intrinsic@1.2.4:
    resolution: {integrity: sha512-5uYhsJH8VJBTv7oslg4BznJYhDoRI6waYCxMmCdnTrcCrHA/fCFKoTFz2JKKE0HdDFUF7/oQuhzumXJK7paBRQ==}
    engines: {node: '>= 0.4'}

  get-nonce@1.0.1:
    resolution: {integrity: sha512-FJhYRoDaiatfEkUK8HKlicmu/3SGFD51q3itKDGoSTysQJBnfOcxU5GxnhE1E6soB76MbT0MBtnKJuXyAx+96Q==}
    engines: {node: '>=6'}

  get-stdin@9.0.0:
    resolution: {integrity: sha512-dVKBjfWisLAicarI2Sf+JuBE/DghV4UzNAVe9yhEJuzeREd3JhOTE9cUaJTeSa77fsbQUK3pcOpJfM59+VKZaA==}
    engines: {node: '>=12'}

  get-stream@6.0.1:
    resolution: {integrity: sha512-ts6Wi+2j3jQjqi70w5AlN8DFnkSwC+MqmxEzdEALB2qXZYV3X/b1CTfgPLGJNMeAWxdPfU8FO1ms3NUfaHCPYg==}
    engines: {node: '>=10'}

  get-symbol-description@1.0.2:
    resolution: {integrity: sha512-g0QYk1dZBxGwk+Ngc+ltRH2IBp2f7zBkBMBJZCDerh6EhlhSR6+9irMCuT/09zD6qkarHUSn529sK/yL4S27mg==}
    engines: {node: '>= 0.4'}

  get-tsconfig@4.7.6:
    resolution: {integrity: sha512-ZAqrLlu18NbDdRaHq+AKXzAmqIUPswPWKUchfytdAjiRFnCe5ojG2bstg6mRiZabkKfCoL/e98pbBELIV/YCeA==}

  get-uri@6.0.3:
    resolution: {integrity: sha512-BzUrJBS9EcUb4cFol8r4W3v1cPsSyajLSthNkz5BxbpDcHN5tIrM10E2eNvfnvBn3DaT3DUgx0OpsBKkaOpanw==}
    engines: {node: '>= 14'}

  git-hooks-list@3.1.0:
    resolution: {integrity: sha512-LF8VeHeR7v+wAbXqfgRlTSX/1BJR9Q1vEMR8JAz1cEg6GX07+zyj3sAdDvYjj/xnlIfVuGgj4qBei1K3hKH+PA==}

  github-slugger@2.0.0:
    resolution: {integrity: sha512-IaOQ9puYtjrkq7Y0Ygl9KDZnrf/aiUJYUpVf89y8kyaxbRG7Y1SrX/jaumrv81vc61+kiMempujsM3Yw7w5qcw==}

  glob-parent@5.1.2:
    resolution: {integrity: sha512-AOIgSQCepiJYwP3ARnGx+5VnTu2HBYdzbGP45eLw1vr3zB3vZLeyed1sC9hnbcOc9/SrMyM5RPQrkGz4aS9Zow==}
    engines: {node: '>= 6'}

  glob-parent@6.0.2:
    resolution: {integrity: sha512-XxwI8EOhVQgWp6iDL+3b0r86f4d6AX6zSU55HfB4ydCEuXLXc5FcYeOu+nnGftS4TEju/11rt4KJPTMgbfmv4A==}
    engines: {node: '>=10.13.0'}

  glob-to-regexp@0.4.1:
    resolution: {integrity: sha512-lkX1HJXwyMcprw/5YUZc2s7DrpAiHB21/V+E1rHUrVNokkvB6bqMzT0VfV6/86ZNabt1k14YOIaT7nDvOX3Iiw==}

  glob@10.3.10:
    resolution: {integrity: sha512-fa46+tv1Ak0UPK1TOy/pZrIybNNt4HCv7SDzwyfiOZkvZLEbjsZkJBPtDHVshZjbecAoAGSC20MjLDG/qr679g==}
    engines: {node: '>=16 || 14 >=14.17'}
    hasBin: true

  glob@10.4.5:
    resolution: {integrity: sha512-7Bv8RF0k6xjo7d4A/PxYLbUCfb6c+Vpd2/mB2yRDlew7Jb5hEXiCD9ibfO7wpk8i4sevK6DFny9h7EYbM3/sHg==}
    hasBin: true

  glob@7.2.3:
    resolution: {integrity: sha512-nFR0zLpU2YCaRxwoCJvL6UvCH2JFyFVIvwTLsIf21AuHlMskA1hhTdk+LlYJtOlYt9v6dvszD2BGRqBL+iQK9Q==}
    deprecated: Glob versions prior to v9 are no longer supported

  globals@11.12.0:
    resolution: {integrity: sha512-WOBp/EEGUiIsJSp7wcv/y6MO+lV9UoncWqxuFfm8eBwzWNgyfBd6Gz+IeKQ9jCmyhoH99g15M3T+QaVHFjizVA==}
    engines: {node: '>=4'}

  globals@14.0.0:
    resolution: {integrity: sha512-oahGvuMGQlPw/ivIYBjVSrWAfWLBeku5tpPE2fOPLi+WHffIWbuh2tCjhyQhTBPMf5E9jDEH4FOmTYgYwbKwtQ==}
    engines: {node: '>=18'}

  globalthis@1.0.4:
    resolution: {integrity: sha512-DpLKbNU4WylpxJykQujfCcwYWiV/Jhm50Goo0wrVILAv5jOr9d+H+UR3PhSCD2rCCEIg0uc+G+muBTwD54JhDQ==}
    engines: {node: '>= 0.4'}

  globby@10.0.2:
    resolution: {integrity: sha512-7dUi7RvCoT/xast/o/dLN53oqND4yk0nsHkhRgn9w65C4PofCLOoJ39iSOg+qVDdWQPIEj+eszMHQ+aLVwwQSg==}
    engines: {node: '>=8'}

  globby@13.2.2:
    resolution: {integrity: sha512-Y1zNGV+pzQdh7H39l9zgB4PJqjRNqydvdYCDG4HFXM4XuvSaQQlEc91IU1yALL8gUTDomgBAfz3XJdmUS+oo0w==}
    engines: {node: ^12.20.0 || ^14.13.1 || >=16.0.0}

  gopd@1.0.1:
    resolution: {integrity: sha512-d65bNlIadxvpb/A2abVdlqKqV563juRnZ1Wtk6s1sIR8uNsXR70xqIzVqxVf1eTqDunwT2MkczEeaezCKTZhwA==}

  graceful-fs@4.2.11:
    resolution: {integrity: sha512-RbJ5/jmFcNNCcDV5o9eTnBLJ/HszWV0P73bc+Ff4nS/rJj+YaS6IGyiOL0VoBYX+l1Wrl3k63h/KrH+nhJ0XvQ==}

  gradient-string@2.0.2:
    resolution: {integrity: sha512-rEDCuqUQ4tbD78TpzsMtt5OIf0cBCSDWSJtUDaF6JsAh+k0v9r++NzxNEG87oDZx9ZwGhD8DaezR2L/yrw0Jdw==}
    engines: {node: '>=10'}

  graphemer@1.4.0:
    resolution: {integrity: sha512-EtKwoO6kxCL9WO5xipiHTZlSzBm7WLT627TqC/uVRd0HKmq8NXyebnNYxDoBi7wt8eTWrUrKXCOVaFq9x1kgag==}

  gsap@3.12.5:
    resolution: {integrity: sha512-srBfnk4n+Oe/ZnMIOXt3gT605BX9x5+rh/prT2F1SsNJsU1XuMiP0E2aptW481OnonOGACZWBqseH5Z7csHxhQ==}

  handlebars@4.7.8:
    resolution: {integrity: sha512-vafaFqs8MZkRrSX7sFVUdo3ap/eNiLnb4IakshzvP56X5Nr1iGKAIqdX6tMlm6HcNRIkr6AxO5jFEoJzzpT8aQ==}
    engines: {node: '>=0.4.7'}
    hasBin: true

  has-bigints@1.0.2:
    resolution: {integrity: sha512-tSvCKtBr9lkF0Ex0aQiP9N+OpV4zi2r/Nee5VkRDbaqv35RLYMzbwQfFSZZH0kR+Rd6302UJZ2p/bJCEoR3VoQ==}

  has-flag@3.0.0:
    resolution: {integrity: sha512-sKJf1+ceQBr4SMkvQnBDNDtf4TXpVhVGateu0t918bl30FnbE2m4vNLX+VWe/dpjlb+HugGYzW7uQXH98HPEYw==}
    engines: {node: '>=4'}

  has-flag@4.0.0:
    resolution: {integrity: sha512-EykJT/Q1KjTWctppgIAgfSO0tKVuZUjhgMr17kqTumMl6Afv3EISleU7qZUzoXDFTAHTDC4NOoG/ZxU3EvlMPQ==}
    engines: {node: '>=8'}

  has-property-descriptors@1.0.2:
    resolution: {integrity: sha512-55JNKuIW+vq4Ke1BjOTjM2YctQIvCT7GFzHwmfZPGo5wnrgkid0YQtnAleFSqumZm4az3n2BS+erby5ipJdgrg==}

  has-proto@1.0.3:
    resolution: {integrity: sha512-SJ1amZAJUiZS+PhsVLf5tGydlaVB8EdFpaSO4gmiUKUOxk8qzn5AIy4ZeJUmh22znIdk/uMAUT2pl3FxzVUH+Q==}
    engines: {node: '>= 0.4'}

  has-symbols@1.0.3:
    resolution: {integrity: sha512-l3LCuF6MgDNwTDKkdYGEihYjt5pRPbEg46rtlmnSPlUbgmB8LOIrKJbYYFBSbnPaJexMKtiPO8hmeRjRz2Td+A==}
    engines: {node: '>= 0.4'}

  has-tostringtag@1.0.2:
    resolution: {integrity: sha512-NqADB8VjPFLM2V0VvHUewwwsw0ZWBaIdgo+ieHtK3hasLz4qeCRjYcqfB6AQrBggRKppKF8L52/VqdVsO47Dlw==}
    engines: {node: '>= 0.4'}

  hasown@2.0.2:
    resolution: {integrity: sha512-0hJU9SCPvmMzIBdZFqNPXWa6dqh7WdH0cII9y+CyS8rG3nL48Bclra9HmKhVVUHyPWNH5Y7xDwAB7bfgSjkUMQ==}
    engines: {node: '>= 0.4'}

  hast-util-from-html@2.0.1:
    resolution: {integrity: sha512-RXQBLMl9kjKVNkJTIO6bZyb2n+cUH8LFaSSzo82jiLT6Tfc+Pt7VQCS+/h3YwG4jaNE2TA2sdJisGWR+aJrp0g==}

  hast-util-from-parse5@8.0.1:
    resolution: {integrity: sha512-Er/Iixbc7IEa7r/XLtuG52zoqn/b3Xng/w6aZQ0xGVxzhw5xUFxcRqdPzP6yFi/4HBYRaifaI5fQ1RH8n0ZeOQ==}

  hast-util-has-property@3.0.0:
    resolution: {integrity: sha512-MNilsvEKLFpV604hwfhVStK0usFY/QmM5zX16bo7EjnAEGofr5YyI37kzopBlZJkHD4t887i+q/C8/tr5Q94cA==}

  hast-util-heading-rank@3.0.0:
    resolution: {integrity: sha512-EJKb8oMUXVHcWZTDepnr+WNbfnXKFNf9duMesmr4S8SXTJBJ9M4Yok08pu9vxdJwdlGRhVumk9mEhkEvKGifwA==}

  hast-util-is-element@3.0.0:
    resolution: {integrity: sha512-Val9mnv2IWpLbNPqc/pUem+a7Ipj2aHacCwgNfTiK0vJKl0LF+4Ba4+v1oPHFpf3bLYmreq0/l3Gud9S5OH42g==}

  hast-util-parse-selector@3.1.1:
    resolution: {integrity: sha512-jdlwBjEexy1oGz0aJ2f4GKMaVKkA9jwjr4MjAAI22E5fM/TXVZHuS5OpONtdeIkRKqAaryQ2E9xNQxijoThSZA==}

  hast-util-parse-selector@4.0.0:
    resolution: {integrity: sha512-wkQCkSYoOGCRKERFWcxMVMOcYE2K1AaNLU8DXS9arxnLOUEWbOXKXiJUNzEpqZ3JOKpnha3jkFrumEjVliDe7A==}

  hast-util-raw@9.0.4:
    resolution: {integrity: sha512-LHE65TD2YiNsHD3YuXcKPHXPLuYh/gjp12mOfU8jxSrm1f/yJpsb0F/KKljS6U9LJoP0Ux+tCe8iJ2AsPzTdgA==}

  hast-util-select@6.0.2:
    resolution: {integrity: sha512-hT/SD/d/Meu+iobvgkffo1QecV8WeKWxwsNMzcTJsKw1cKTQKSR/7ArJeURLNJF9HDjp9nVoORyNNJxrvBye8Q==}

  hast-util-to-estree@3.1.0:
    resolution: {integrity: sha512-lfX5g6hqVh9kjS/B9E2gSkvHH4SZNiQFiqWS0x9fENzEl+8W12RqdRxX6d/Cwxi30tPQs3bIO+aolQJNp1bIyw==}

  hast-util-to-jsx-runtime@2.3.0:
    resolution: {integrity: sha512-H/y0+IWPdsLLS738P8tDnrQ8Z+dj12zQQ6WC11TIM21C8WFVoIxcqWXf2H3hiTVZjF1AWqoimGwrTWecWrnmRQ==}

  hast-util-to-parse5@8.0.0:
    resolution: {integrity: sha512-3KKrV5ZVI8if87DVSi1vDeByYrkGzg4mEfeu4alwgmmIeARiBLKCZS2uw5Gb6nU9x9Yufyj3iudm6i7nl52PFw==}

  hast-util-to-string@3.0.0:
    resolution: {integrity: sha512-OGkAxX1Ua3cbcW6EJ5pT/tslVb90uViVkcJ4ZZIMW/R33DX/AkcJcRrPebPwJkHYwlDHXz4aIwvAAaAdtrACFA==}

  hast-util-whitespace@3.0.0:
    resolution: {integrity: sha512-88JUN06ipLwsnv+dVn+OIYOvAuvBMy/Qoi6O7mQHxdPXpjy+Cd6xRkWwux7DKO+4sYILtLBRIKgsdpS2gQc7qw==}

  hastscript@7.2.0:
    resolution: {integrity: sha512-TtYPq24IldU8iKoJQqvZOuhi5CyCQRAbvDOX0x1eW6rsHSxa/1i2CCiptNTotGHJ3VoHRGmqiv6/D3q113ikkw==}

  hastscript@8.0.0:
    resolution: {integrity: sha512-dMOtzCEd3ABUeSIISmrETiKuyydk1w0pa+gE/uormcTpSYuaNJPbX1NU3JLyscSLjwAQM8bWMhhIlnCqnRvDTw==}

  header-case@1.0.1:
    resolution: {integrity: sha512-i0q9mkOeSuhXw6bGgiQCCBgY/jlZuV/7dZXyZ9c6LcBrqwvT8eT719E9uxE5LiZftdl+z81Ugbg/VvXV4OJOeQ==}

  html-url-attributes@3.0.0:
    resolution: {integrity: sha512-/sXbVCWayk6GDVg3ctOX6nxaVj7So40FcFAnWlWGNAB1LpYKcV5Cd10APjPjW80O7zYW2MsjBV4zZ7IZO5fVow==}

  html-void-elements@3.0.0:
    resolution: {integrity: sha512-bEqo66MRXsUGxWHV5IP0PUiAWwoEjba4VCzg0LjFJBpchPaTfyfCKTG6bc5F8ucKec3q5y6qOdGyYTSBEvhCrg==}

  http-errors@2.0.0:
    resolution: {integrity: sha512-FtwrG/euBzaEjYeRqOgly7G0qviiXoJWnvEH2Z1plBdXgbyjv34pHTSb9zoeHMyDy33+DWy5Wt9Wo+TURtOYSQ==}
    engines: {node: '>= 0.8'}

  http-proxy-agent@7.0.2:
    resolution: {integrity: sha512-T1gkAiYYDWYx3V5Bmyu7HcfcvL7mUrTWiM6yOfa3PIphViJ/gFPbvidQ+veqSOHci/PxBcDabeUNCzpOODJZig==}
    engines: {node: '>= 14'}

  https-proxy-agent@7.0.5:
    resolution: {integrity: sha512-1e4Wqeblerz+tMKPIq2EMGiiWW1dIjZOksyHWSUm1rmuvw/how9hBHZ38lAGj5ID4Ik6EdkOw7NmWPy6LAwalw==}
    engines: {node: '>= 14'}

  human-signals@2.1.0:
    resolution: {integrity: sha512-B4FFZ6q/T2jhhksgkbEW3HBvWIfDW85snkQgawt07S7J5QXTk6BkNV+0yAeZrM5QpMAdYlocGoljn0sJ/WQkFw==}
    engines: {node: '>=10.17.0'}

  husky@9.1.5:
    resolution: {integrity: sha512-rowAVRUBfI0b4+niA4SJMhfQwc107VLkBUgEYYAOQAbqDCnra1nYh83hF/MDmhYs9t9n1E3DuKOrs2LYNC+0Ag==}
    engines: {node: '>=18'}
    hasBin: true

  iconv-lite@0.4.24:
    resolution: {integrity: sha512-v3MXnZAcvnywkTUEZomIActle7RXXeedOR31wwl7VlyoXO4Qi9arvSenNQWne1TcRwhCL1HwLI21bEqdpj8/rA==}
    engines: {node: '>=0.10.0'}

  ieee754@1.2.1:
    resolution: {integrity: sha512-dcyqhDvX1C46lXZcVqCpK+FtMRQVdIMN6/Df5js2zouUsqG7I6sFxitIC+7KYK29KdXOLHdu9zL4sFnoVQnqaA==}

  ignore-by-default@1.0.1:
    resolution: {integrity: sha512-Ius2VYcGNk7T90CppJqcIkS5ooHUZyIQK+ClZfMfMNFEF9VSE73Fq+906u/CWu92x4gzZMWOwfFYckPObzdEbA==}

  ignore@5.3.2:
    resolution: {integrity: sha512-hsBTNUqQTDwkWtcdYI2i06Y/nUBEsNEDJKjWdigLvegy8kDuJAS8uRlpkkcQpyEXL0Z/pjDy5HBmMjRCJ2gq+g==}
    engines: {node: '>= 4'}

  import-fresh@3.3.0:
    resolution: {integrity: sha512-veYYhQa+D1QBKznvhUHxb8faxlrwUnxseDAbAp457E0wLNio2bOSKnjYDhMj+YiAq61xrMGhQk9iXVk5FzgQMw==}
    engines: {node: '>=6'}

  imurmurhash@0.1.4:
    resolution: {integrity: sha512-JmXMZ6wuvDmLiHEml9ykzqO6lwFbof0GG4IkcGaENdCRDDmMVnny7s5HsIgHCbaq0w2MyPhDqkhTUgS2LU2PHA==}
    engines: {node: '>=0.8.19'}

  indent-string@4.0.0:
    resolution: {integrity: sha512-EdDDZu4A2OyIK7Lr/2zG+w5jmbuk1DVBnEwREQvBzspBJkCEbRa8GxU1lghYcaGJCnRWibjDXlq779X1/y5xwg==}
    engines: {node: '>=8'}

  inflight@1.0.6:
    resolution: {integrity: sha512-k92I/b08q4wvFscXCLvqfsHCrjrF7yiXsQuIVvVE7N82W3+aqpzuUdBbfhWcy/FZR3/4IgflMgKLOsvPDrGCJA==}
    deprecated: This module is not supported, and leaks memory. Do not use it. Check out lru-cache if you want a good and tested way to coalesce async requests by a key value, which is much more comprehensive and powerful.

  inherits@2.0.4:
    resolution: {integrity: sha512-k/vGaX4/Yla3WzyMCvTQOXYeIHvqOKtnqBduzTHpzpQZzAskKMhZ2K+EnBiSM9zGSoIFeMpXKxa4dYeZIQqewQ==}

  ini@1.3.8:
    resolution: {integrity: sha512-JV/yugV2uzW5iMRSiZAyDtQd+nxtUnjeLt0acNdw98kKLrvuRVyB80tsREOE7yvGVgalhZ6RNXCmEHkUKBKxew==}

  inline-style-parser@0.1.1:
    resolution: {integrity: sha512-7NXolsK4CAS5+xvdj5OMMbI962hU/wvwoxk+LWR9Ek9bVtyuuYScDN6eS0rUm6TxApFpw7CX1o4uJzcd4AyD3Q==}

  inline-style-parser@0.2.3:
    resolution: {integrity: sha512-qlD8YNDqyTKTyuITrDOffsl6Tdhv+UC4hcdAVuQsK4IMQ99nSgd1MIA/Q+jQYoh9r3hVUXhYh7urSRmXPkW04g==}

  input-otp@1.2.4:
    resolution: {integrity: sha512-md6rhmD+zmMnUh5crQNSQxq3keBRYvE3odbr4Qb9g2NWzQv9azi+t1a3X4TBTbh98fsGHgEEJlzbe1q860uGCA==}
    peerDependencies:
      react: ^16.8 || ^17.0 || ^18.0
      react-dom: ^16.8 || ^17.0 || ^18.0

  inquirer@7.3.3:
    resolution: {integrity: sha512-JG3eIAj5V9CwcGvuOmoo6LB9kbAYT8HXffUl6memuszlwDC/qvFAJw49XJ5NROSFNPxp3iQg1GqkFhaY/CR0IA==}
    engines: {node: '>=8.0.0'}

  inquirer@8.2.6:
    resolution: {integrity: sha512-M1WuAmb7pn9zdFRtQYk26ZBoY043Sse0wVDdk4Bppr+JOXyQYybdtvK+l9wUibhtjdjvtoiNy8tk+EgsYIUqKg==}
    engines: {node: '>=12.0.0'}

  internal-slot@1.0.7:
    resolution: {integrity: sha512-NGnrKwXzSms2qUUih/ILZ5JBqNTSa1+ZmP6flaIp6KmSElgE9qdndzS3cqjrDovwFdmwsGsLdeFgB6suw+1e9g==}
    engines: {node: '>= 0.4'}

  invariant@2.2.4:
    resolution: {integrity: sha512-phJfQVBuaJM5raOpJjSfkiD6BpbCE4Ns//LaXl6wGYtUBY83nWS6Rf9tXm2e8VaK60JEjYldbPif/A2B1C2gNA==}

  ip-address@9.0.5:
    resolution: {integrity: sha512-zHtQzGojZXTwZTHQqra+ETKd4Sn3vgi7uBmlPoXVWZqYvuKmtI0l/VZTjqGmJY9x88GGOaZ9+G9ES8hC4T4X8g==}
    engines: {node: '>= 12'}

  ipaddr.js@1.9.1:
    resolution: {integrity: sha512-0KI/607xoxSToH7GjN1FfSbLoU0+btTicjsQSWQlh/hZykN8KpmMf7uYwPW3R+akZ6R/w18ZlXSHBYXiYUPO3g==}
    engines: {node: '>= 0.10'}

  is-alphabetical@2.0.1:
    resolution: {integrity: sha512-FWyyY60MeTNyeSRpkM2Iry0G9hpr7/9kD40mD/cGQEuilcZYS4okz8SN2Q6rLCJ8gbCt6fN+rC+6tMGS99LaxQ==}

  is-alphanumerical@2.0.1:
    resolution: {integrity: sha512-hmbYhX/9MUMF5uh7tOXyK/n0ZvWpad5caBA17GsC6vyuCqaWliRG5K1qS9inmUhEMaOBIW7/whAnSwveW/LtZw==}

  is-arguments@1.1.1:
    resolution: {integrity: sha512-8Q7EARjzEnKpt/PCD7e1cgUS0a6X8u5tdSiMqXhojOdoV9TsMsiO+9VLC5vAmO8N7/GmXn7yjR8qnA6bVAEzfA==}
    engines: {node: '>= 0.4'}

  is-array-buffer@3.0.4:
    resolution: {integrity: sha512-wcjaerHw0ydZwfhiKbXJWLDY8A7yV7KhjQOpb83hGgGfId/aQa4TOvwyzn2PuswW2gPCYEL/nEAiSVpdOj1lXw==}
    engines: {node: '>= 0.4'}

  is-async-function@2.0.0:
    resolution: {integrity: sha512-Y1JXKrfykRJGdlDwdKlLpLyMIiWqWvuSd17TvZk68PLAOGOoF4Xyav1z0Xhoi+gCYjZVeC5SI+hYFOfvXmGRCA==}
    engines: {node: '>= 0.4'}

  is-bigint@1.0.4:
    resolution: {integrity: sha512-zB9CruMamjym81i2JZ3UMn54PKGsQzsJeo6xvN3HJJ4CAsQNB6iRutp2To77OfCNuoxspsIhzaPoO1zyCEhFOg==}

  is-binary-path@2.1.0:
    resolution: {integrity: sha512-ZMERYes6pDydyuGidse7OsHxtbI7WVeUEozgR/g7rd0xUimYNlvZRE/K2MgZTjWy725IfelLeVcEM97mmtRGXw==}
    engines: {node: '>=8'}

  is-boolean-object@1.1.2:
    resolution: {integrity: sha512-gDYaKHJmnj4aWxyj6YHyXVpdQawtVLHU5cb+eztPGczf6cjuTdwve5ZIEfgXqH4e57An1D1AKf8CZ3kYrQRqYA==}
    engines: {node: '>= 0.4'}

  is-callable@1.2.7:
    resolution: {integrity: sha512-1BC0BVFhS/p0qtw6enp8e+8OD0UrK0oFLztSjNzhcKA3WDuJxxAPXzPuPtKkjEY9UUoEWlX/8fgKeu2S8i9JTA==}
    engines: {node: '>= 0.4'}

  is-core-module@2.15.0:
    resolution: {integrity: sha512-Dd+Lb2/zvk9SKy1TGCt1wFJFo/MWBPMX5x7KcvLajWTGuomczdQX61PvY5yK6SVACwpoexWo81IfFyoKY2QnTA==}
    engines: {node: '>= 0.4'}

  is-data-view@1.0.1:
    resolution: {integrity: sha512-AHkaJrsUVW6wq6JS8y3JnM/GJF/9cf+k20+iDzlSaJrinEo5+7vRiteOSwBhHRiAyQATN1AmY4hwzxJKPmYf+w==}
    engines: {node: '>= 0.4'}

  is-date-object@1.0.5:
    resolution: {integrity: sha512-9YQaSxsAiSwcvS33MBk3wTCVnWK+HhF8VZR2jRxehM16QcVOdHqPn4VPHmRK4lSr38n9JriurInLcP90xsYNfQ==}
    engines: {node: '>= 0.4'}

  is-decimal@2.0.1:
    resolution: {integrity: sha512-AAB9hiomQs5DXWcRB1rqsxGUstbRroFOPPVAomNk/3XHR5JyEZChOyTWe2oayKnsSsr/kcGqF+z6yuH6HHpN0A==}

  is-extglob@2.1.1:
    resolution: {integrity: sha512-SbKbANkN603Vi4jEZv49LeVJMn4yGwsbzZworEoyEiutsN3nJYdbO36zfhGJ6QEDpOZIFkDtnq5JRxmvl3jsoQ==}
    engines: {node: '>=0.10.0'}

  is-finalizationregistry@1.0.2:
    resolution: {integrity: sha512-0by5vtUJs8iFQb5TYUHHPudOR+qXYIMKtiUzvLIZITZUjknFmziyBJuLhVRc+Ds0dREFlskDNJKYIdIzu/9pfw==}

  is-fullwidth-code-point@3.0.0:
    resolution: {integrity: sha512-zymm5+u+sCsSWyD9qNaejV3DFvhCKclKdizYaJUuHA83RLjb7nSuGnddCHGv0hk+KY7BMAlsWeK4Ueg6EV6XQg==}
    engines: {node: '>=8'}

  is-generator-function@1.0.10:
    resolution: {integrity: sha512-jsEjy9l3yiXEQ+PsXdmBwEPcOxaXWLspKdplFUVI9vq1iZgIekeC0L167qeu86czQaxed3q/Uzuw0swL0irL8A==}
    engines: {node: '>= 0.4'}

  is-glob@4.0.3:
    resolution: {integrity: sha512-xelSayHH36ZgE7ZWhli7pW34hNbNl8Ojv5KVmkJD4hBdD3th8Tfk9vYasLM+mXWOZhFkgZfxhLSnrwRr4elSSg==}
    engines: {node: '>=0.10.0'}

  is-hexadecimal@2.0.1:
    resolution: {integrity: sha512-DgZQp241c8oO6cA1SbTEWiXeoxV42vlcJxgH+B3hi1AiqqKruZR3ZGF8In3fj4+/y/7rHvlOZLZtgJ/4ttYGZg==}

  is-interactive@1.0.0:
    resolution: {integrity: sha512-2HvIEKRoqS62guEC+qBjpvRubdX910WCMuJTZ+I9yvqKU2/12eSL549HMwtabb4oupdj2sMP50k+XJfB/8JE6w==}
    engines: {node: '>=8'}

  is-lower-case@1.1.3:
    resolution: {integrity: sha512-+5A1e/WJpLLXZEDlgz4G//WYSHyQBD32qa4Jd3Lw06qQlv3fJHnp3YIHjTQSGzHMgzmVKz2ZP3rBxTHkPw/lxA==}

  is-map@2.0.3:
    resolution: {integrity: sha512-1Qed0/Hr2m+YqxnM09CjA2d/i6YZNfF6R2oRAOj36eUdS6qIV/huPJNSEpKbupewFs+ZsJlxsjjPbc0/afW6Lw==}
    engines: {node: '>= 0.4'}

  is-negative-zero@2.0.3:
    resolution: {integrity: sha512-5KoIu2Ngpyek75jXodFvnafB6DJgr3u8uuK0LEZJjrU19DrMD3EVERaR8sjz8CCGgpZvxPl9SuE1GMVPFHx1mw==}
    engines: {node: '>= 0.4'}

  is-number-object@1.0.7:
    resolution: {integrity: sha512-k1U0IRzLMo7ZlYIfzRu23Oh6MiIFasgpb9X76eqfFZAqwH44UI4KTBvBYIZ1dSL9ZzChTB9ShHfLkR4pdW5krQ==}
    engines: {node: '>= 0.4'}

  is-number@7.0.0:
    resolution: {integrity: sha512-41Cifkg6e8TylSpdtTpeLVMqvSBEVzTttHvERD741+pnZ8ANv0004MRL43QKPDlK9cGvNp6NZWZUBlbGXYxxng==}
    engines: {node: '>=0.12.0'}

  is-path-cwd@2.2.0:
    resolution: {integrity: sha512-w942bTcih8fdJPJmQHFzkS76NEP8Kzzvmw92cXsazb8intwLqPibPPdXf4ANdKV3rYMuuQYGIWtvz9JilB3NFQ==}
    engines: {node: '>=6'}

  is-path-inside@3.0.3:
    resolution: {integrity: sha512-Fd4gABb+ycGAmKou8eMftCupSir5lRxqf4aD/vd0cD2qc4HL07OjCeuHMr8Ro4CoMaeCKDB0/ECBOVWjTwUvPQ==}
    engines: {node: '>=8'}

  is-plain-obj@4.1.0:
    resolution: {integrity: sha512-+Pgi+vMuUNkJyExiMBt5IlFoMyKnr5zhJ4Uspz58WOhBF5QoIZkFyNHIbBAtHwzVAgk5RtndVNsDRN61/mmDqg==}
    engines: {node: '>=12'}

  is-reference@3.0.2:
    resolution: {integrity: sha512-v3rht/LgVcsdZa3O2Nqs+NMowLOxeOm7Ay9+/ARQ2F+qEoANRcqrjAZKGN0v8ymUetZGgkp26LTnGT7H0Qo9Pg==}

  is-regex@1.1.4:
    resolution: {integrity: sha512-kvRdxDsxZjhzUX07ZnLydzS1TU/TJlTUHHY4YLL87e37oUA49DfkLqgy+VjFocowy29cKvcSiu+kIv728jTTVg==}
    engines: {node: '>= 0.4'}

  is-set@2.0.3:
    resolution: {integrity: sha512-iPAjerrse27/ygGLxw+EBR9agv9Y6uLeYVJMu+QNCoouJ1/1ri0mGrcWpfCqFZuzzx3WjtwxG098X+n4OuRkPg==}
    engines: {node: '>= 0.4'}

  is-shared-array-buffer@1.0.3:
    resolution: {integrity: sha512-nA2hv5XIhLR3uVzDDfCIknerhx8XUKnstuOERPNNIinXG7v9u+ohXF67vxm4TPTEPU6lm61ZkwP3c9PCB97rhg==}
    engines: {node: '>= 0.4'}

  is-stream@2.0.1:
    resolution: {integrity: sha512-hFoiJiTl63nn+kstHGBtewWSKnQLpyb155KHheA1l39uvtO9nWIop1p3udqPcUd/xbF1VLMO4n7OI6p7RbngDg==}
    engines: {node: '>=8'}

  is-string@1.0.7:
    resolution: {integrity: sha512-tE2UXzivje6ofPW7l23cjDOMa09gb7xlAqG6jG5ej6uPV32TlWP3NKPigtaGeHNu9fohccRYvIiZMfOOnOYUtg==}
    engines: {node: '>= 0.4'}

  is-symbol@1.0.4:
    resolution: {integrity: sha512-C/CPBqKWnvdcxqIARxyOh4v1UUEOCHpgDa0WYgpKDFMszcrPcffg5uhwSgPCLD2WWxmq6isisz87tzT01tuGhg==}
    engines: {node: '>= 0.4'}

  is-typed-array@1.1.13:
    resolution: {integrity: sha512-uZ25/bUAlUY5fR4OKT4rZQEBrzQWYV9ZJYGGsUmEJ6thodVJ1HX64ePQ6Z0qPWP+m+Uq6e9UugrE38jeYsDSMw==}
    engines: {node: '>= 0.4'}

  is-unicode-supported@0.1.0:
    resolution: {integrity: sha512-knxG2q4UC3u8stRGyAVJCOdxFmv5DZiRcdlIaAQXAbSfJya+OhopNotLQrstBhququ4ZpuKbDc/8S6mgXgPFPw==}
    engines: {node: '>=10'}

  is-upper-case@1.1.2:
    resolution: {integrity: sha512-GQYSJMgfeAmVwh9ixyk888l7OIhNAGKtY6QA+IrWlu9MDTCaXmeozOZ2S9Knj7bQwBO/H6J2kb+pbyTUiMNbsw==}

  is-weakmap@2.0.2:
    resolution: {integrity: sha512-K5pXYOm9wqY1RgjpL3YTkF39tni1XajUIkawTLUo9EZEVUFga5gSQJF8nNS7ZwJQ02y+1YCNYcMh+HIf1ZqE+w==}
    engines: {node: '>= 0.4'}

  is-weakref@1.0.2:
    resolution: {integrity: sha512-qctsuLZmIQ0+vSSMfoVvyFe2+GSEvnmZ2ezTup1SBse9+twCCeial6EEi3Nc2KFcf6+qz2FBPnjXsk8xhKSaPQ==}

  is-weakset@2.0.3:
    resolution: {integrity: sha512-LvIm3/KWzS9oRFHugab7d+M/GcBXuXX5xZkzPmN+NxihdQlZUQ4dWuSV1xR/sq6upL1TJEDrfBgRepHFdBtSNQ==}
    engines: {node: '>= 0.4'}

  is-what@4.1.16:
    resolution: {integrity: sha512-ZhMwEosbFJkA0YhFnNDgTM4ZxDRsS6HqTo7qsZM08fehyRYIYa0yHu5R6mgo1n/8MgaPBXiPimPD77baVFYg+A==}
    engines: {node: '>=12.13'}

  isarray@2.0.5:
    resolution: {integrity: sha512-xHjhDr3cNBK0BzdUJSPXZntQUx/mwMS5Rw4A7lPJ90XGAO6ISP/ePDNuo0vhqOZU+UD5JoodwCAAoZQd3FeAKw==}

  isbinaryfile@4.0.10:
    resolution: {integrity: sha512-iHrqe5shvBUcFbmZq9zOQHBoeOhZJu6RQGrDpBgenUm/Am+F3JM2MgQj+rK3Z601fzrL5gLZWtAPH2OBaSVcyw==}
    engines: {node: '>= 8.0.0'}

  isexe@2.0.0:
    resolution: {integrity: sha512-RHxMLp9lnKHGHRng9QFhRCMbYAcVpn69smSGcq3f36xjgVVWThj4qqLbTLlq7Ssj8B+fIQ1EuCEGI2lKsyQeIw==}

  iterator.prototype@1.1.2:
    resolution: {integrity: sha512-DR33HMMr8EzwuRL8Y9D3u2BMj8+RqSE850jfGu59kS7tbmPLzGkZmVSfyCFSDxuZiEY6Rzt3T2NA/qU+NwVj1w==}

  jackspeak@2.3.6:
    resolution: {integrity: sha512-N3yCS/NegsOBokc8GAdM8UcmfsKiSS8cipheD/nivzr700H+nsMOxJjQnvwOcRYVuFkdH0wGUvW2WbXGmrZGbQ==}
    engines: {node: '>=14'}

  jackspeak@3.4.3:
    resolution: {integrity: sha512-OGlZQpz2yfahA/Rd1Y8Cd9SIEsqvXkLVoSw/cgwhnhFMDbsQFeZYoJJ7bIZBS9BcamUW96asq/npPWugM+RQBw==}

  jest-worker@27.5.1:
    resolution: {integrity: sha512-7vuh85V5cdDofPyxn58nrPjBktZo0u9x1g8WtjQol+jZDaE+fhN+cIvTj11GndBnMnyfrUOG1sZQxCdjKh+DKg==}
    engines: {node: '>= 10.13.0'}

  jiti@1.21.6:
    resolution: {integrity: sha512-2yTgeWTWzMWkHu6Jp9NKgePDaYHbntiwvYuuJLbbN9vl7DC9DvXKOB2BC3ZZ92D3cvV/aflH0osDfwpHepQ53w==}
    hasBin: true

  js-tokens@4.0.0:
    resolution: {integrity: sha512-RdJUflcE3cUzKiMqQgsCu06FPu9UdIJO0beYbPhHN4k6apgJtifcoCtT9bcxOpYBtpD2kCM6Sbzg4CausW/PKQ==}

  js-yaml@4.1.0:
    resolution: {integrity: sha512-wpxZs9NoxZaJESJGIZTyDEaYpl0FKSA+FB9aJiyemKhMwkxQg63h4T1KJgUGHpTqPDNRcmmYLugrRjJlBtWvRA==}
    hasBin: true

  jsbn@1.1.0:
    resolution: {integrity: sha512-4bYVV3aAMtDTTu4+xsDYa6sy9GyJ69/amsu9sYF2zqjiEoZA5xJi3BrfX3uY+/IekIu7MwdObdbDWpoZdBv3/A==}

  jsesc@2.5.2:
    resolution: {integrity: sha512-OYu7XEzjkCQ3C5Ps3QIZsQfNpqoJyZZA99wd9aWd05NCtC5pWOkShK2mkL6HXQR6/Cy2lbNdPlZBpuQHXE63gA==}
    engines: {node: '>=4'}
    hasBin: true

  json-bigint@1.0.0:
    resolution: {integrity: sha512-SiPv/8VpZuWbvLSMtTDU8hEfrZWg/mH/nV/b4o0CYbSxu1UIQPLdwKOCIyLQX+VIPO5vrLX3i8qtqFyhdPSUSQ==}

  json-buffer@3.0.1:
    resolution: {integrity: sha512-4bV5BfR2mqfQTJm+V5tPPdf+ZpuhiIvTuAB5g8kcrXOZpTT/QwwVRWBywX1ozr6lEuPdbHxwaJlm9G6mI2sfSQ==}

  json-parse-even-better-errors@2.3.1:
    resolution: {integrity: sha512-xyFwyhro/JEof6Ghe2iz2NcXoj2sloNsWr/XsERDK/oiPCfaNhl5ONfp+jQdAZRQQ0IJWNzH9zIZF7li91kh2w==}

  json-schema-traverse@0.4.1:
    resolution: {integrity: sha512-xbbCH5dCYU5T8LcEhhuh7HJ88HXuW3qsI3Y0zOZFKfZEHcpWiHU/Jxzk629Brsab/mMiHQti9wMP+845RPe3Vg==}

  json-stable-stringify-without-jsonify@1.0.1:
    resolution: {integrity: sha512-Bdboy+l7tA3OGW6FjyFHWkP5LuByj1Tk33Ljyq0axyzdk9//JSi2u3fP1QSmd1KNwq6VOKYGlAu87CisVir6Pw==}

  json-stringify-safe@5.0.1:
    resolution: {integrity: sha512-ZClg6AaYvamvYEE82d3Iyd3vSSIjQ+odgjaTzRuO3s7toCdFKczob2i0zCh7JE8kWn17yvAWhUVxvqGwUalsRA==}

  json5@1.0.2:
    resolution: {integrity: sha512-g1MWMLBiz8FKi1e4w0UyVL3w+iJceWAFBAaBnnGKOpNa5f8TLktkbre1+s6oICydWAm+HRUGTmI+//xv2hvXYA==}
    hasBin: true

  json5@2.2.3:
    resolution: {integrity: sha512-XmOWe7eyHYH14cLdVPoyg+GOH3rYX++KpzrylJwSW98t3Nk+U8XOl8FWKOgwtzdb8lXGf6zYwDUzeHMWfxasyg==}
    engines: {node: '>=6'}
    hasBin: true

  jsonfile@6.1.0:
    resolution: {integrity: sha512-5dgndWOriYSm5cnYaJNhalLNDKOqFwyDB/rr1E9ZsGciGvKPs8R2xYGCacuf3z6K1YKDz182fd+fY3cn3pMqXQ==}

  jsonwebtoken@9.0.2:
    resolution: {integrity: sha512-PRp66vJ865SSqOlgqS8hujT5U4AOgMfhrwYIuIhfKaoSCZcirrmASQr8CX7cUg+RMih+hgznrjp99o+W4pJLHQ==}
    engines: {node: '>=12', npm: '>=6'}

  jsx-ast-utils@3.3.5:
    resolution: {integrity: sha512-ZZow9HBI5O6EPgSJLUb8n2NKgmVWTwCvHGwFuJlMjvLFqlGG6pjirPhtdsseaLZjSibD8eegzmYpUZwoIlj2cQ==}
    engines: {node: '>=4.0'}

  jwa@1.4.1:
    resolution: {integrity: sha512-qiLX/xhEEFKUAJ6FiBMbes3w9ATzyk5W7Hvzpa/SLYdxNtng+gcurvrI7TbACjIXlsJyr05/S1oUhZrc63evQA==}

  jws@3.2.2:
    resolution: {integrity: sha512-YHlZCB6lMTllWDtSPHz/ZXTsi8S00usEV6v1tjq8tOUZzw7DpSDWVXjXDre6ed1w/pd495ODpHZYSdkRTsa0HA==}

  keyv@4.5.4:
    resolution: {integrity: sha512-oxVHkHR/EJf2CNXnWxRLW6mg7JyCCUcG0DtEGmL2ctUo1PNTin1PUil+r/+4r5MpVgC/fn1kjsx7mjSujKqIpw==}

  language-subtag-registry@0.3.23:
    resolution: {integrity: sha512-0K65Lea881pHotoGEa5gDlMxt3pctLi2RplBb7Ezh4rRdLEOtgi7n4EwK9lamnUCkKBqaeKRVebTq6BAxSkpXQ==}

  language-tags@1.0.9:
    resolution: {integrity: sha512-MbjN408fEndfiQXbFQ1vnd+1NoLDsnQW41410oQBXiyXDMYH5z505juWa4KUE1LqxRC7DgOgZDbKLxHIwm27hA==}
    engines: {node: '>=0.10'}

  levn@0.4.1:
    resolution: {integrity: sha512-+bT2uH4E5LGE7h/n3evcS/sQlJXCpIp6ym8OWJ5eV6+67Dsql/LaaT7qJBAt2rzfoa/5QBGBhxDix1dMt2kQKQ==}
    engines: {node: '>= 0.8.0'}

  lil-gui@0.19.2:
    resolution: {integrity: sha512-nU8j4ND702ouGfQZoaTN4dfXxacvGOAVK0DtmZBVcUYUAeYQXLQAjAN50igMHiba3T5jZyKEjXZU+Ntm1Qs6ZQ==}

  lilconfig@2.1.0:
    resolution: {integrity: sha512-utWOt/GHzuUxnLKxB6dk81RoOeoNeHgbrXiuGk4yyF5qlRz+iIVWu56E2fqGHFrXz0QNUhLB/8nKqvRH66JKGQ==}
    engines: {node: '>=10'}

  lilconfig@3.1.2:
    resolution: {integrity: sha512-eop+wDAvpItUys0FWkHIKeC9ybYrTGbU41U5K7+bttZZeohvnY7M9dZ5kB21GNWiFT2q1OoPTvncPCgSOVO5ow==}
    engines: {node: '>=14'}

  lines-and-columns@1.2.4:
    resolution: {integrity: sha512-7ylylesZQ/PV29jhEDl3Ufjo6ZX7gCqJr5F7PKrqc93v7fzSymt1BpwEU8nAUXs8qzzvqhbjhK5QZg6Mt/HkBg==}

  loader-runner@4.3.0:
    resolution: {integrity: sha512-3R/1M+yS3j5ou80Me59j7F9IMs4PXs3VqRrm0TU3AbKPxlmpoY1TNscJV/oGJXo8qCatFGTfDbY6W6ipGOYXfg==}
    engines: {node: '>=6.11.5'}

  loader-utils@2.0.4:
    resolution: {integrity: sha512-xXqpXoINfFhgua9xiqD8fPFHgkoq1mmmpE92WlDbm9rNRd/EbRb+Gqf908T2DMfuHjjJlksiK2RbHVOdD/MqSw==}
    engines: {node: '>=8.9.0'}

  locate-path@6.0.0:
    resolution: {integrity: sha512-iPZK6eYjbxRu3uB4/WZ3EsEIMJFMqAoopl3R+zuq0UjcAm/MO6KCweDgPfP3elTztoKP3KtnVHxTn2NHBSDVUw==}
    engines: {node: '>=10'}

  lodash.castarray@4.4.0:
    resolution: {integrity: sha512-aVx8ztPv7/2ULbArGJ2Y42bG1mEQ5mGjpdvrbJcJFU3TbYybe+QlLS4pst9zV52ymy2in1KpFPiZnAOATxD4+Q==}

  lodash.get@4.4.2:
    resolution: {integrity: sha512-z+Uw/vLuy6gQe8cfaFWD7p0wVv8fJl3mbzXh33RS+0oW2wvUqiRXiQ69gLWSLpgB5/6sU+r6BlQR0MBILadqTQ==}

  lodash.includes@4.3.0:
    resolution: {integrity: sha512-W3Bx6mdkRTGtlJISOvVD/lbqjTlPPUDTMnlXZFnVwi9NKJ6tiAk6LVdlhZMm17VZisqhKcgzpO5Wz91PCt5b0w==}

  lodash.isboolean@3.0.3:
    resolution: {integrity: sha512-Bz5mupy2SVbPHURB98VAcw+aHh4vRV5IPNhILUCsOzRmsTmSQ17jIuqopAentWoehktxGd9e/hbIXq980/1QJg==}

  lodash.isinteger@4.0.4:
    resolution: {integrity: sha512-DBwtEWN2caHQ9/imiNeEA5ys1JoRtRfY3d7V9wkqtbycnAmTvRRmbHKDV4a0EYc678/dia0jrte4tjYwVBaZUA==}

  lodash.isnumber@3.0.3:
    resolution: {integrity: sha512-QYqzpfwO3/CWf3XP+Z+tkQsfaLL/EnUlXWVkIk5FUPc4sBdTehEqZONuyRt2P67PXAk+NXmTBcc97zw9t1FQrw==}

  lodash.isplainobject@4.0.6:
    resolution: {integrity: sha512-oSXzaWypCMHkPC3NvBEaPHf0KsA5mvPrOPgQWDsbg8n7orZ290M0BmC/jgRZ4vcJ6DTAhjrsSYgdsW/F+MFOBA==}

  lodash.isstring@4.0.1:
    resolution: {integrity: sha512-0wJxfxH1wgO3GrbuP+dTTk7op+6L41QCXbGINEmD+ny/G/eCqGzxyCsh7159S+mgDDcoarnBw6PC1PS5+wUGgw==}

  lodash.merge@4.6.2:
    resolution: {integrity: sha512-0KpjqXRVvrYyCsX1swR/XTK0va6VQkQM6MNo7PqW77ByjAhoARA8EfrP1N4+KlKj8YS0ZUCtRT/YUuhyYDujIQ==}

  lodash.once@4.1.1:
    resolution: {integrity: sha512-Sb487aTOCr9drQVL8pIxOzVhafOjZN9UU54hiN8PU3uAiSV7lx1yYNpbNmex2PK6dSJoNTSJUUswT651yww3Mg==}

  lodash@4.17.21:
    resolution: {integrity: sha512-v2kDEe57lecTulaDIuNTPy3Ry4gLGJ6Z1O3vE1krgXZNrsQ+LFTGHVxVjcXPs17LhbZVGedAJv8XZ1tvj5FvSg==}

  log-symbols@3.0.0:
    resolution: {integrity: sha512-dSkNGuI7iG3mfvDzUuYZyvk5dD9ocYCYzNU6CYDE6+Xqd+gwme6Z00NS3dUh8mq/73HaEtT7m6W+yUPtU6BZnQ==}
    engines: {node: '>=8'}

  log-symbols@4.1.0:
    resolution: {integrity: sha512-8XPvpAA8uyhfteu8pIvQxpJZ7SYYdpUivZpGy6sFsBuKRY/7rQGavedeB8aK+Zkyq6upMFVL/9AW6vOYzfRyLg==}
    engines: {node: '>=10'}

  longest-streak@3.1.0:
    resolution: {integrity: sha512-9Ri+o0JYgehTaVBBDoMqIl8GXtbWg711O3srftcHhZ0dqnETqLaoIK0x17fUw9rFSlK/0NlsKe0Ahhyl5pXE2g==}

  loose-envify@1.4.0:
    resolution: {integrity: sha512-lyuxPGr/Wfhrlem2CL/UcnUc1zcqKAImBDzukY7Y5F/yQiNdko6+fRLevlw1HgMySw7f611UIY408EtxRSoK3Q==}
    hasBin: true

  lower-case-first@1.0.2:
    resolution: {integrity: sha512-UuxaYakO7XeONbKrZf5FEgkantPf5DUqDayzP5VXZrtRPdH86s4kN47I8B3TW10S4QKiE3ziHNf3kRN//okHjA==}

  lower-case@1.1.4:
    resolution: {integrity: sha512-2Fgx1Ycm599x+WGpIYwJOvsjmXFzTSc34IwDWALRA/8AopUKAVPwfJ+h5+f85BCp0PWmmJcWzEpxOpoXycMpdA==}

  lru-cache@10.4.3:
    resolution: {integrity: sha512-JNAzZcXrCt42VGLuYz0zfAzDfAvJWW6AfYlDBQyDV5DClI2m5sAmK+OIO7s59XfsRsWHp02jAJrRadPRGTt6SQ==}

  lru-cache@5.1.1:
    resolution: {integrity: sha512-KpNARQA3Iwv+jTA0utUVVbrh+Jlrr1Fv0e56GGzAFOXN7dk/FviaDW8LHmK52DlcH4WP2n6gI8vN1aesBFgo9w==}

  lru-cache@7.18.3:
    resolution: {integrity: sha512-jumlc0BIUrS3qJGgIkWZsyfAM7NCWiBcCDhnd+3NNM5KbBmLTgHVfWBcg6W+rLUsIpzpERPsvwUP7CckAQSOoA==}
    engines: {node: '>=12'}

  make-error@1.3.6:
    resolution: {integrity: sha512-s8UhlNe7vPKomQhC1qFelMokr/Sc3AgNbso3n74mVPA5LTZwkB9NlXf4XPamLxJE8h0gh73rM94xvwRT2CVInw==}

  markdown-extensions@2.0.0:
    resolution: {integrity: sha512-o5vL7aDWatOTX8LzaS1WMoaoxIiLRQJuIKKe2wAw6IeULDHaqbiqiggmx+pKvZDb1Sj+pE46Sn1T7lCqfFtg1Q==}
    engines: {node: '>=16'}

  markdown-table@3.0.3:
    resolution: {integrity: sha512-Z1NL3Tb1M9wH4XESsCDEksWoKTdlUafKc4pt0GRwjUyXaCFZ+dc3g2erqB6zm3szA2IUSi7VnPI+o/9jnxh9hw==}

  mdast-util-find-and-replace@3.0.1:
    resolution: {integrity: sha512-SG21kZHGC3XRTSUhtofZkBzZTJNM5ecCi0SK2IMKmSXR8vO3peL+kb1O0z7Zl83jKtutG4k5Wv/W7V3/YHvzPA==}

  mdast-util-from-markdown@2.0.1:
    resolution: {integrity: sha512-aJEUyzZ6TzlsX2s5B4Of7lN7EQtAxvtradMMglCQDyaTFgse6CmtmdJ15ElnVRlCg1vpNyVtbem0PWzlNieZsA==}

  mdast-util-gfm-autolink-literal@2.0.1:
    resolution: {integrity: sha512-5HVP2MKaP6L+G6YaxPNjuL0BPrq9orG3TsrZ9YXbA3vDw/ACI4MEsnoDpn6ZNm7GnZgtAcONJyPhOP8tNJQavQ==}

  mdast-util-gfm-footnote@2.0.0:
    resolution: {integrity: sha512-5jOT2boTSVkMnQ7LTrd6n/18kqwjmuYqo7JUPe+tRCY6O7dAuTFMtTPauYYrMPpox9hlN0uOx/FL8XvEfG9/mQ==}

  mdast-util-gfm-strikethrough@2.0.0:
    resolution: {integrity: sha512-mKKb915TF+OC5ptj5bJ7WFRPdYtuHv0yTRxK2tJvi+BDqbkiG7h7u/9SI89nRAYcmap2xHQL9D+QG/6wSrTtXg==}

  mdast-util-gfm-table@2.0.0:
    resolution: {integrity: sha512-78UEvebzz/rJIxLvE7ZtDd/vIQ0RHv+3Mh5DR96p7cS7HsBhYIICDBCu8csTNWNO6tBWfqXPWekRuj2FNOGOZg==}

  mdast-util-gfm-task-list-item@2.0.0:
    resolution: {integrity: sha512-IrtvNvjxC1o06taBAVJznEnkiHxLFTzgonUdy8hzFVeDun0uTjxxrRGVaNFqkU1wJR3RBPEfsxmU6jDWPofrTQ==}

  mdast-util-gfm@3.0.0:
    resolution: {integrity: sha512-dgQEX5Amaq+DuUqf26jJqSK9qgixgd6rYDHAv4aTBuA92cTknZlKpPfa86Z/s8Dj8xsAQpFfBmPUHWJBWqS4Bw==}

  mdast-util-mdx-expression@2.0.0:
    resolution: {integrity: sha512-fGCu8eWdKUKNu5mohVGkhBXCXGnOTLuFqOvGMvdikr+J1w7lDJgxThOKpwRWzzbyXAU2hhSwsmssOY4yTokluw==}

  mdast-util-mdx-jsx@3.1.2:
    resolution: {integrity: sha512-eKMQDeywY2wlHc97k5eD8VC+9ASMjN8ItEZQNGwJ6E0XWKiW/Z0V5/H8pvoXUf+y+Mj0VIgeRRbujBmFn4FTyA==}

  mdast-util-mdx@3.0.0:
    resolution: {integrity: sha512-JfbYLAW7XnYTTbUsmpu0kdBUVe+yKVJZBItEjwyYJiDJuZ9w4eeaqks4HQO+R7objWgS2ymV60GYpI14Ug554w==}

  mdast-util-mdxjs-esm@2.0.1:
    resolution: {integrity: sha512-EcmOpxsZ96CvlP03NghtH1EsLtr0n9Tm4lPUJUBccV9RwUOneqSycg19n5HGzCf+10LozMRSObtVr3ee1WoHtg==}

  mdast-util-phrasing@4.1.0:
    resolution: {integrity: sha512-TqICwyvJJpBwvGAMZjj4J2n0X8QWp21b9l0o7eXyVJ25YNWYbJDVIyD1bZXE6WtV6RmKJVYmQAKWa0zWOABz2w==}

  mdast-util-to-hast@13.2.0:
    resolution: {integrity: sha512-QGYKEuUsYT9ykKBCMOEDLsU5JRObWQusAolFMeko/tYPufNkRffBAQjIE+99jbA87xv6FgmjLtwjh9wBWajwAA==}

  mdast-util-to-markdown@2.1.0:
    resolution: {integrity: sha512-SR2VnIEdVNCJbP6y7kVTJgPLifdr8WEU440fQec7qHoHOUz/oJ2jmNRqdDQ3rbiStOXb2mCDGTuwsK5OPUgYlQ==}

  mdast-util-to-string@4.0.0:
    resolution: {integrity: sha512-0H44vDimn51F0YwvxSJSm0eCDOJTRlmN0R1yBh4HLj9wiV1Dn0QoXGbvFAWj2hSItVTlCmBF1hqKlIyUBVFLPg==}

  media-typer@0.3.0:
    resolution: {integrity: sha512-dq+qelQ9akHpcOl/gUVRTxVIOkAJ1wR3QAvb4RsVjS8oVoFjDGTc679wJYmUmknUF5HwMLOgb5O+a3KxfWapPQ==}
    engines: {node: '>= 0.6'}

  merge-descriptors@1.0.1:
    resolution: {integrity: sha512-cCi6g3/Zr1iqQi6ySbseM1Xvooa98N0w31jzUYrXPX2xqObmFGHJ0tQ5u74H3mVh7wLouTseZyYIq39g8cNp1w==}

  merge-stream@2.0.0:
    resolution: {integrity: sha512-abv/qOcuPfk3URPfDzmZU1LKmuw8kT+0nIHvKrKgFrwifol/doWcdA4ZqsWQ8ENrFKkd67Mfpo/LovbIUsbt3w==}

  merge2@1.4.1:
    resolution: {integrity: sha512-8q7VEgMJW4J8tcfVPy8g09NcQwZdbwFEqhe/WZkoIzjn/3TGDwtOCYtXGxA3O8tPzpczCCDgv+P2P5y00ZJOOg==}
    engines: {node: '>= 8'}

  meshoptimizer@0.18.1:
    resolution: {integrity: sha512-ZhoIoL7TNV4s5B6+rx5mC//fw8/POGyNxS/DZyCJeiZ12ScLfVwRE/GfsxwiTkMYYD5DmK2/JXnEVXqL4rF+Sw==}

  methods@1.1.2:
    resolution: {integrity: sha512-iclAHeNqNm68zFtnZ0e+1L2yUIdvzNoauKU4WBA3VvH/vPFieF7qfRlwUZU+DA9P9bPXIS90ulxoUoCH23sV2w==}
    engines: {node: '>= 0.6'}

  micromark-core-commonmark@2.0.1:
    resolution: {integrity: sha512-CUQyKr1e///ZODyD1U3xit6zXwy1a8q2a1S1HKtIlmgvurrEpaw/Y9y6KSIbF8P59cn/NjzHyO+Q2fAyYLQrAA==}

  micromark-extension-gfm-autolink-literal@2.1.0:
    resolution: {integrity: sha512-oOg7knzhicgQ3t4QCjCWgTmfNhvQbDDnJeVu9v81r7NltNCVmhPy1fJRX27pISafdjL+SVc4d3l48Gb6pbRypw==}

  micromark-extension-gfm-footnote@2.1.0:
    resolution: {integrity: sha512-/yPhxI1ntnDNsiHtzLKYnE3vf9JZ6cAisqVDauhp4CEHxlb4uoOTxOCJ+9s51bIB8U1N1FJ1RXOKTIlD5B/gqw==}

  micromark-extension-gfm-strikethrough@2.1.0:
    resolution: {integrity: sha512-ADVjpOOkjz1hhkZLlBiYA9cR2Anf8F4HqZUO6e5eDcPQd0Txw5fxLzzxnEkSkfnD0wziSGiv7sYhk/ktvbf1uw==}

  micromark-extension-gfm-table@2.1.0:
    resolution: {integrity: sha512-Ub2ncQv+fwD70/l4ou27b4YzfNaCJOvyX4HxXU15m7mpYY+rjuWzsLIPZHJL253Z643RpbcP1oeIJlQ/SKW67g==}

  micromark-extension-gfm-tagfilter@2.0.0:
    resolution: {integrity: sha512-xHlTOmuCSotIA8TW1mDIM6X2O1SiX5P9IuDtqGonFhEK0qgRI4yeC6vMxEV2dgyr2TiD+2PQ10o+cOhdVAcwfg==}

  micromark-extension-gfm-task-list-item@2.1.0:
    resolution: {integrity: sha512-qIBZhqxqI6fjLDYFTBIa4eivDMnP+OZqsNwmQ3xNLE4Cxwc+zfQEfbs6tzAo2Hjq+bh6q5F+Z8/cksrLFYWQQw==}

  micromark-extension-gfm@3.0.0:
    resolution: {integrity: sha512-vsKArQsicm7t0z2GugkCKtZehqUm31oeGBV/KVSorWSy8ZlNAv7ytjFhvaryUiCUJYqs+NoE6AFhpQvBTM6Q4w==}

  micromark-extension-mdx-expression@3.0.0:
    resolution: {integrity: sha512-sI0nwhUDz97xyzqJAbHQhp5TfaxEvZZZ2JDqUo+7NvyIYG6BZ5CPPqj2ogUoPJlmXHBnyZUzISg9+oUmU6tUjQ==}

  micromark-extension-mdx-jsx@3.0.0:
    resolution: {integrity: sha512-uvhhss8OGuzR4/N17L1JwvmJIpPhAd8oByMawEKx6NVdBCbesjH4t+vjEp3ZXft9DwvlKSD07fCeI44/N0Vf2w==}

  micromark-extension-mdx-md@2.0.0:
    resolution: {integrity: sha512-EpAiszsB3blw4Rpba7xTOUptcFeBFi+6PY8VnJ2hhimH+vCQDirWgsMpz7w1XcZE7LVrSAUGb9VJpG9ghlYvYQ==}

  micromark-extension-mdxjs-esm@3.0.0:
    resolution: {integrity: sha512-DJFl4ZqkErRpq/dAPyeWp15tGrcrrJho1hKK5uBS70BCtfrIFg81sqcTVu3Ta+KD1Tk5vAtBNElWxtAa+m8K9A==}

  micromark-extension-mdxjs@3.0.0:
    resolution: {integrity: sha512-A873fJfhnJ2siZyUrJ31l34Uqwy4xIFmvPY1oj+Ean5PHcPBYzEsvqvWGaWcfEIr11O5Dlw3p2y0tZWpKHDejQ==}

  micromark-factory-destination@2.0.0:
    resolution: {integrity: sha512-j9DGrQLm/Uhl2tCzcbLhy5kXsgkHUrjJHg4fFAeoMRwJmJerT9aw4FEhIbZStWN8A3qMwOp1uzHr4UL8AInxtA==}

  micromark-factory-label@2.0.0:
    resolution: {integrity: sha512-RR3i96ohZGde//4WSe/dJsxOX6vxIg9TimLAS3i4EhBAFx8Sm5SmqVfR8E87DPSR31nEAjZfbt91OMZWcNgdZw==}

  micromark-factory-mdx-expression@2.0.1:
    resolution: {integrity: sha512-F0ccWIUHRLRrYp5TC9ZYXmZo+p2AM13ggbsW4T0b5CRKP8KHVRB8t4pwtBgTxtjRmwrK0Irwm7vs2JOZabHZfg==}

  micromark-factory-space@2.0.0:
    resolution: {integrity: sha512-TKr+LIDX2pkBJXFLzpyPyljzYK3MtmllMUMODTQJIUfDGncESaqB90db9IAUcz4AZAJFdd8U9zOp9ty1458rxg==}

  micromark-factory-title@2.0.0:
    resolution: {integrity: sha512-jY8CSxmpWLOxS+t8W+FG3Xigc0RDQA9bKMY/EwILvsesiRniiVMejYTE4wumNc2f4UbAa4WsHqe3J1QS1sli+A==}

  micromark-factory-whitespace@2.0.0:
    resolution: {integrity: sha512-28kbwaBjc5yAI1XadbdPYHX/eDnqaUFVikLwrO7FDnKG7lpgxnvk/XGRhX/PN0mOZ+dBSZ+LgunHS+6tYQAzhA==}

  micromark-util-character@2.1.0:
    resolution: {integrity: sha512-KvOVV+X1yLBfs9dCBSopq/+G1PcgT3lAK07mC4BzXi5E7ahzMAF8oIupDDJ6mievI6F+lAATkbQQlQixJfT3aQ==}

  micromark-util-chunked@2.0.0:
    resolution: {integrity: sha512-anK8SWmNphkXdaKgz5hJvGa7l00qmcaUQoMYsBwDlSKFKjc6gjGXPDw3FNL3Nbwq5L8gE+RCbGqTw49FK5Qyvg==}

  micromark-util-classify-character@2.0.0:
    resolution: {integrity: sha512-S0ze2R9GH+fu41FA7pbSqNWObo/kzwf8rN/+IGlW/4tC6oACOs8B++bh+i9bVyNnwCcuksbFwsBme5OCKXCwIw==}

  micromark-util-combine-extensions@2.0.0:
    resolution: {integrity: sha512-vZZio48k7ON0fVS3CUgFatWHoKbbLTK/rT7pzpJ4Bjp5JjkZeasRfrS9wsBdDJK2cJLHMckXZdzPSSr1B8a4oQ==}

  micromark-util-decode-numeric-character-reference@2.0.1:
    resolution: {integrity: sha512-bmkNc7z8Wn6kgjZmVHOX3SowGmVdhYS7yBpMnuMnPzDq/6xwVA604DuOXMZTO1lvq01g+Adfa0pE2UKGlxL1XQ==}

  micromark-util-decode-string@2.0.0:
    resolution: {integrity: sha512-r4Sc6leeUTn3P6gk20aFMj2ntPwn6qpDZqWvYmAG6NgvFTIlj4WtrAudLi65qYoaGdXYViXYw2pkmn7QnIFasA==}

  micromark-util-encode@2.0.0:
    resolution: {integrity: sha512-pS+ROfCXAGLWCOc8egcBvT0kf27GoWMqtdarNfDcjb6YLuV5cM3ioG45Ys2qOVqeqSbjaKg72vU+Wby3eddPsA==}

  micromark-util-events-to-acorn@2.0.2:
    resolution: {integrity: sha512-Fk+xmBrOv9QZnEDguL9OI9/NQQp6Hz4FuQ4YmCb/5V7+9eAh1s6AYSvL20kHkD67YIg7EpE54TiSlcsf3vyZgA==}

  micromark-util-html-tag-name@2.0.0:
    resolution: {integrity: sha512-xNn4Pqkj2puRhKdKTm8t1YHC/BAjx6CEwRFXntTaRf/x16aqka6ouVoutm+QdkISTlT7e2zU7U4ZdlDLJd2Mcw==}

  micromark-util-normalize-identifier@2.0.0:
    resolution: {integrity: sha512-2xhYT0sfo85FMrUPtHcPo2rrp1lwbDEEzpx7jiH2xXJLqBuy4H0GgXk5ToU8IEwoROtXuL8ND0ttVa4rNqYK3w==}

  micromark-util-resolve-all@2.0.0:
    resolution: {integrity: sha512-6KU6qO7DZ7GJkaCgwBNtplXCvGkJToU86ybBAUdavvgsCiG8lSSvYxr9MhwmQ+udpzywHsl4RpGJsYWG1pDOcA==}

  micromark-util-sanitize-uri@2.0.0:
    resolution: {integrity: sha512-WhYv5UEcZrbAtlsnPuChHUAsu/iBPOVaEVsntLBIdpibO0ddy8OzavZz3iL2xVvBZOpolujSliP65Kq0/7KIYw==}

  micromark-util-subtokenize@2.0.1:
    resolution: {integrity: sha512-jZNtiFl/1aY73yS3UGQkutD0UbhTt68qnRpw2Pifmz5wV9h8gOVsN70v+Lq/f1rKaU/W8pxRe8y8Q9FX1AOe1Q==}

  micromark-util-symbol@2.0.0:
    resolution: {integrity: sha512-8JZt9ElZ5kyTnO94muPxIGS8oyElRJaiJO8EzV6ZSyGQ1Is8xwl4Q45qU5UOg+bGH4AikWziz0iN4sFLWs8PGw==}

  micromark-util-types@2.0.0:
    resolution: {integrity: sha512-oNh6S2WMHWRZrmutsRmDDfkzKtxF+bc2VxLC9dvtrDIRFln627VsFP6fLMgTryGDljgLPjkrzQSDcPrjPyDJ5w==}

  micromark@4.0.0:
    resolution: {integrity: sha512-o/sd0nMof8kYff+TqcDx3VSrgBTcZpSvYcAHIfHhv5VAuNmisCxjhx6YmxS8PFEpb9z5WKWKPdzf0jM23ro3RQ==}

  micromatch@4.0.7:
    resolution: {integrity: sha512-LPP/3KorzCwBxfeUuZmaR6bG2kdeHSbe0P2tY3FLRU4vYrjYz5hI4QZwV0njUx3jeuKe67YukQ1LSPZBKDqO/Q==}
    engines: {node: '>=8.6'}

  mime-db@1.52.0:
    resolution: {integrity: sha512-sPU4uV7dYlvtWJxwwxHD0PuihVNiE7TyAbQ5SWxDCB9mUYvOgroQOwYQQOKPJ8CIbE+1ETVlOoK1UC2nU3gYvg==}
    engines: {node: '>= 0.6'}

  mime-types@2.1.35:
    resolution: {integrity: sha512-ZDY+bPm5zTTF+YpCrAU9nK0UgICYPT0QtT1NZWFv4s++TNkcgVaT0g6+4R2uI4MjQjzysHB1zxuWL50hzaeXiw==}
    engines: {node: '>= 0.6'}

  mime@1.6.0:
    resolution: {integrity: sha512-x0Vn8spI+wuJ1O6S7gnbaQg8Pxh4NNHb7KSINmEWKiPE4RKOplvijn+NkmYmmRgP68mc70j2EbeTFRsrswaQeg==}
    engines: {node: '>=4'}
    hasBin: true

  mimic-fn@2.1.0:
    resolution: {integrity: sha512-OqbOk5oEQeAZ8WXWydlu9HJjz9WVdEIvamMCcXmuqUYjTknH/sqsWvhQ3vgwKFRR1HpjvNBKQ37nbJgYzGqGcg==}
    engines: {node: '>=6'}

  minimatch@3.1.2:
    resolution: {integrity: sha512-J7p63hRiAjw1NDEww1W7i37+ByIrOWO5XQQAzZ3VOcL0PNybwpfmV/N05zFAzwQ9USyEcX6t3UO+K5aqBQOIHw==}

  minimatch@9.0.5:
    resolution: {integrity: sha512-G6T0ZX48xgozx7587koeX9Ys2NYy6Gmv//P89sEte9V9whIapMNF4idKxnW2QtCcLiTWlb/wfCabAtAFWhhBow==}
    engines: {node: '>=16 || 14 >=14.17'}

  minimist@1.2.8:
    resolution: {integrity: sha512-2yyAR8qBkN3YuheJanUpWC5U3bb5osDywNB8RzDVlDwDHbocAJveqqj1u8+SVD7jkWT4yvsHCpWqqWqAxb0zCA==}

  minipass@7.1.2:
    resolution: {integrity: sha512-qOOzS1cBTWYF4BH8fVePDBOO9iptMnGUEZwNc/cMWnTV2nVLZ7VoNWEPHkYczZA0pdoA7dl6e7FL659nX9S2aw==}
    engines: {node: '>=16 || 14 >=14.17'}

  mkdirp@0.5.6:
    resolution: {integrity: sha512-FP+p8RB8OWpF3YZBCrP5gtADmtXApB5AMLn+vdyA+PyxCjrCs00mjyUozssO33cwDeT3wNGdLxJ5M//YqtHAJw==}
    hasBin: true

  mock-socket@9.3.1:
    resolution: {integrity: sha512-qxBgB7Qa2sEQgHFjj0dSigq7fX4k6Saisd5Nelwp2q8mlbAFh5dHV9JTTlF8viYJLSSWgMCZFUom8PJcMNBoJw==}
    engines: {node: '>= 8'}

  ms@2.0.0:
    resolution: {integrity: sha512-Tpp60P6IUJDTuOq/5Z8cdskzJujfwqfOTkrwIwj7IRISpnkJnT6SyJ4PCPnGMoFjC9ddhal5KVIYtAt97ix05A==}

  ms@2.1.2:
    resolution: {integrity: sha512-sGkPx+VjMtmA6MX27oA4FBFELFCZZ4S4XqeGOXCv68tT+jb3vk/RyaKWP0PTKyWtmLSM0b+adUTEvbs1PEaH2w==}

  ms@2.1.3:
    resolution: {integrity: sha512-6FlzubTLZG3J2a/NVCAleEhjzq5oxgHyaCU9yYXvcLsvoVaHJq/s5xXI6/XXP6tz7R9xAOtHnSO/tXtF3WRTlA==}

  multiformats@13.2.3:
    resolution: {integrity: sha512-TXwZIhK1GYOM6zO4H8tRYgXi9wRrRl+MSa3PY5DZaD7YdUMLYLXRbRTJwtCrqeDW8dLhzO9ehlC7A8vi6dMJyA==}

  mute-stream@0.0.8:
    resolution: {integrity: sha512-nnbWWOkoWyUsTjKrhgD0dcz22mdkSnpYqbEjIm2nhwhuxlSkpywJmBo8h0ZqJdkp73mb90SssHkN4rsRaBAfAA==}

  mz@2.7.0:
    resolution: {integrity: sha512-z81GNO7nnYMEhrGh9LeymoE4+Yr0Wn5McHIZMK5cfQCl+NDX08sCZgUc9/6MHni9IWuFLm1Z3HTCXu2z9fN62Q==}

  nanoid@3.3.7:
    resolution: {integrity: sha512-eSRppjcPIatRIMC1U6UngP8XFcz8MQWGQdt1MTBQ7NaAmvXDfvNxbvWV3x2y6CdEUciCSsDHDQZbhYaB8QEo2g==}
    engines: {node: ^10 || ^12 || ^13.7 || ^14 || >=15.0.1}
    hasBin: true

  natural-compare@1.4.0:
    resolution: {integrity: sha512-OWND8ei3VtNC9h7V60qff3SVobHr996CTwgxubgyQYEpg290h9J0buyECNNJexkFm5sOajh5G116RYA1c8ZMSw==}

  negotiator@0.6.3:
    resolution: {integrity: sha512-+EUsqGPLsM+j/zdChZjsnX51g4XrHFOIXwfnCVPGlQk/k5giakcKsuxCObBRu6DSm9opw/O6slWbJdghQM4bBg==}
    engines: {node: '>= 0.6'}

  neo-async@2.6.2:
    resolution: {integrity: sha512-Yd3UES5mWCSqR+qNT93S3UoYUkqAZ9lLg8a7g9rimsWmYGK8cVToA4/sF3RrshdyV3sAGMXVUmpMYOw+dLpOuw==}

  netmask@2.0.2:
    resolution: {integrity: sha512-dBpDMdxv9Irdq66304OLfEmQ9tbNRFnFTuZiLo+bD+r332bBmMJ8GBLXklIXXgxd3+v9+KUnZaUR5PJMa75Gsg==}
    engines: {node: '>= 0.4.0'}

  next@14.2.14:
    resolution: {integrity: sha512-Q1coZG17MW0Ly5x76shJ4dkC23woLAhhnDnw+DfTc7EpZSGuWrlsZ3bZaO8t6u1Yu8FVfhkqJE+U8GC7E0GLPQ==}
    engines: {node: '>=18.17.0'}
    hasBin: true
    peerDependencies:
      '@opentelemetry/api': ^1.1.0
      '@playwright/test': ^1.41.2
      react: ^18.2.0
      react-dom: ^18.2.0
      sass: ^1.3.0
    peerDependenciesMeta:
      '@opentelemetry/api':
        optional: true
      '@playwright/test':
        optional: true
      sass:
        optional: true

  no-case@2.3.2:
    resolution: {integrity: sha512-rmTZ9kz+f3rCvK2TD1Ue/oZlns7OGoIWP4fc3llxxRXlOkHKoWPPWJOfFYpITabSow43QJbRIoHQXtt10VldyQ==}

  nock@13.5.5:
    resolution: {integrity: sha512-XKYnqUrCwXC8DGG1xX4YH5yNIrlh9c065uaMZZHUoeUUINTOyt+x/G+ezYk0Ft6ExSREVIs+qBJDK503viTfFA==}
    engines: {node: '>= 10.13'}

  node-domexception@1.0.0:
    resolution: {integrity: sha512-/jKZoMpw0F8GRwl4/eLROPA3cfcXtLApP0QzLmUT/HuPCZWyB7IY9ZrMeKw2O/nFIqPQB3PVM9aYm0F312AXDQ==}
    engines: {node: '>=10.5.0'}

  node-fetch@3.3.2:
    resolution: {integrity: sha512-dRB78srN/l6gqWulah9SrxeYnxeddIG30+GOqK/9OlLVyLg3HPnr6SqOWTWOXKRwC2eGYCkZ59NNuSgvSrpgOA==}
    engines: {node: ^12.20.0 || ^14.13.1 || >=16.0.0}

  node-plop@0.26.3:
    resolution: {integrity: sha512-Cov028YhBZ5aB7MdMWJEmwyBig43aGL5WT4vdoB28Oitau1zZAcHUn8Sgfk9HM33TqhtLJ9PlM/O0Mv+QpV/4Q==}
    engines: {node: '>=8.9.4'}

  node-releases@2.0.18:
    resolution: {integrity: sha512-d9VeXT4SJ7ZeOqGX6R5EM022wpL+eWPooLI+5UpWn2jCT1aosUQEhQP214x33Wkwx3JQMvIm+tIoVOdodFS40g==}

  nodemon@3.1.4:
    resolution: {integrity: sha512-wjPBbFhtpJwmIeY2yP7QF+UKzPfltVGtfce1g/bB15/8vCGZj8uxD62b/b9M9/WVgme0NZudpownKN+c0plXlQ==}
    engines: {node: '>=10'}
    hasBin: true

  normalize-path@3.0.0:
    resolution: {integrity: sha512-6eZs5Ls3WtCisHWp9S2GUy8dqkpGi4BVSz3GaqiE6ezub0512ESztXUwUB6C6IKbQkY2Pnb/mD4WYojCRwcwLA==}
    engines: {node: '>=0.10.0'}

  not@0.1.0:
    resolution: {integrity: sha512-5PDmaAsVfnWUgTUbJ3ERwn7u79Z0dYxN9ErxCpVJJqe2RK0PJ3z+iFUxuqjwtlDDegXvtWoxD/3Fzxox7tFGWA==}

  npm-run-path@4.0.1:
    resolution: {integrity: sha512-S48WzZW777zhNIrn7gxOlISNAqi9ZC/uQFnRdbeIHhZhCA6UqpkOT8T1G7BvfdgP4Er8gF4sUbaS0i7QvIfCWw==}
    engines: {node: '>=8'}

  nth-check@2.1.1:
    resolution: {integrity: sha512-lqjrjmaOoAnWfMmBPL+XNnynZh2+swxiX3WUE0s4yEHI6m+AwrK2UZOimIRl3X/4QctVqS8AiZjFqyOGrMXb/w==}

  object-assign@4.1.1:
    resolution: {integrity: sha512-rJgTQnkUnH1sFw8yT6VSU3zD3sWmu6sZhIseY8VX+GRu3P6F7Fu+JNDoXfklElbLJSnc3FUQHVe4cU5hj+BcUg==}
    engines: {node: '>=0.10.0'}

  object-hash@3.0.0:
    resolution: {integrity: sha512-RSn9F68PjH9HqtltsSnqYC1XXoWe9Bju5+213R98cNGttag9q9yAOTzdbsqvIa7aNm5WffBZFpWYr2aWrklWAw==}
    engines: {node: '>= 6'}

  object-inspect@1.13.2:
    resolution: {integrity: sha512-IRZSRuzJiynemAXPYtPe5BoI/RESNYR7TYm50MC5Mqbd3Jmw5y790sErYw3V6SryFJD64b74qQQs9wn5Bg/k3g==}
    engines: {node: '>= 0.4'}

  object-is@1.1.6:
    resolution: {integrity: sha512-F8cZ+KfGlSGi09lJT7/Nd6KJZ9ygtvYC0/UYYLI9nmQKLMnydpB9yvbv9K1uSkEu7FU9vYPmVwLg328tX+ot3Q==}
    engines: {node: '>= 0.4'}

  object-keys@1.1.1:
    resolution: {integrity: sha512-NuAESUOUMrlIXOfHKzD6bpPu3tYt3xvjNdRIQ+FeT0lNb4K8WR70CaDxhuNguS2XG+GjkyMwOzsN5ZktImfhLA==}
    engines: {node: '>= 0.4'}

  object.assign@4.1.5:
    resolution: {integrity: sha512-byy+U7gp+FVwmyzKPYhW2h5l3crpmGsxl7X2s8y43IgxvG4g3QZ6CffDtsNQy1WsmZpQbO+ybo0AlW7TY6DcBQ==}
    engines: {node: '>= 0.4'}

  object.entries@1.1.8:
    resolution: {integrity: sha512-cmopxi8VwRIAw/fkijJohSfpef5PdN0pMQJN6VC/ZKvn0LIknWD8KtgY6KlQdEc4tIjcQ3HxSMmnvtzIscdaYQ==}
    engines: {node: '>= 0.4'}

  object.fromentries@2.0.8:
    resolution: {integrity: sha512-k6E21FzySsSK5a21KRADBd/NGneRegFO5pLHfdQLpRDETUNJueLXs3WCzyQ3tFRDYgbq3KHGXfTbi2bs8WQ6rQ==}
    engines: {node: '>= 0.4'}

  object.groupby@1.0.3:
    resolution: {integrity: sha512-+Lhy3TQTuzXI5hevh8sBGqbmurHbbIjAi0Z4S63nthVLmLxfbj4T54a4CfZrXIrt9iP4mVAPYMo/v99taj3wjQ==}
    engines: {node: '>= 0.4'}

  object.values@1.2.0:
    resolution: {integrity: sha512-yBYjY9QX2hnRmZHAjG/f13MzmBzxzYgQhFrke06TTyKY5zSTEqkOeukBzIdVA3j3ulu8Qa3MbVFShV7T2RmGtQ==}
    engines: {node: '>= 0.4'}

  on-finished@2.4.1:
    resolution: {integrity: sha512-oVlzkg3ENAhCk2zdv7IJwd/QUD4z2RxRwpkcGY8psCVcCYZNq4wYnVWALHM+brtuJjePWiYF/ClmuDr8Ch5+kg==}
    engines: {node: '>= 0.8'}

  once@1.4.0:
    resolution: {integrity: sha512-lNaJgI+2Q5URQBkccEKHTQOPaXdUxnZZElQTZY0MFUAuaEqe1E+Nyvgdz/aIyNi6Z9MzO5dv1H8n58/GELp3+w==}

  onetime@5.1.2:
    resolution: {integrity: sha512-kbpaSSGJTWdAY5KPVeMOKXSrPtr8C8C7wodJbcsd51jRnmD+GZu8Y0VoU6Dm5Z4vWr0Ig/1NKuWRKf7j5aaYSg==}
    engines: {node: '>=6'}

  optionator@0.9.4:
    resolution: {integrity: sha512-6IpQ7mKUxRcZNLIObR0hz7lxsapSSIYNZJwXPGeF0mTVqGKFIXj1DQcMoT22S3ROcLyY/rz0PWaWZ9ayWmad9g==}
    engines: {node: '>= 0.8.0'}

  ora@4.1.1:
    resolution: {integrity: sha512-sjYP8QyVWBpBZWD6Vr1M/KwknSw6kJOz41tvGMlwWeClHBtYKTbHMki1PsLZnxKpXMPbTKv9b3pjQu3REib96A==}
    engines: {node: '>=8'}

  ora@5.4.1:
    resolution: {integrity: sha512-5b6Y85tPxZZ7QytO+BQzysW31HJku27cRIlkbAXaNx+BdcVi+LlRFmVXzeF6a7JCwJpyw5c4b+YSVImQIrBpuQ==}
    engines: {node: '>=10'}

  os-tmpdir@1.0.2:
    resolution: {integrity: sha512-D2FR03Vir7FIu45XBY20mTb+/ZSWB00sjU9jdQXt83gDrI4Ztz5Fs7/yy74g2N5SVQY4xY1qDr4rNddwYRVX0g==}
    engines: {node: '>=0.10.0'}

  p-limit@3.1.0:
    resolution: {integrity: sha512-TYOanM3wGwNGsZN2cVTYPArw454xnXj5qmWF1bEoAc4+cU/ol7GVh7odevjp1FNHduHc3KZMcFduxU5Xc6uJRQ==}
    engines: {node: '>=10'}

  p-locate@5.0.0:
    resolution: {integrity: sha512-LaNjtRWUBY++zB5nE/NwcaoMylSPk+S+ZHNB1TzdbMJMny6dynpAGt7X/tl/QYq3TIeE6nxHppbo2LGymrG5Pw==}
    engines: {node: '>=10'}

  p-map@3.0.0:
    resolution: {integrity: sha512-d3qXVTF/s+W+CdJ5A29wywV2n8CQQYahlgz2bFiA+4eVNJbHJodPZ+/gXwPGh0bOqA+j8S+6+ckmvLGPk1QpxQ==}
    engines: {node: '>=8'}

  pac-proxy-agent@7.0.2:
    resolution: {integrity: sha512-BFi3vZnO9X5Qt6NRz7ZOaPja3ic0PhlsmCRYLOpN11+mWBCR6XJDqW5RF3j8jm4WGGQZtBA+bTfxYzeKW73eHg==}
    engines: {node: '>= 14'}

  pac-resolver@7.0.1:
    resolution: {integrity: sha512-5NPgf87AT2STgwa2ntRMr45jTKrYBGkVU36yT0ig/n/GMAa3oPqhZfIQ2kMEimReg0+t9kZViDVZ83qfVUlckg==}
    engines: {node: '>= 14'}

  package-json-from-dist@1.0.0:
    resolution: {integrity: sha512-dATvCeZN/8wQsGywez1mzHtTlP22H8OEfPrVMLNr4/eGa+ijtLn/6M5f0dY8UKNrC2O9UCU6SSoG3qRKnt7STw==}

  param-case@2.1.1:
    resolution: {integrity: sha512-eQE845L6ot89sk2N8liD8HAuH4ca6Vvr7VWAWwt7+kvvG5aBcPmmphQ68JsEG2qa9n1TykS2DLeMt363AAH8/w==}

  parent-module@1.0.1:
    resolution: {integrity: sha512-GQ2EWRpQV8/o+Aw8YqtfZZPfNRWZYkbidE9k5rpl/hC3vtHHBfGm2Ifi6qWV+coDGkrUKZAxE3Lot5kcsRlh+g==}
    engines: {node: '>=6'}

  parse-entities@4.0.1:
    resolution: {integrity: sha512-SWzvYcSJh4d/SGLIOQfZ/CoNv6BTlI6YEQ7Nj82oDVnRpwe/Z/F1EMx42x3JAOwGBlCjeCH0BRJQbQ/opHL17w==}

  parse-numeric-range@1.3.0:
    resolution: {integrity: sha512-twN+njEipszzlMJd4ONUYgSfZPDxgHhT9Ahed5uTigpQn90FggW4SA/AIPq/6a149fTbE9qBEcSwE3FAEp6wQQ==}

  parse5@7.1.2:
    resolution: {integrity: sha512-Czj1WaSVpaoj0wbhMzLmWD69anp2WH7FXMB9n1Sy8/ZFF9jolSQVMu1Ij5WIyGmcBmhk7EOndpO4mIpihVqAXw==}

  parseurl@1.3.3:
    resolution: {integrity: sha512-CiyeOxFT/JZyN5m0z9PfXw4SCBJ6Sygz1Dpl0wqjlhDEGGBP1GnsUVEL0p63hoG1fcj3fHynXi9NYO4nWOL+qQ==}
    engines: {node: '>= 0.8'}

  pascal-case@2.0.1:
    resolution: {integrity: sha512-qjS4s8rBOJa2Xm0jmxXiyh1+OFf6ekCWOvUaRgAQSktzlTbMotS0nmG9gyYAybCWBcuP4fsBeRCKNwGBnMe2OQ==}

  path-case@2.1.1:
    resolution: {integrity: sha512-Ou0N05MioItesaLr9q8TtHVWmJ6fxWdqKB2RohFmNWVyJ+2zeKIeDNWAN6B/Pe7wpzWChhZX6nONYmOnMeJQ/Q==}

  path-exists@4.0.0:
    resolution: {integrity: sha512-ak9Qy5Q7jYb2Wwcey5Fpvg2KoAc/ZIhLSLOSBmRmygPsGwkVVt0fZa0qrtMz+m6tJTAHfZQ8FnmB4MG4LWy7/w==}
    engines: {node: '>=8'}

  path-is-absolute@1.0.1:
    resolution: {integrity: sha512-AVbw3UJ2e9bq64vSaS9Am0fje1Pa8pbGqTTsmXfaIiMpnr5DlDhfJOuLj9Sf95ZPVDAUerDfEk88MPmPe7UCQg==}
    engines: {node: '>=0.10.0'}

  path-key@3.1.1:
    resolution: {integrity: sha512-ojmeN0qd+y0jszEtoY48r0Peq5dwMEkIlCOu6Q5f41lfkswXuKtYrhgoTpLnyIcHm24Uhqx+5Tqm2InSwLhE6Q==}
    engines: {node: '>=8'}

  path-parse@1.0.7:
    resolution: {integrity: sha512-LDJzPVEEEPR+y48z93A0Ed0yXb8pAByGWo/k5YYdYgpY2/2EsOsksJrq7lOHxryrVOn1ejG6oAp8ahvOIQD8sw==}

  path-scurry@1.11.1:
    resolution: {integrity: sha512-Xa4Nw17FS9ApQFJ9umLiJS4orGjm7ZzwUrwamcGQuHSzDyth9boKDaycYdDcZDuqYATXw4HFXgaqWTctW/v1HA==}
    engines: {node: '>=16 || 14 >=14.18'}

  path-to-regexp@0.1.7:
    resolution: {integrity: sha512-5DFkuoqlv1uYQKxy8omFBeJPQcdoE07Kv2sferDCrAq1ohOU+MSDswDIbnx3YAM60qIOnYa53wBhXW0EbMonrQ==}

  path-type@4.0.0:
    resolution: {integrity: sha512-gDKb8aZMDeD/tZWs9P6+q0J9Mwkdl6xMV8TjnGP3qJVJ06bdMgkbBlLU8IdfOsIsFz2BW1rNVT3XuNEl8zPAvw==}
    engines: {node: '>=8'}

  periscopic@3.1.0:
    resolution: {integrity: sha512-vKiQ8RRtkl9P+r/+oefh25C3fhybptkHKCZSPlcXiJux2tJF55GnEj3BVn4A5gKfq9NWWXXrxkHBwVPUfH0opw==}

  picocolors@1.0.1:
    resolution: {integrity: sha512-anP1Z8qwhkbmu7MFP5iTt+wQKXgwzf7zTyGlcdzabySa9vd0Xt392U0rVmz9poOaBj0uHJKyyo9/upk0HrEQew==}

  picomatch@2.3.1:
    resolution: {integrity: sha512-JU3teHTNjmE2VCGFzuY8EXzCDVwEqB2a8fsIvwaStHhAWJEeVd1o1QD80CU6+ZdEXXSLbSsuLwJjkCBWqRQUVA==}
    engines: {node: '>=8.6'}

  pify@2.3.0:
    resolution: {integrity: sha512-udgsAY+fTnvv7kI7aaxbqwWNb0AHiB0qBO89PZKPkoTmGOgdbrHDKD+0B2X4uTfJ/FT1R09r9gTsjUjNJotuog==}
    engines: {node: '>=0.10.0'}

  pirates@4.0.6:
    resolution: {integrity: sha512-saLsH7WeYYPiD25LDuLRRY/i+6HaPYr6G1OUlN39otzkSTxKnubR9RTxS3/Kk50s1g2JTgFwWQDQyplC5/SHZg==}
    engines: {node: '>= 6'}

  possible-typed-array-names@1.0.0:
    resolution: {integrity: sha512-d7Uw+eZoloe0EHDIYoe+bQ5WXnGMOpmiZFTuMWCwpjzzkL2nTjcKiAk4hh8TjnGye2TwWOk3UXucZ+3rbmBa8Q==}
    engines: {node: '>= 0.4'}

  postcss-import@15.1.0:
    resolution: {integrity: sha512-hpr+J05B2FVYUAXHeK1YyI267J/dDDhMU6B6civm8hSY1jYJnBXxzKDKDswzJmtLHryrjhnDjqqp/49t8FALew==}
    engines: {node: '>=14.0.0'}
    peerDependencies:
      postcss: ^8.0.0

  postcss-js@4.0.1:
    resolution: {integrity: sha512-dDLF8pEO191hJMtlHFPRa8xsizHaM82MLfNkUHdUtVEV3tgTp5oj+8qbEqYM57SLfc74KSbw//4SeJma2LRVIw==}
    engines: {node: ^12 || ^14 || >= 16}
    peerDependencies:
      postcss: ^8.4.21

  postcss-load-config@4.0.2:
    resolution: {integrity: sha512-bSVhyJGL00wMVoPUzAVAnbEoWyqRxkjv64tUl427SKnPrENtq6hJwUojroMz2VB+Q1edmi4IfrAPpami5VVgMQ==}
    engines: {node: '>= 14'}
    peerDependencies:
      postcss: '>=8.0.9'
      ts-node: '>=9.0.0'
    peerDependenciesMeta:
      postcss:
        optional: true
      ts-node:
        optional: true

  postcss-nested@6.2.0:
    resolution: {integrity: sha512-HQbt28KulC5AJzG+cZtj9kvKB93CFCdLvog1WFLf1D+xmMvPGlBstkpTEZfK5+AN9hfJocyBFCNiqyS48bpgzQ==}
    engines: {node: '>=12.0'}
    peerDependencies:
      postcss: ^8.2.14

  postcss-selector-parser@6.0.10:
    resolution: {integrity: sha512-IQ7TZdoaqbT+LCpShg46jnZVlhWD2w6iQYAcYXfHARZ7X1t/UGhhceQDs5X0cGqKvYlHNOuv7Oa1xmb0oQuA3w==}
    engines: {node: '>=4'}

  postcss-selector-parser@6.1.2:
    resolution: {integrity: sha512-Q8qQfPiZ+THO/3ZrOrO0cJJKfpYCagtMUkXbnEfmgUjwXg6z/WBeOyS9APBBPCTSiDV+s4SwQGu8yFsiMRIudg==}
    engines: {node: '>=4'}

  postcss-value-parser@4.2.0:
    resolution: {integrity: sha512-1NNCs6uurfkVbeXG4S8JFT9t19m45ICnif8zWLd5oPSZ50QnwMfK+H3jv408d4jw/7Bttv5axS5IiHoLaVNHeQ==}

  postcss@8.4.31:
    resolution: {integrity: sha512-PS08Iboia9mts/2ygV3eLpY5ghnUcfLV/EXTOW1E2qYxJKGGBUtNjN76FYHnMs36RmARn41bC0AZmn+rR0OVpQ==}
    engines: {node: ^10 || ^12 || >=14}

  postcss@8.4.41:
    resolution: {integrity: sha512-TesUflQ0WKZqAvg52PWL6kHgLKP6xB6heTOdoYM0Wt2UHyxNa4K25EZZMgKns3BH1RLVbZCREPpLY0rhnNoHVQ==}
    engines: {node: ^10 || ^12 || >=14}

  postgres@3.4.4:
    resolution: {integrity: sha512-IbyN+9KslkqcXa8AO9fxpk97PA4pzewvpi2B3Dwy9u4zpV32QicaEdgmF3eSQUzdRk7ttDHQejNgAEr4XoeH4A==}
    engines: {node: '>=12'}

  prelude-ls@1.2.1:
    resolution: {integrity: sha512-vkcDPrRZo1QZLbn5RLGPpg/WmIQ65qoWWhcGKf/b5eplkkarX0m9z8ppCat4mlOqUsWpyNuYgO3VRyrYHSzX5g==}
    engines: {node: '>= 0.8.0'}

  prettier-plugin-tailwindcss@0.6.6:
    resolution: {integrity: sha512-OPva5S7WAsPLEsOuOWXATi13QrCKACCiIonFgIR6V4lYv4QLp++UXVhZSzRbZxXGimkQtQT86CC6fQqTOybGng==}
    engines: {node: '>=14.21.3'}
    peerDependencies:
      '@ianvs/prettier-plugin-sort-imports': '*'
      '@prettier/plugin-pug': '*'
      '@shopify/prettier-plugin-liquid': '*'
      '@trivago/prettier-plugin-sort-imports': '*'
      '@zackad/prettier-plugin-twig-melody': '*'
      prettier: ^3.0
      prettier-plugin-astro: '*'
      prettier-plugin-css-order: '*'
      prettier-plugin-import-sort: '*'
      prettier-plugin-jsdoc: '*'
      prettier-plugin-marko: '*'
      prettier-plugin-multiline-arrays: '*'
      prettier-plugin-organize-attributes: '*'
      prettier-plugin-organize-imports: '*'
      prettier-plugin-sort-imports: '*'
      prettier-plugin-style-order: '*'
      prettier-plugin-svelte: '*'
    peerDependenciesMeta:
      '@ianvs/prettier-plugin-sort-imports':
        optional: true
      '@prettier/plugin-pug':
        optional: true
      '@shopify/prettier-plugin-liquid':
        optional: true
      '@trivago/prettier-plugin-sort-imports':
        optional: true
      '@zackad/prettier-plugin-twig-melody':
        optional: true
      prettier-plugin-astro:
        optional: true
      prettier-plugin-css-order:
        optional: true
      prettier-plugin-import-sort:
        optional: true
      prettier-plugin-jsdoc:
        optional: true
      prettier-plugin-marko:
        optional: true
      prettier-plugin-multiline-arrays:
        optional: true
      prettier-plugin-organize-attributes:
        optional: true
      prettier-plugin-organize-imports:
        optional: true
      prettier-plugin-sort-imports:
        optional: true
      prettier-plugin-style-order:
        optional: true
      prettier-plugin-svelte:
        optional: true

  prettier@3.3.3:
    resolution: {integrity: sha512-i2tDNA0O5IrMO757lfrdQZCc2jPNDVntV0m/+4whiDfWaTKfMNgR7Qz0NAeGz/nRqF4m5/6CLzbP4/liHt12Ew==}
    engines: {node: '>=14'}
    hasBin: true

  prop-types@15.8.1:
    resolution: {integrity: sha512-oj87CgZICdulUohogVAR7AjlC0327U4el4L6eAvOqCeudMDVU0NThNaV+b9Df4dXgSP1gXMTnPdhfe/2qDH5cg==}

  propagate@2.0.1:
    resolution: {integrity: sha512-vGrhOavPSTz4QVNuBNdcNXePNdNMaO1xj9yBeH1ScQPjk/rhg9sSlCXPhMkFuaNNW/syTvYqsnbIJxMBfRbbag==}
    engines: {node: '>= 8'}

  property-information@6.5.0:
    resolution: {integrity: sha512-PgTgs/BlvHxOu8QuEN7wi5A0OmXaBcHpmCSTehcs6Uuu9IkDIEo13Hy7n898RHfrQ49vKCoGeWZSaAK01nwVig==}

  proxy-addr@2.0.7:
    resolution: {integrity: sha512-llQsMLSUDUPT44jdrU/O37qlnifitDP+ZwrmmZcoSKyLKvtZxpyV0n2/bD/N4tBAAZ/gJEdZU7KMraoK1+XYAg==}
    engines: {node: '>= 0.10'}

  proxy-agent@6.4.0:
    resolution: {integrity: sha512-u0piLU+nCOHMgGjRbimiXmA9kM/L9EHh3zL81xCdp7m+Y2pHIsnmbdDoEDoAz5geaonNR6q6+yOPQs6n4T6sBQ==}
    engines: {node: '>= 14'}

  proxy-from-env@1.1.0:
    resolution: {integrity: sha512-D+zkORCbA9f1tdWRK0RaCR3GPv50cMxcrz4X8k5LTSUD1Dkw47mKJEZQNunItRTkWwgtaUSo1RVFRIG9ZXiFYg==}

  pstree.remy@1.1.8:
    resolution: {integrity: sha512-77DZwxQmxKnu3aR542U+X8FypNzbfJ+C5XQDk3uWjWxn6151aIMGthWYRXTqT1E5oJvg+ljaa2OJi+VfvCOQ8w==}

  punycode@2.3.1:
    resolution: {integrity: sha512-vYt7UD1U9Wg6138shLtLOvdAu+8DsC/ilFtEVHcH+wydcSpNE20AfSOduf6MkRFahL5FY7X1oU7nKVZFtfq8Fg==}
    engines: {node: '>=6'}

  qs@6.11.0:
    resolution: {integrity: sha512-MvjoMCJwEarSbUYk5O+nmoSzSutSsTwF85zcHPQ9OrlFoZOYIjaqBAJIqIXjptyD5vThxGq52Xu/MaJzRkIk4Q==}
    engines: {node: '>=0.6'}

  queue-microtask@1.2.3:
    resolution: {integrity: sha512-NuaNSa6flKT5JaSYQzJok04JzTL1CA6aGhv5rfLW3PgqA+M2ChpZQnAC8h8i4ZFkBS8X5RqkDBHA7r4hej3K9A==}

  randombytes@2.1.0:
    resolution: {integrity: sha512-vYl3iOX+4CKUWuxGi9Ukhie6fsqXqS9FE2Zaic4tNFD2N2QQaXOMFbuKK4QmDHC0JO6B1Zp41J0LpT0oR68amQ==}

  range-parser@1.2.1:
    resolution: {integrity: sha512-Hrgsx+orqoygnmhFbKaHE6c296J+HTAQXoxEF6gNupROmmGJRoyzfG3ccAveqCBrwr/2yxQ5BVd/GTl5agOwSg==}
    engines: {node: '>= 0.6'}

  raw-body@2.5.2:
    resolution: {integrity: sha512-8zGqypfENjCIqGhgXToC8aB2r7YrBX+AQAfIPs/Mlk+BtPTztOvTS01NRW/3Eh60J+a48lt8qsCzirQ6loCVfA==}
    engines: {node: '>= 0.8'}

  raw-loader@4.0.2:
    resolution: {integrity: sha512-ZnScIV3ag9A4wPX/ZayxL/jZH+euYb6FcUinPcgiQW0+UBtEv0O6Q3lGd3cqJ+GHH+rksEv3Pj99oxJ3u3VIKA==}
    engines: {node: '>= 10.13.0'}
    peerDependencies:
      webpack: ^4.0.0 || ^5.0.0

  rc@1.2.8:
    resolution: {integrity: sha512-y3bGgqKj3QBdxLbLkomlohkvsA8gdAiUQlSBJnBhfn+BPxg4bc62d8TcBW15wavDfgexCgccckhcZvywyQYPOw==}
    hasBin: true

  react-countup@6.5.3:
    resolution: {integrity: sha512-udnqVQitxC7QWADSPDOxVWULkLvKUWrDapn5i53HE4DPRVgs+Y5rr4bo25qEl8jSh+0l2cToJgGMx+clxPM3+w==}
    peerDependencies:
      react: '>= 16.3.0'

  react-dom@18.3.1:
    resolution: {integrity: sha512-5m4nQKp+rZRb09LNH59GM4BxTh9251/ylbKIbpe7TpGxfJ+9kv6BLkLBXIjjspbgbnIBNqlI23tRnTWT0snUIw==}
    peerDependencies:
      react: ^18.3.1

  react-is@16.13.1:
    resolution: {integrity: sha512-24e6ynE2H+OKt4kqsOvNd8kBpV65zoxbA4BVsEOB3ARVWQki/DHzaUoC5KuON/BiccDaCCTZBuOcfZs70kR8bQ==}

  react-markdown@9.0.1:
    resolution: {integrity: sha512-186Gw/vF1uRkydbsOIkcGXw7aHq0sZOCRFFjGrr7b9+nVZg4UfA4enXCaxm4fUzecU38sWfrNDitGhshuU7rdg==}
    peerDependencies:
      '@types/react': '>=18'
      react: '>=18'

  react-remove-scroll-bar@2.3.6:
    resolution: {integrity: sha512-DtSYaao4mBmX+HDo5YWYdBWQwYIQQshUV/dVxFxK+KM26Wjwp1gZ6rv6OC3oujI6Bfu6Xyg3TwK533AQutsn/g==}
    engines: {node: '>=10'}
    peerDependencies:
      '@types/react': ^16.8.0 || ^17.0.0 || ^18.0.0
      react: ^16.8.0 || ^17.0.0 || ^18.0.0
    peerDependenciesMeta:
      '@types/react':
        optional: true

  react-remove-scroll@2.5.5:
    resolution: {integrity: sha512-ImKhrzJJsyXJfBZ4bzu8Bwpka14c/fQt0k+cyFp/PBhTfyDnU5hjOtM4AG/0AMyy8oKzOTR0lDgJIM7pYXI0kw==}
    engines: {node: '>=10'}
    peerDependencies:
      '@types/react': ^16.8.0 || ^17.0.0 || ^18.0.0
      react: ^16.8.0 || ^17.0.0 || ^18.0.0
    peerDependenciesMeta:
      '@types/react':
        optional: true

  react-remove-scroll@2.6.0:
    resolution: {integrity: sha512-I2U4JVEsQenxDAKaVa3VZ/JeJZe0/2DxPWL8Tj8yLKctQJQiZM52pn/GWFpSp8dftjM3pSAHVJZscAnC/y+ySQ==}
    engines: {node: '>=10'}
    peerDependencies:
      '@types/react': ^16.8.0 || ^17.0.0 || ^18.0.0
      react: ^16.8.0 || ^17.0.0 || ^18.0.0
    peerDependenciesMeta:
      '@types/react':
        optional: true

  react-style-singleton@2.2.1:
    resolution: {integrity: sha512-ZWj0fHEMyWkHzKYUr2Bs/4zU6XLmq9HsgBURm7g5pAVfyn49DgUiNgY2d4lXRlYSiCif9YBGpQleewkcqddc7g==}
    engines: {node: '>=10'}
    peerDependencies:
      '@types/react': ^16.8.0 || ^17.0.0 || ^18.0.0
      react: ^16.8.0 || ^17.0.0 || ^18.0.0
    peerDependenciesMeta:
      '@types/react':
        optional: true

  react-toastify@10.0.5:
    resolution: {integrity: sha512-mNKt2jBXJg4O7pSdbNUfDdTsK9FIdikfsIE/yUCxbAEXl4HMyJaivrVFcn3Elvt5xvCQYhUZm+hqTIu1UXM3Pw==}
    peerDependencies:
      react: '>=18'
      react-dom: '>=18'

  react@18.3.1:
    resolution: {integrity: sha512-wS+hAgJShR0KhEvPJArfuPVN1+Hz1t0Y6n5jLrGQbkb4urgPE/0Rve+1kMB1v/oWgHgm4WIcV+i7F2pTVj+2iQ==}
    engines: {node: '>=0.10.0'}

  read-cache@1.0.0:
    resolution: {integrity: sha512-Owdv/Ft7IjOgm/i0xvNDZ1LrRANRfew4b2prF3OWMQLxLfu3bS8FVhCsrSCMK4lR56Y9ya+AThoTpDCTxCmpRA==}

  readable-stream@3.6.2:
    resolution: {integrity: sha512-9u/sniCrY3D5WdsERHzHE4G2YCXqoG5FTHUiCC4SIbr6XcLZBY05ya9EKjYek9O5xOAwjGq+1JdGBAS7Q9ScoA==}
    engines: {node: '>= 6'}

  readdirp@3.6.0:
    resolution: {integrity: sha512-hOS089on8RduqdbhvQ5Z37A0ESjsqz6qnRcffsMU3495FuTdqSm+7bhJ29JvIOsBDEEnan5DPu9t3To9VRlMzA==}
    engines: {node: '>=8.10.0'}

  reflect.getprototypeof@1.0.6:
    resolution: {integrity: sha512-fmfw4XgoDke3kdI6h4xcUz1dG8uaiv5q9gcEwLS4Pnth2kxT+GZ7YehS1JTMGBQmtV7Y4GFGbs2re2NqhdozUg==}
    engines: {node: '>= 0.4'}

  refractor@4.8.1:
    resolution: {integrity: sha512-/fk5sI0iTgFYlmVGYVew90AoYnNMP6pooClx/XKqyeeCQXrL0Kvgn8V0VEht5ccdljbzzF1i3Q213gcntkRExg==}

  regenerator-runtime@0.14.1:
    resolution: {integrity: sha512-dYnhHh0nJoMfnkZs6GmmhFknAGRrLznOu5nc9ML+EJxGvrx6H7teuevqVqCuPcPK//3eDrrjQhehXVx9cnkGdw==}

  regexp.prototype.flags@1.5.2:
    resolution: {integrity: sha512-NcDiDkTLuPR+++OCKB0nWafEmhg/Da8aUPLPMQbK+bxKKCm1/S5he+AqYa4PlMCVBalb4/yxIRub6qkEx5yJbw==}
    engines: {node: '>= 0.4'}

  registry-auth-token@3.3.2:
    resolution: {integrity: sha512-JL39c60XlzCVgNrO+qq68FoNb56w/m7JYvGR2jT5iR1xBrUA3Mfx5Twk5rqTThPmQKMWydGmq8oFtDlxfrmxnQ==}

  registry-url@3.1.0:
    resolution: {integrity: sha512-ZbgR5aZEdf4UKZVBPYIgaglBmSF2Hi94s2PcIHhRGFjKYu+chjJdYfHn4rt3hB6eCKLJ8giVIIfgMa1ehDfZKA==}
    engines: {node: '>=0.10.0'}

  rehype-attr@3.0.3:
    resolution: {integrity: sha512-Up50Xfra8tyxnkJdCzLBIBtxOcB2M1xdeKe1324U06RAvSjYm7ULSeoM+b/nYPQPVd7jsXJ9+39IG1WAJPXONw==}
    engines: {node: '>=16'}

  rehype-autolink-headings@7.1.0:
    resolution: {integrity: sha512-rItO/pSdvnvsP4QRB1pmPiNHUskikqtPojZKJPPPAVx9Hj8i8TwMBhofrrAYRhYOOBZH9tgmG5lPqDLuIWPWmw==}

  rehype-ignore@2.0.2:
    resolution: {integrity: sha512-BpAT/3lU9DMJ2siYVD/dSR0A/zQgD6Fb+fxkJd4j+wDVy6TYbYpK+FZqu8eM9EuNKGvi4BJR7XTZ/+zF02Dq8w==}
    engines: {node: '>=16'}

  rehype-parse@9.0.0:
    resolution: {integrity: sha512-WG7nfvmWWkCR++KEkZevZb/uw41E8TsH4DsY9UxsTbIXCVGbAs4S+r8FrQ+OtH5EEQAs+5UxKC42VinkmpA1Yw==}

  rehype-pretty-code@0.13.2:
    resolution: {integrity: sha512-F+PaFMscfJOcSHcR2b//+hk/0jT56hmGDqXcVD6VC9j0CUSGiqv8YxaWUyhR7qEIRRSbzAVxx+0uxzk+akXs+w==}
    engines: {node: '>=18'}
    peerDependencies:
      shiki: ^1.3.0

  rehype-prism-plus@2.0.0:
    resolution: {integrity: sha512-FeM/9V2N7EvDZVdR2dqhAzlw5YI49m9Tgn7ZrYJeYHIahM6gcXpH0K1y2gNnKanZCydOMluJvX2cB9z3lhY8XQ==}

  rehype-raw@7.0.0:
    resolution: {integrity: sha512-/aE8hCfKlQeA8LmyeyQvQF3eBiLRGNlfBJEvWH7ivp9sBqs7TNqBL5X3v157rM4IFETqDnIOO+z5M/biZbo9Ww==}

  rehype-rewrite@4.0.2:
    resolution: {integrity: sha512-rjLJ3z6fIV11phwCqHp/KRo8xuUCO8o9bFJCNw5o6O2wlLk6g8r323aRswdGBQwfXPFYeSuZdAjp4tzo6RGqEg==}
    engines: {node: '>=16.0.0'}

  rehype-slug@6.0.0:
    resolution: {integrity: sha512-lWyvf/jwu+oS5+hL5eClVd3hNdmwM1kAC0BUvEGD19pajQMIzcNUd/k9GsfQ+FfECvX+JE+e9/btsKH0EjJT6A==}

  remark-gfm@4.0.0:
    resolution: {integrity: sha512-U92vJgBPkbw4Zfu/IiW2oTZLSL3Zpv+uI7My2eq8JxKgqraFdU8YUGicEJCEgSbeaG+QDFqIcwwfMTOEelPxuA==}

  remark-github-blockquote-alert@1.2.1:
    resolution: {integrity: sha512-qNf2mSAoZgh3Cl23/9Y1L7S4Kbf9NsdHvYK398ab/52yEsDPDU5I4cuTcgDRrdIX7Ltc6RK+KCLRtWkbFnL6Dg==}
    engines: {node: '>=16'}

  remark-mdx@3.0.1:
    resolution: {integrity: sha512-3Pz3yPQ5Rht2pM5R+0J2MrGoBSrzf+tJG94N+t/ilfdh8YLyyKYtidAYwTveB20BoHAcwIopOUqhcmh2F7hGYA==}

  remark-parse@11.0.0:
    resolution: {integrity: sha512-FCxlKLNGknS5ba/1lmpYijMUzX2esxW5xQqjWxw2eHFfS2MSdaHVINFmhjo+qN1WhZhNimq0dZATN9pH0IDrpA==}

  remark-rehype@11.1.0:
    resolution: {integrity: sha512-z3tJrAs2kIs1AqIIy6pzHmAHlF1hWQ+OdY4/hv+Wxe35EhyLKcajL33iUEn3ScxtFox9nUvRufR/Zre8Q08H/g==}

  remark-stringify@11.0.0:
    resolution: {integrity: sha512-1OSmLd3awB/t8qdoEOMazZkNsfVTeY4fTsgzcQFdXNq8ToTN4ZGwrMnlda4K6smTFKD+GRV6O48i6Z4iKgPPpw==}

  resolve-from@4.0.0:
    resolution: {integrity: sha512-pb/MYmXstAkysRFx8piNI1tGFNQIFA3vkE3Gq4EuA1dF6gHp/+vgZqsCGJapvy8N3Q+4o7FwvquPJcnZ7RYy4g==}
    engines: {node: '>=4'}

  resolve-pkg-maps@1.0.0:
    resolution: {integrity: sha512-seS2Tj26TBVOC2NIc2rOe2y2ZO7efxITtLZcGSOnHHNOQ7CkiUBfw0Iw2ck6xkIhPwLhKNLS8BO+hEpngQlqzw==}

  resolve@1.22.8:
    resolution: {integrity: sha512-oKWePCxqpd6FlLvGV1VU0x7bkPmmCNolxzjMf4NczoDnQcIWrAF+cPtZn5i6n+RfD2d9i0tzpKnG6Yk168yIyw==}
    hasBin: true

  resolve@2.0.0-next.5:
    resolution: {integrity: sha512-U7WjGVG9sH8tvjW5SmGbQuui75FiyjAX72HX15DwBBwF9dNiQZRQAg9nnPhYy+TUnE0+VcrttuvNI8oSxZcocA==}
    hasBin: true

  restore-cursor@3.1.0:
    resolution: {integrity: sha512-l+sSefzHpj5qimhFSE5a8nufZYAM3sBSVMAPtYkmC+4EH2anSGaEMXSD0izRQbu9nfyQ9y5JrVmp7E8oZrUjvA==}
    engines: {node: '>=8'}

  reusify@1.0.4:
    resolution: {integrity: sha512-U9nH88a3fc/ekCF1l0/UP1IosiuIjyTh7hBvXVMHYgVcfGvt897Xguj2UOLDeI5BG2m7/uwyaLVT6fbtCwTyzw==}
    engines: {iojs: '>=1.0.0', node: '>=0.10.0'}

  rimraf@3.0.2:
    resolution: {integrity: sha512-JZkJMZkAGFFPP2YqXZXPbMlMBgsxzE8ILs4lMIX/2o0L9UBw9O/Y3o6wFw/i9YLapcUJWwqbi3kdxIPdC62TIA==}
    deprecated: Rimraf versions prior to v4 are no longer supported
    hasBin: true

  run-async@2.4.1:
    resolution: {integrity: sha512-tvVnVv01b8c1RrA6Ep7JkStj85Guv/YrMcwqYQnwjsAS2cTmmPGBBjAjpCW7RrSodNSoE2/qg9O4bceNvUuDgQ==}
    engines: {node: '>=0.12.0'}

  run-parallel@1.2.0:
    resolution: {integrity: sha512-5l4VyZR86LZ/lDxZTR6jqL8AFE2S0IFLMP26AbjsLVADxHdhB/c0GUsH+y39UfCi3dzz8OlQuPmnaJOMoDHQBA==}

  rustie@0.2.0:
    resolution: {integrity: sha512-Rozr6cLn3U5shexKw6joYEbLdEJ+kQotMWHLsoG40DGBIW/vacSNSqTv8vVc5NElogATIgfio4zxi3MhPiShyQ==}

  rxjs@6.6.7:
    resolution: {integrity: sha512-hTdwr+7yYNIT5n4AMYp85KA6yw2Va0FLa3Rguvbpa4W3I5xynaBZo41cM3XM+4Q6fRMj3sBYIR1VAmZMXYJvRQ==}
    engines: {npm: '>=2.0.0'}

  rxjs@7.8.1:
    resolution: {integrity: sha512-AA3TVj+0A2iuIoQkWEK/tqFjBq2j+6PO6Y0zJcvzLAFhEFIO3HL0vls9hWLncZbAAbK0mar7oZ4V079I/qPMxg==}

  safe-array-concat@1.1.2:
    resolution: {integrity: sha512-vj6RsCsWBCf19jIeHEfkRMw8DPiBb+DMXklQ/1SGDHOMlHdPUkZXFQ2YdplS23zESTijAcurb1aSgJA3AgMu1Q==}
    engines: {node: '>=0.4'}

  safe-buffer@5.2.1:
    resolution: {integrity: sha512-rp3So07KcdmmKbGvgaNxQSJr7bGVSVk5S9Eq1F+ppbRo70+YeaDxkw5Dd8NPN+GD6bjnYm2VuPuCXmpuYvmCXQ==}

  safe-regex-test@1.0.3:
    resolution: {integrity: sha512-CdASjNJPvRa7roO6Ra/gLYBTzYzzPyyBXxIMdGW3USQLyjWEls2RgW5UBTXaQVp+OrpeCK3bLem8smtmheoRuw==}
    engines: {node: '>= 0.4'}

  safer-buffer@2.1.2:
    resolution: {integrity: sha512-YZo3K82SD7Riyi0E1EQPojLz7kpepnSQI9IyPbHHg1XXXevb5dJI7tpyN2ADxGcQbHG7vcyRHk0cbwqcQriUtg==}

  scale-ts@1.6.0:
    resolution: {integrity: sha512-Ja5VCjNZR8TGKhUumy9clVVxcDpM+YFjAnkMuwQy68Hixio3VRRvWdE3g8T/yC+HXA0ZDQl2TGyUmtmbcVl40Q==}

  scheduler@0.23.2:
    resolution: {integrity: sha512-UOShsPwz7NrMUqhR6t0hWjFduvOzbtv7toDH1/hIrfRNIDBnnBWd0CwJTGvTpngVlmwGCdP9/Zl/tVrDqcuYzQ==}

  schema-utils@3.3.0:
    resolution: {integrity: sha512-pN/yOAvcC+5rQ5nERGuwrjLlYvLTbCibnZ1I7B1LaiAz9BRBlE9GMgE/eqV30P7aJQUf7Ddimy/RsbYO/GrVGg==}
    engines: {node: '>= 10.13.0'}

  semver@6.3.1:
    resolution: {integrity: sha512-BR7VvDCVHO+q2xBEWskxS6DJE1qRnb7DxzUrogb71CWoSficBxYsiAGd+Kl0mmq/MprG9yArRkyrQxTO6XjMzA==}
    hasBin: true

  semver@7.6.3:
    resolution: {integrity: sha512-oVekP1cKtI+CTDvHWYFUcMtsK/00wmAEfyqKfNdARm8u1wNVhSgaX7A8d4UuIlUI5e84iEwOhs7ZPYRmzU9U6A==}
    engines: {node: '>=10'}
    hasBin: true

  send@0.18.0:
    resolution: {integrity: sha512-qqWzuOjSFOuqPjFe4NOsMLafToQQwBSOEpS+FwEt3A2V3vKubTquT3vmLTQpFgMXp8AlFWFuP1qKaJZOtPpVXg==}
    engines: {node: '>= 0.8.0'}

  sentence-case@2.1.1:
    resolution: {integrity: sha512-ENl7cYHaK/Ktwk5OTD+aDbQ3uC8IByu/6Bkg+HDv8Mm+XnBnppVNalcfJTNsp1ibstKh030/JKQQWglDvtKwEQ==}

  serialize-javascript@6.0.2:
    resolution: {integrity: sha512-Saa1xPByTTq2gdeFZYLLo+RFE35NHZkAbqZeWNd3BpzppeVisAqpDjcp8dyf6uIvEqJRd46jemmyA4iFIeVk8g==}

  serve-static@1.15.0:
    resolution: {integrity: sha512-XGuRDNjXUijsUL0vl6nSD7cwURuzEgglbOaFuZM9g3kwDXOWVTck0jLzjPzGD+TazWbboZYu52/9/XPdUgne9g==}
    engines: {node: '>= 0.8.0'}

  set-function-length@1.2.2:
    resolution: {integrity: sha512-pgRc4hJ4/sNjWCSS9AmnS40x3bNMDTknHgL5UaMBTMyJnU90EgWh1Rz+MC9eFu4BuN/UwZjKQuY/1v3rM7HMfg==}
    engines: {node: '>= 0.4'}

  set-function-name@2.0.2:
    resolution: {integrity: sha512-7PGFlmtwsEADb0WYyvCMa1t+yke6daIG4Wirafur5kcf+MhUnPms1UeR0CKQdTZD81yESwMHbtn+TR+dMviakQ==}
    engines: {node: '>= 0.4'}

  setprototypeof@1.2.0:
    resolution: {integrity: sha512-E5LDX7Wrp85Kil5bhZv46j8jOeboKq5JMmYM3gVGdGH8xFpPWXUMsNrlODCrkoxMEeNi/XZIwuRvY4XNwYMJpw==}

  shebang-command@2.0.0:
    resolution: {integrity: sha512-kHxr2zZpYtdmrN1qDjrrX/Z1rR1kG8Dx+gkpK1G4eXmvXswmcE1hTWBWYUzlraYw1/yZp6YuDY77YtvbN0dmDA==}
    engines: {node: '>=8'}

  shebang-regex@3.0.0:
    resolution: {integrity: sha512-7++dFhtcx3353uBaq8DDR4NuxBetBzC7ZQOhmTQInHEd6bSrXdiEyzCvG07Z44UYdLShWUyXt5M/yhz8ekcb1A==}
    engines: {node: '>=8'}

  shiki@1.14.1:
    resolution: {integrity: sha512-FujAN40NEejeXdzPt+3sZ3F2dx1U24BY2XTY01+MG8mbxCiA2XukXdcbyMyLAHJ/1AUUnQd1tZlvIjefWWEJeA==}

  side-channel@1.0.6:
    resolution: {integrity: sha512-fDW/EZ6Q9RiO8eFG8Hj+7u/oW+XrPTIChwCOM2+th2A6OblDtYYIpve9m+KvI9Z4C9qSEXlaGR6bTEYHReuglA==}
    engines: {node: '>= 0.4'}

  signal-exit@3.0.7:
    resolution: {integrity: sha512-wnD2ZE+l+SPC/uoS0vXeE9L1+0wuaMqKlfz9AMUo38JsyLSBWSFcHR1Rri62LZc12vLr1gb3jl7iwQhgwpAbGQ==}

  signal-exit@4.1.0:
    resolution: {integrity: sha512-bzyZ1e88w9O1iNJbKnOlvYTrWPDl46O1bG0D3XInv+9tkPrxrN8jUUTiFlDkkmKWgn1M6CfIA13SuGqOa9Korw==}
    engines: {node: '>=14'}

  simple-update-notifier@2.0.0:
    resolution: {integrity: sha512-a2B9Y0KlNXl9u/vsW6sTIu9vGEpfKu2wRV6l1H3XEas/0gUIzGzBoP/IouTcUQbm9JWZLH3COxyn03TYlFax6w==}
    engines: {node: '>=10'}

  slash@3.0.0:
    resolution: {integrity: sha512-g9Q1haeby36OSStwb4ntCGGGaKsaVSjQ68fBxoQcutl5fS1vuY18H3wSt3jFyFtrkx+Kz0V1G85A4MyAdDMi2Q==}
    engines: {node: '>=8'}

  slash@4.0.0:
    resolution: {integrity: sha512-3dOsAHXXUkQTpOYcoAxLIorMTp4gIQr5IW3iVb7A7lFIp0VHhnynm9izx6TssdrIcVIESAlVjtnO2K8bg+Coew==}
    engines: {node: '>=12'}

  smart-buffer@4.2.0:
    resolution: {integrity: sha512-94hK0Hh8rPqQl2xXc3HsaBoOXKV20MToPkcXvwbISWLEs+64sBq5kFgn2kJDHb1Pry9yrP0dxrCI9RRci7RXKg==}
    engines: {node: '>= 6.0.0', npm: '>= 3.0.0'}

  smoldot@2.0.26:
    resolution: {integrity: sha512-F+qYmH4z2s2FK+CxGj8moYcd1ekSIKH8ywkdqlOz88Dat35iB1DIYL11aILN46YSGMzQW/lbJNS307zBSDN5Ig==}

  snake-case@2.1.0:
    resolution: {integrity: sha512-FMR5YoPFwOLuh4rRz92dywJjyKYZNLpMn1R5ujVpIYkbA9p01fq8RMg0FkO4M+Yobt4MjHeLTJVm5xFFBHSV2Q==}

  socks-proxy-agent@8.0.4:
    resolution: {integrity: sha512-GNAq/eg8Udq2x0eNiFkr9gRg5bA7PXEWagQdeRX4cPSG+X/8V38v637gim9bjFptMk1QWsCTr0ttrJEiXbNnRw==}
    engines: {node: '>= 14'}

  socks@2.8.3:
    resolution: {integrity: sha512-l5x7VUUWbjVFbafGLxPWkYsHIhEvmF85tbIeFZWc8ZPtoMyybuEhL7Jye/ooC4/d48FgOjSJXgsF/AJPYCW8Zw==}
    engines: {node: '>= 10.0.0', npm: '>= 3.0.0'}

  sort-object-keys@1.1.3:
    resolution: {integrity: sha512-855pvK+VkU7PaKYPc+Jjnmt4EzejQHyhhF33q31qG8x7maDzkeFhAAThdCYay11CISO+qAMwjOBP+fPZe0IPyg==}

  sort-package-json@2.10.1:
    resolution: {integrity: sha512-d76wfhgUuGypKqY72Unm5LFnMpACbdxXsLPcL27pOsSrmVqH3PztFp1uq+Z22suk15h7vXmTesuh2aEjdCqb5w==}
    hasBin: true

  source-map-js@1.2.0:
    resolution: {integrity: sha512-itJW8lvSA0TXEphiRoawsCksnlf8SyvmFzIhltqAHluXd88pkCd+cXJVHTDwdCr0IzwptSm035IHQktUu1QUMg==}
    engines: {node: '>=0.10.0'}

  source-map-support@0.5.21:
    resolution: {integrity: sha512-uBHU3L3czsIyYXKX88fdrGovxdSCoTGDRZ6SYXtSRxLZUzHg5P/66Ht6uoUlHu9EZod+inXhKo3qQgwXUT/y1w==}

  source-map@0.6.1:
    resolution: {integrity: sha512-UjgapumWlbMhkBgzT7Ykc5YXUT46F0iKu8SGXq0bcwP5dz/h0Plj6enJqjz1Zbq2l5WaqYnrVbwWOWMyF3F47g==}
    engines: {node: '>=0.10.0'}

  source-map@0.7.4:
    resolution: {integrity: sha512-l3BikUxvPOcn5E74dZiq5BGsTb5yEwhaTSzccU6t4sDOH8NWJCstKO5QT2CvtFoK6F0saL7p9xHAqHOlCPJygA==}
    engines: {node: '>= 8'}

  space-separated-tokens@2.0.2:
    resolution: {integrity: sha512-PEGlAwrG8yXGXRjW32fGbg66JAlOAwbObuqVoJpv/mRgoWDQfgH1wDPvtzWyUSNAXBGSk8h755YDbbcEy3SH2Q==}

  sprintf-js@1.1.3:
    resolution: {integrity: sha512-Oo+0REFV59/rz3gfJNKQiBlwfHaSESl1pcGyABQsnnIfWOFt6JNj5gCog2U6MLZ//IGYD+nA8nI+mTShREReaA==}

  statuses@2.0.1:
    resolution: {integrity: sha512-RwNA9Z/7PrK06rYLIzFMlaF+l73iwpzsqRIFgbMLbTcLD6cOao82TaWefPXQvB2fOC4AjuYSEndS7N/mTCbkdQ==}
    engines: {node: '>= 0.8'}

  stop-iteration-iterator@1.0.0:
    resolution: {integrity: sha512-iCGQj+0l0HOdZ2AEeBADlsRC+vsnDsZsbdSiH1yNSjcfKM7fdpCMfqAL/dwF5BLiw/XhRft/Wax6zQbhq2BcjQ==}
    engines: {node: '>= 0.4'}

  streamsearch@1.1.0:
    resolution: {integrity: sha512-Mcc5wHehp9aXz1ax6bZUyY5afg9u2rv5cqQI3mRrYkGC8rW2hM02jWuwjtL++LS5qinSyhj2QfLyNsuc+VsExg==}
    engines: {node: '>=10.0.0'}

  string-width@4.2.3:
    resolution: {integrity: sha512-wKyQRQpjJ0sIp62ErSZdGsjMJWsap5oRNihHhu6G7JVO/9jIB6UyevL+tXuOqrng8j/cxKTWyWUwvSTriiZz/g==}
    engines: {node: '>=8'}

  string-width@5.1.2:
    resolution: {integrity: sha512-HnLOCR3vjcY8beoNLtcjZ5/nxn2afmME6lhrDrebokqMap+XbeW8n9TXpPDOqdGK5qcI3oT0GKTW6wC7EMiVqA==}
    engines: {node: '>=12'}

  string.prototype.includes@2.0.0:
    resolution: {integrity: sha512-E34CkBgyeqNDcrbU76cDjL5JLcVrtSdYq0MEh/B10r17pRP4ciHLwTgnuLV8Ay6cgEMLkcBkFCKyFZ43YldYzg==}

  string.prototype.matchall@4.0.11:
    resolution: {integrity: sha512-NUdh0aDavY2og7IbBPenWqR9exH+E26Sv8e0/eTe1tltDGZL+GtBkDAnnyBtmekfK6/Dq3MkcGtzXFEd1LQrtg==}
    engines: {node: '>= 0.4'}

  string.prototype.repeat@1.0.0:
    resolution: {integrity: sha512-0u/TldDbKD8bFCQ/4f5+mNRrXwZ8hg2w7ZR8wa16e8z9XpePWl3eGEcUD0OXpEH/VJH/2G3gjUtR3ZOiBe2S/w==}

  string.prototype.trim@1.2.9:
    resolution: {integrity: sha512-klHuCNxiMZ8MlsOihJhJEBJAiMVqU3Z2nEXWfWnIqjN0gEFS9J9+IxKozWWtQGcgoa1WUZzLjKPTr4ZHNFTFxw==}
    engines: {node: '>= 0.4'}

  string.prototype.trimend@1.0.8:
    resolution: {integrity: sha512-p73uL5VCHCO2BZZ6krwwQE3kCzM7NKmis8S//xEC6fQonchbum4eP6kR4DLEjQFO3Wnj3Fuo8NM0kOSjVdHjZQ==}

  string.prototype.trimstart@1.0.8:
    resolution: {integrity: sha512-UXSH262CSZY1tfu3G3Secr6uGLCFVPMhIqHjlgCUtCCcgihYc/xKs9djMTMUOb2j1mVSeU8EU6NWc/iQKU6Gfg==}
    engines: {node: '>= 0.4'}

  string_decoder@1.3.0:
    resolution: {integrity: sha512-hkRX8U1WjJFd8LsDJ2yQ/wWWxaopEsABU1XfkM8A+j0+85JAGppt16cr1Whg6KIbb4okU6Mql6BOj+uup/wKeA==}

  stringify-entities@4.0.4:
    resolution: {integrity: sha512-IwfBptatlO+QCJUo19AqvrPNqlVMpW9YEL2LIVY+Rpv2qsjCGxaDLNRgeGsQWJhfItebuJhsGSLjaBbNSQ+ieg==}

  strip-ansi@6.0.1:
    resolution: {integrity: sha512-Y38VPSHcqkFrCpFnQ9vuSXmquuv5oXOKpGeT6aGrr3o3Gc9AlVa6JBfUSOCnbxGGZF+/0ooI7KrPuUSztUdU5A==}
    engines: {node: '>=8'}

  strip-ansi@7.1.0:
    resolution: {integrity: sha512-iq6eVVI64nQQTRYq2KtEg2d2uU7LElhTJwsH4YzIHZshxlgZms/wIc4VoDQTlG/IvVIrBKG06CrZnp0qv7hkcQ==}
    engines: {node: '>=12'}

  strip-bom@3.0.0:
    resolution: {integrity: sha512-vavAMRXOgBVNF6nyEEmL3DBK19iRpDcoIwW+swQ+CbGiu7lju6t+JklA1MHweoWtadgt4ISVUsXLyDq34ddcwA==}
    engines: {node: '>=4'}

  strip-final-newline@2.0.0:
    resolution: {integrity: sha512-BrpvfNAE3dcvq7ll3xVumzjKjZQ5tI1sEUIKr3Uoks0XUl45St3FlatVqef9prk4jRDzhW6WZg+3bk93y6pLjA==}
    engines: {node: '>=6'}

  strip-json-comments@2.0.1:
    resolution: {integrity: sha512-4gB8na07fecVVkOI6Rs4e7T6NOTki5EmL7TUduTs6bu3EdnSycntVJ4re8kgZA+wx9IueI2Y11bfbgwtzuE0KQ==}
    engines: {node: '>=0.10.0'}

  strip-json-comments@3.1.1:
    resolution: {integrity: sha512-6fPc+R4ihwqP6N/aIv2f1gMH8lOVtWQHoqC4yK6oSDVVocumAsfCqjkXnqiYMhmMwS/mEHLp7Vehlt3ql6lEig==}
    engines: {node: '>=8'}

  style-to-object@0.4.4:
    resolution: {integrity: sha512-HYNoHZa2GorYNyqiCaBgsxvcJIn7OHq6inEga+E6Ke3m5JkoqpQbnFssk4jwe+K7AhGa2fcha4wSOf1Kn01dMg==}

  style-to-object@1.0.6:
    resolution: {integrity: sha512-khxq+Qm3xEyZfKd/y9L3oIWQimxuc4STrQKtQn8aSDRHb8mFgpukgX1hdzfrMEW6JCjyJ8p89x+IUMVnCBI1PA==}

  styled-jsx@5.1.1:
    resolution: {integrity: sha512-pW7uC1l4mBZ8ugbiZrcIsiIvVx1UmTfw7UkC3Um2tmfUq9Bhk8IiyEIPl6F8agHgjzku6j0xQEZbfA5uSgSaCw==}
    engines: {node: '>= 12.0.0'}
    peerDependencies:
      '@babel/core': '*'
      babel-plugin-macros: '*'
      react: '>= 16.8.0 || 17.x.x || ^18.0.0-0'
    peerDependenciesMeta:
      '@babel/core':
        optional: true
      babel-plugin-macros:
        optional: true

  sucrase@3.35.0:
    resolution: {integrity: sha512-8EbVDiu9iN/nESwxeSxDKe0dunta1GOlHufmSSXxMD2z2/tMZpDMpvXQGsc+ajGo8y2uYUmixaSRUc/QPoQ0GA==}
    engines: {node: '>=16 || 14 >=14.17'}
    hasBin: true

  superjson@2.2.1:
    resolution: {integrity: sha512-8iGv75BYOa0xRJHK5vRLEjE2H/i4lulTjzpUXic3Eg8akftYjkmQDa8JARQ42rlczXyFR3IeRoeFCc7RxHsYZA==}
    engines: {node: '>=16'}

  supports-color@5.5.0:
    resolution: {integrity: sha512-QjVjwdXIt408MIiAqCX4oUKsgU2EqAGzs2Ppkm4aQYbjm+ZEWEcW4SfFNTr4uMNZma0ey4f5lgLrkB0aX0QMow==}
    engines: {node: '>=4'}

  supports-color@7.2.0:
    resolution: {integrity: sha512-qpCAvRl9stuOHveKsn7HncJRvv501qIacKzQlO/+Lwxc9+0q2wLyv4Dfvt80/DPn2pqOBsJdDiogXGR9+OvwRw==}
    engines: {node: '>=8'}

  supports-color@8.1.1:
    resolution: {integrity: sha512-MpUEN2OodtUzxvKQl72cUF7RQ5EiHsGvSsVG0ia9c5RbWGL2CI4C7EpPS8UTBIplnlzZiNuV56w+FuNxy3ty2Q==}
    engines: {node: '>=10'}

  supports-preserve-symlinks-flag@1.0.0:
    resolution: {integrity: sha512-ot0WnXS9fgdkgIcePe6RHNk1WA8+muPa6cSjeR3V8K27q9BB1rTE3R1p7Hv0z1ZyAc8s6Vvv8DIyWf681MAt0w==}
    engines: {node: '>= 0.4'}

  swap-case@1.1.2:
    resolution: {integrity: sha512-BAmWG6/bx8syfc6qXPprof3Mn5vQgf5dwdUNJhsNqU9WdPt5P+ES/wQ5bxfijy8zwZgZZHslC3iAsxsuQMCzJQ==}

  tabbable@6.2.0:
    resolution: {integrity: sha512-Cat63mxsVJlzYvN51JmVXIgNoUokrIaT2zLclCXjRd8boZ0004U4KCs/sToJ75C6sdlByWxpYnb5Boif1VSFew==}

  tailwind-merge@2.5.2:
    resolution: {integrity: sha512-kjEBm+pvD+6eAwzJL2Bi+02/9LFLal1Gs61+QB7HvTfQQ0aXwC5LGT8PEt1gS0CWKktKe6ysPTAy3cBC5MeiIg==}

  tailwindcss-animate@1.0.7:
    resolution: {integrity: sha512-bl6mpH3T7I3UFxuvDEXLxy/VuFxBk5bbzplh7tXI68mwMokNYd1t9qPBHlnyTwfa4JGC4zP516I1hYYtQ/vspA==}
    peerDependencies:
      tailwindcss: '>=3.0.0 || insiders'

  tailwindcss-animated@1.1.2:
    resolution: {integrity: sha512-SI4owS5ojserhgEYIZA/uFVdNjU2GMB2P3sjtjmFA52VxoUi+Hht6oR5+RdT+CxrX9cNNYEa+vbTWHvN9zbj3w==}
    peerDependencies:
      tailwindcss: '>=3.1.0'

  tailwindcss@3.4.10:
    resolution: {integrity: sha512-KWZkVPm7yJRhdu4SRSl9d4AK2wM3a50UsvgHZO7xY77NQr2V+fIrEuoDGQcbvswWvFGbS2f6e+jC/6WJm1Dl0w==}
    engines: {node: '>=14.0.0'}
    hasBin: true

  tapable@2.2.1:
    resolution: {integrity: sha512-GNzQvQTOIP6RyTfE2Qxb8ZVlNmw0n88vp1szwWRimP02mnTsx3Wtn5qRdqY9w2XduFNUgvOwhNnQsjwCp+kqaQ==}
    engines: {node: '>=6'}

  terser-webpack-plugin@5.3.10:
    resolution: {integrity: sha512-BKFPWlPDndPs+NGGCr1U59t0XScL5317Y0UReNrHaw9/FwhPENlq6bfgs+4yPfyP51vqC1bQ4rp1EfXW5ZSH9w==}
    engines: {node: '>= 10.13.0'}
    peerDependencies:
      '@swc/core': '*'
      esbuild: '*'
      uglify-js: '*'
      webpack: ^5.1.0
    peerDependenciesMeta:
      '@swc/core':
        optional: true
      esbuild:
        optional: true
      uglify-js:
        optional: true

  terser@5.31.6:
    resolution: {integrity: sha512-PQ4DAriWzKj+qgehQ7LK5bQqCFNMmlhjR2PFFLuqGCpuCAauxemVBWwWOxo3UIwWQx8+Pr61Df++r76wDmkQBg==}
    engines: {node: '>=10'}
    hasBin: true

  text-table@0.2.0:
    resolution: {integrity: sha512-N+8UisAXDGk8PFXP4HAzVR9nbfmVJ3zYLAWiTIoqC5v5isinhr+r5uaO8+7r3BMfuNIufIsA7RdpVgacC2cSpw==}

  thenify-all@1.6.0:
    resolution: {integrity: sha512-RNxQH/qI8/t3thXJDwcstUO4zeqo64+Uy/+sNVRBx4Xn2OX+OZ9oP+iJnNFqplFra2ZUVeKCSa2oVWi3T4uVmA==}
    engines: {node: '>=0.8'}

  thenify@3.3.1:
    resolution: {integrity: sha512-RVZSIV5IG10Hk3enotrhvz0T9em6cyHBLkH/YAZuKqd8hRkKhSfCGIcP2KUY0EPxndzANBmNllzWPwak+bheSw==}

  three@0.164.1:
    resolution: {integrity: sha512-iC/hUBbl1vzFny7f5GtqzVXYjMJKaTPxiCxXfrvVdBi1Sf+jhd1CAkitiFwC7mIBFCo3MrDLJG97yisoaWig0w==}

  through@2.3.8:
    resolution: {integrity: sha512-w89qg7PI8wAdvX60bMDP+bFoD5Dvhm9oLheFp5O4a2QF0cSBGsBX4qZmadPMvVqlLJBBci+WqGGOAPvcDeNSVg==}

  tinycolor2@1.6.0:
    resolution: {integrity: sha512-XPaBkWQJdsf3pLKJV9p4qN/S+fm2Oj8AIPo1BTUhg5oxkvm9+SVEGFdhyOz7tTdUTfvxMiAs4sp6/eZO2Ew+pw==}

  tinygradient@1.1.5:
    resolution: {integrity: sha512-8nIfc2vgQ4TeLnk2lFj4tRLvvJwEfQuabdsmvDdQPT0xlk9TaNtpGd6nNRxXoK6vQhN6RSzj+Cnp5tTQmpxmbw==}

  title-case@2.1.1:
    resolution: {integrity: sha512-EkJoZ2O3zdCz3zJsYCsxyq2OC5hrxR9mfdd5I+w8h/tmFfeOxJ+vvkxsKxdmN0WtS9zLdHEgfgVOiMVgv+Po4Q==}

  tmp@0.0.33:
    resolution: {integrity: sha512-jRCJlojKnZ3addtTOjdIqoRuPEKBvNXcGYqzO6zWZX8KfKEpnGY5jfggJQ3EjKuu8D4bJRr0y+cYJFmYbImXGw==}
    engines: {node: '>=0.6.0'}

  to-fast-properties@2.0.0:
    resolution: {integrity: sha512-/OaKK0xYrs3DmxRYqL/yDc+FxFUVYhDlXMhRmv3z915w2HF1tnN1omB354j8VUGO/hbRzyD6Y3sA7v7GS/ceog==}
    engines: {node: '>=4'}

  to-regex-range@5.0.1:
    resolution: {integrity: sha512-65P7iz6X5yEr1cwcgvQxbbIw7Uk3gOy5dIdtZ4rDveLqhrdJP+Li/Hx6tyK0NEb+2GCyneCMJiGqrADCSNk8sQ==}
    engines: {node: '>=8.0'}

  toidentifier@1.0.1:
    resolution: {integrity: sha512-o5sSPKEkg/DIQNmH43V0/uerLrpzVedkUh8tGNvaeXpfpuwjKenlSox/2O/BTlZUtEe+JG7s5YhEz608PlAHRA==}
    engines: {node: '>=0.6'}

  touch@3.1.1:
    resolution: {integrity: sha512-r0eojU4bI8MnHr8c5bNo7lJDdI2qXlWWJk6a9EAFG7vbhTjElYhBVS3/miuE0uOuoLdb8Mc/rVfsmm6eo5o9GA==}
    hasBin: true

  trim-lines@3.0.1:
    resolution: {integrity: sha512-kRj8B+YHZCc9kQYdWfJB2/oUl9rA99qbowYYBtr4ui4mZyAQ2JpvVBd/6U2YloATfqBhBTSMhTpgBHtU0Mf3Rg==}

  trough@2.2.0:
    resolution: {integrity: sha512-tmMpK00BjZiUyVyvrBK7knerNgmgvcV/KLVyuma/SC+TQN167GrMRciANTz09+k3zW8L8t60jWO1GpfkZdjTaw==}

  ts-api-utils@1.3.0:
    resolution: {integrity: sha512-UQMIo7pb8WRomKR1/+MFVLTroIvDVtMX3K6OUir8ynLyzB8Jeriont2bTAtmNPa1ekAgN7YPDyf6V+ygrdU+eQ==}
    engines: {node: '>=16'}
    peerDependencies:
      typescript: '>=4.2.0'

  ts-interface-checker@0.1.13:
    resolution: {integrity: sha512-Y/arvbn+rrz3JCKl9C4kVNfTfSm2/mEp5FSz5EsZSANGPSlQrpRI5M4PKF+mJnE52jOO90PnPSc3Ur3bTQw0gA==}

  ts-node@10.9.2:
    resolution: {integrity: sha512-f0FFpIdcHgn8zcPSbf1dRevwt047YMnaiJM3u2w2RewrB+fob/zePZcrOyQoLMMO7aBIddLcQIEK5dYjkLnGrQ==}
    hasBin: true
    peerDependencies:
      '@swc/core': '>=1.2.50'
      '@swc/wasm': '>=1.2.50'
      '@types/node': '*'
      typescript: '>=2.7'
    peerDependenciesMeta:
      '@swc/core':
        optional: true
      '@swc/wasm':
        optional: true

  tsafe@1.7.2:
    resolution: {integrity: sha512-dAPfQLhCfCRre5qs+Z5Q2a7s2CV7RxffZUmvj7puGaePYjECzWREJFd3w4XSFe/T5tbxgowfItA/JSSZ6Ma3dA==}

  tsconfig-paths@3.15.0:
    resolution: {integrity: sha512-2Ac2RgzDe/cn48GvOe3M+o82pEFewD3UPbyoUHHdKasHwJKjds4fLXWf/Ux5kATBKN20oaFGu+jbElp1pos0mg==}

  tslib@1.14.1:
    resolution: {integrity: sha512-Xni35NKzjgMrwevysHTCArtLDpPvye8zV/0E4EyYn43P7/7qvQwPh9BGkHewbMulVntbigmcT7rdX3BNo9wRJg==}

  tslib@2.7.0:
    resolution: {integrity: sha512-gLXCKdN1/j47AiHiOkJN69hJmcbGTHI0ImLmbYLHykhgeN0jVGola9yVjFgzCUklsZQMW55o+dW7IXv3RCXDzA==}

  tsx@4.19.1:
    resolution: {integrity: sha512-0flMz1lh74BR4wOvBjuh9olbnwqCPc35OOlfyzHba0Dc+QNUeWX/Gq2YTbnwcWPO3BMd8fkzRVrHcsR+a7z7rA==}
    engines: {node: '>=18.0.0'}
    hasBin: true

  turbo-darwin-64@2.1.2:
    resolution: {integrity: sha512-3TEBxHWh99h2yIzkuIigMEOXt/ItYQp0aPiJjPd1xN4oDcsKK5AxiFKPH9pdtfIBzYsY59kQhZiFj0ELnSP7Bw==}
    cpu: [x64]
    os: [darwin]

  turbo-darwin-arm64@2.1.2:
    resolution: {integrity: sha512-he0miWNq2WxJzsH82jS2Z4MXpnkzn9SH8a79iPXiJkq25QREImucscM4RPasXm8wARp91pyysJMq6aasD45CeA==}
    cpu: [arm64]
    os: [darwin]

  turbo-linux-64@2.1.2:
    resolution: {integrity: sha512-fKUBcc0rK8Vdqv5a/E3CSpMBLG1bzwv+Q0Q83F8fG2ZfNCNKGbcEYABdonNZkkx141Rj03cZQFCgxu3MVEGU+A==}
    cpu: [x64]
    os: [linux]

  turbo-linux-arm64@2.1.2:
    resolution: {integrity: sha512-sV8Bpmm0WiuxgbhxymcC7wSsuxfBBieI98GegSwbr/bs1ANAgzCg93urIrdKdQ3/b31zZxQwcaP4FBF1wx1Qdg==}
    cpu: [arm64]
    os: [linux]

  turbo-windows-64@2.1.2:
    resolution: {integrity: sha512-wcmIJZI9ORT9ykHGliFE6kWRQrlH930QGSjSgWC8uFChFFuOyUlvC7ttcxuSvU9VqC7NF4C+GVAcFJQ8lTjN7g==}
    cpu: [x64]
    os: [win32]

  turbo-windows-arm64@2.1.2:
    resolution: {integrity: sha512-zdnXjrhk7YO6CP+Q5wPueEvOCLH4lDa6C4rrwiakcWcPgcQGbVozJlo4uaQ6awo8HLWQEvOwu84RkWTdLAc/Hw==}
    cpu: [arm64]
    os: [win32]

  turbo@2.1.2:
    resolution: {integrity: sha512-Jb0rbU4iHEVQ18An/YfakdIv9rKnd3zUfSE117EngrfWXFHo3RndVH96US3GsT8VHpwTncPePDBT2t06PaFLrw==}
    hasBin: true

  type-check@0.4.0:
    resolution: {integrity: sha512-XleUoc9uwGXqjWwXaUTZAmzMcFZ5858QA2vvx1Ur5xIcixXIP+8LnFDgRplU30us6teqdlskFfu+ae4K79Ooew==}
    engines: {node: '>= 0.8.0'}

  type-fest@0.21.3:
    resolution: {integrity: sha512-t0rzBq87m3fVcduHDUFhKmyyX+9eo6WQjZvf51Ea/M0Q7+T374Jp1aUiyUl0GKxp8M/OETVHSDvmkyPgvX+X2w==}
    engines: {node: '>=10'}

  type-is@1.6.18:
    resolution: {integrity: sha512-TkRKr9sUTxEH8MdfuCSP7VizJyzRNMjj2J2do2Jr3Kym598JVdEksuzPQCnlFPW4ky9Q+iA+ma9BGm06XQBy8g==}
    engines: {node: '>= 0.6'}

  typed-array-buffer@1.0.2:
    resolution: {integrity: sha512-gEymJYKZtKXzzBzM4jqa9w6Q1Jjm7x2d+sh19AdsD4wqnMPDYyvwpsIc2Q/835kHuo3BEQ7CjelGhfTsoBb2MQ==}
    engines: {node: '>= 0.4'}

  typed-array-byte-length@1.0.1:
    resolution: {integrity: sha512-3iMJ9q0ao7WE9tWcaYKIptkNBuOIcZCCT0d4MRvuuH88fEoEH62IuQe0OtraD3ebQEoTRk8XCBoknUNc1Y67pw==}
    engines: {node: '>= 0.4'}

  typed-array-byte-offset@1.0.2:
    resolution: {integrity: sha512-Ous0vodHa56FviZucS2E63zkgtgrACj7omjwd/8lTEMEPFFyjfixMZ1ZXenpgCFBBt4EC1J2XsyVS2gkG0eTFA==}
    engines: {node: '>= 0.4'}

  typed-array-length@1.0.6:
    resolution: {integrity: sha512-/OxDN6OtAk5KBpGb28T+HZc2M+ADtvRxXrKKbUwtsLgdoxgX13hyy7ek6bFRl5+aBs2yZzB0c4CnQfAtVypW/g==}
    engines: {node: '>= 0.4'}

  typescript-eslint@8.5.0:
    resolution: {integrity: sha512-uD+XxEoSIvqtm4KE97etm32Tn5MfaZWgWfMMREStLxR6JzvHkc2Tkj7zhTEK5XmtpTmKHNnG8Sot6qDfhHtR1Q==}
    engines: {node: ^18.18.0 || ^20.9.0 || >=21.1.0}
    peerDependencies:
      typescript: '*'
    peerDependenciesMeta:
      typescript:
        optional: true

  typescript@5.5.4:
    resolution: {integrity: sha512-Mtq29sKDAEYP7aljRgtPOpTvOfbwRWlS6dPRzwjdE+C0R4brX/GUyhHSecbHMFLNBLcJIPt9nl9yG5TZ1weH+Q==}
    engines: {node: '>=14.17'}
    hasBin: true

  uglify-js@3.19.2:
    resolution: {integrity: sha512-S8KA6DDI47nQXJSi2ctQ629YzwOVs+bQML6DAtvy0wgNdpi+0ySpQK0g2pxBq2xfF2z3YCscu7NNA8nXT9PlIQ==}
    engines: {node: '>=0.8.0'}
    hasBin: true

  unbox-primitive@1.0.2:
    resolution: {integrity: sha512-61pPlCD9h51VoreyJ0BReideM3MDKMKnh6+V9L08331ipq6Q8OFXZYiqP6n/tbHx4s5I9uRhcye6BrbkizkBDw==}

  undefsafe@2.0.5:
    resolution: {integrity: sha512-WxONCrssBM8TSPRqN5EmsjVrsv4A8X12J4ArBiiayv3DyyG3ZlIg6yysuuSYdZsVz3TKcTg2fd//Ujd4CHV1iA==}

  undici-types@6.19.8:
    resolution: {integrity: sha512-ve2KP6f/JnbPBFyobGHuerC9g1FYGn/F8n1LWTwNxCEzd6IfqTwUQcNXgEtmmQ6DlRrC1hrSrBnCZPokRrDHjw==}

  unified@11.0.5:
    resolution: {integrity: sha512-xKvGhPWw3k84Qjh8bI3ZeJjqnyadK+GEFtazSfZv/rKeTkTjOJho6mFqh2SM96iIcZokxiOpg78GazTSg8+KHA==}

  unist-util-filter@5.0.1:
    resolution: {integrity: sha512-pHx7D4Zt6+TsfwylH9+lYhBhzyhEnCXs/lbq/Hstxno5z4gVdyc2WEW0asfjGKPyG4pEKrnBv5hdkO6+aRnQJw==}

  unist-util-is@6.0.0:
    resolution: {integrity: sha512-2qCTHimwdxLfz+YzdGfkqNlH0tLi9xjTnHddPmJwtIG9MGsdbutfTc4P+haPD7l7Cjxf/WZj+we5qfVPvvxfYw==}

  unist-util-position-from-estree@2.0.0:
    resolution: {integrity: sha512-KaFVRjoqLyF6YXCbVLNad/eS4+OfPQQn2yOd7zF/h5T/CSL2v8NpN6a5TPvtbXthAGw5nG+PuTtq+DdIZr+cRQ==}

  unist-util-position@5.0.0:
    resolution: {integrity: sha512-fucsC7HjXvkB5R3kTCO7kUjRdrS0BJt3M/FPxmHMBOm8JQi2BsHAHFsy27E0EolP8rp0NzXsJ+jNPyDWvOJZPA==}

  unist-util-remove-position@5.0.0:
    resolution: {integrity: sha512-Hp5Kh3wLxv0PHj9m2yZhhLt58KzPtEYKQQ4yxfYFEO7EvHwzyDYnduhHnY1mDxoqr7VUwVuHXk9RXKIiYS1N8Q==}

  unist-util-stringify-position@4.0.0:
    resolution: {integrity: sha512-0ASV06AAoKCDkS2+xw5RXJywruurpbC4JZSm7nr7MOt1ojAzvyyaO+UxZf18j8FCF6kmzCZKcAgN/yu2gm2XgQ==}

  unist-util-visit-parents@6.0.1:
    resolution: {integrity: sha512-L/PqWzfTP9lzzEa6CKs0k2nARxTdZduw3zyh8d2NVBnsyvHjSX4TWse388YrrQKbvI8w20fGjGlhgT96WwKykw==}

  unist-util-visit@5.0.0:
    resolution: {integrity: sha512-MR04uvD+07cwl/yhVuVWAtw+3GOR/knlL55Nd/wAdblk27GCVt3lqpTivy/tkJcZoNPzTwS1Y+KMojlLDhoTzg==}

  universalify@2.0.1:
    resolution: {integrity: sha512-gptHNQghINnc/vTGIk0SOFGFNXw7JVrlRUtConJRlvaw6DuX0wO5Jeko9sWrMBhh+PsYAZ7oXAiOnf/UKogyiw==}
    engines: {node: '>= 10.0.0'}

  unpipe@1.0.0:
    resolution: {integrity: sha512-pjy2bYhSsufwWlKwPc+l3cN7+wuJlK6uz0YdJEOlQDbl6jo/YlPi4mb8agUkVC8BF7V8NuzeyPNqRksA3hztKQ==}
    engines: {node: '>= 0.8'}

  update-browserslist-db@1.1.0:
    resolution: {integrity: sha512-EdRAaAyk2cUE1wOf2DkEhzxqOQvFOoRJFNS6NeyJ01Gp2beMRpBAINjM2iDXE3KCuKhwnvHIQCJm6ThL2Z+HzQ==}
    hasBin: true
    peerDependencies:
      browserslist: '>= 4.21.0'

  update-check@1.5.4:
    resolution: {integrity: sha512-5YHsflzHP4t1G+8WGPlvKbJEbAJGCgw+Em+dGR1KmBUbr1J36SJBqlHLjR7oob7sco5hWHGQVcr9B2poIVDDTQ==}

  upper-case-first@1.1.2:
    resolution: {integrity: sha512-wINKYvI3Db8dtjikdAqoBbZoP6Q+PZUyfMR7pmwHzjC2quzSkUq5DmPrTtPEqHaz8AGtmsB4TqwapMTM1QAQOQ==}

  upper-case@1.1.3:
    resolution: {integrity: sha512-WRbjgmYzgXkCV7zNVpy5YgrHgbBv126rMALQQMrmzOVC4GM2waQ9x7xtm8VU+1yF2kWyPzI9zbZ48n4vSxwfSA==}

  uri-js@4.4.1:
    resolution: {integrity: sha512-7rKUyy33Q1yc98pQ1DAmLtwX109F7TIfWlW1Ydo8Wl1ii1SeHieeh0HHfPeL2fMXK6z0s8ecKs9frCuLJvndBg==}

  use-callback-ref@1.3.2:
    resolution: {integrity: sha512-elOQwe6Q8gqZgDA8mrh44qRTQqpIHDcZ3hXTLjBe1i4ph8XpNJnO+aQf3NaG+lriLopI4HMx9VjQLfPQ6vhnoA==}
    engines: {node: '>=10'}
    peerDependencies:
      '@types/react': ^16.8.0 || ^17.0.0 || ^18.0.0
      react: ^16.8.0 || ^17.0.0 || ^18.0.0
    peerDependenciesMeta:
      '@types/react':
        optional: true

  use-sidecar@1.1.2:
    resolution: {integrity: sha512-epTbsLuzZ7lPClpz2TyryBfztm7m+28DlEv2ZCQ3MDr5ssiwyOwGH/e5F9CkfWjJ1t4clvI58yF822/GUkjjhw==}
    engines: {node: '>=10'}
    peerDependencies:
      '@types/react': ^16.9.0 || ^17.0.0 || ^18.0.0
      react: ^16.8.0 || ^17.0.0 || ^18.0.0
    peerDependenciesMeta:
      '@types/react':
        optional: true

  use-sync-external-store@1.2.2:
    resolution: {integrity: sha512-PElTlVMwpblvbNqQ82d2n6RjStvdSoNe9FG28kNfz3WiXilJm4DdNkEzRhCZuIDwY8U08WVihhGR5iRqAwfDiw==}
    peerDependencies:
      react: ^16.8.0 || ^17.0.0 || ^18.0.0

  util-deprecate@1.0.2:
    resolution: {integrity: sha512-EPD5q1uXyFxJpCrLnCc1nHnq3gOa6DZBocAIiI2TaSCA7VCJ1UJDMagCzIkXNsUYfD1daK//LTEQ8xiIbrHtcw==}

  utils-merge@1.0.1:
    resolution: {integrity: sha512-pMZTvIkT1d+TFGvDOqodOclx0QWkkgi6Tdoa8gC8ffGAAqz9pzPTZWAybbsHHoED/ztMtkv/VoYTYyShUn81hA==}
    engines: {node: '>= 0.4.0'}

  v8-compile-cache-lib@3.0.1:
    resolution: {integrity: sha512-wa7YjyUGfNZngI/vtK0UHAN+lgDCxBPCylVXGp0zu59Fz5aiGtNXaq3DhIov063MorB+VfufLh3JlF2KdTK3xg==}

  validate-npm-package-name@5.0.1:
    resolution: {integrity: sha512-OljLrQ9SQdOUqTaQxqL5dEfZWrXExyyWsozYlAWFawPVNuD83igl7uJD2RTkNMbniIYgt8l81eCJGIdQF7avLQ==}
    engines: {node: ^14.17.0 || ^16.13.0 || >=18.0.0}

  vary@1.1.2:
    resolution: {integrity: sha512-BNGbWLfd0eUPabhkXUVm0j8uuvREyTh5ovRa/dyow/BqAbZJyC+5fU+IzQOzmAKzYqYRAISoRhdQr3eIZ/PXqg==}
    engines: {node: '>= 0.8'}

  vfile-location@5.0.3:
    resolution: {integrity: sha512-5yXvWDEgqeiYiBe1lbxYF7UMAIm/IcopxMHrMQDq3nvKcjPKIhZklUKL+AE7J7uApI4kwe2snsK+eI6UTj9EHg==}

  vfile-message@4.0.2:
    resolution: {integrity: sha512-jRDZ1IMLttGj41KcZvlrYAaI3CfqpLpfpf+Mfig13viT6NKvRzWZ+lXz0Y5D60w6uJIBAOGq9mSHf0gktF0duw==}

  vfile@6.0.2:
    resolution: {integrity: sha512-zND7NlS8rJYb/sPqkb13ZvbbUoExdbi4w3SfRrMq6R3FvnLQmmfpajJNITuuYm6AZ5uao9vy4BAos3EXBPf2rg==}

  watchpack@2.4.2:
    resolution: {integrity: sha512-TnbFSbcOCcDgjZ4piURLCbJ3nJhznVh9kw6F6iokjiFPl8ONxe9A6nMDVXDiNbrSfLILs6vB07F7wLBrwPYzJw==}
    engines: {node: '>=10.13.0'}

  wcwidth@1.0.1:
    resolution: {integrity: sha512-XHPEwS0q6TaxcvG85+8EYkbiCux2XtWG2mkc47Ng2A77BQu9+DqIOJldST4HgPkuea7dvKSj5VgX3P1d4rW8Tg==}

  web-namespaces@2.0.1:
    resolution: {integrity: sha512-bKr1DkiNa2krS7qxNtdrtHAmzuYGFQLiQ13TsorsdT6ULTkPLKuu5+GsFpDlg6JFjUTwX2DyhMPG2be8uPrqsQ==}

  web-streams-polyfill@3.3.3:
    resolution: {integrity: sha512-d2JWLCivmZYTSIoge9MsgFCZrt571BikcWGYkjC1khllbTeDlGqZ2D8vD8E/lJa8WGWbb7Plm8/XJYV7IJHZZw==}
    engines: {node: '>= 8'}

  webpack-sources@3.2.3:
    resolution: {integrity: sha512-/DyMEOrDgLKKIG0fmvtz+4dUX/3Ghozwgm6iPp8KRhvn+eQf9+Q7GWxVNMk3+uCPWfdXYC4ExGBckIXdFEfH1w==}
    engines: {node: '>=10.13.0'}

  webpack@5.93.0:
    resolution: {integrity: sha512-Y0m5oEY1LRuwly578VqluorkXbvXKh7U3rLoQCEO04M97ScRr44afGVkI0FQFsXzysk5OgFAxjZAb9rsGQVihA==}
    engines: {node: '>=10.13.0'}
    hasBin: true
    peerDependencies:
      webpack-cli: '*'
    peerDependenciesMeta:
      webpack-cli:
        optional: true

  which-boxed-primitive@1.0.2:
    resolution: {integrity: sha512-bwZdv0AKLpplFY2KZRX6TvyuN7ojjr7lwkg6ml0roIy9YeuSr7JS372qlNW18UQYzgYK9ziGcerWqZOmEn9VNg==}

  which-builtin-type@1.1.4:
    resolution: {integrity: sha512-bppkmBSsHFmIMSl8BO9TbsyzsvGjVoppt8xUiGzwiu/bhDCGxnpOKCxgqj6GuyHE0mINMDecBFPlOm2hzY084w==}
    engines: {node: '>= 0.4'}

  which-collection@1.0.2:
    resolution: {integrity: sha512-K4jVyjnBdgvc86Y6BkaLZEN933SwYOuBFkdmBu9ZfkcAbdVbpITnDmjvZ/aQjRXQrv5EPkTnD1s39GiiqbngCw==}
    engines: {node: '>= 0.4'}

  which-typed-array@1.1.15:
    resolution: {integrity: sha512-oV0jmFtUky6CXfkqehVvBP/LSWJ2sy4vWMioiENyJLePrBO/yKyV9OyJySfAKosh+RYkIl5zJCNZ8/4JncrpdA==}
    engines: {node: '>= 0.4'}

  which@2.0.2:
    resolution: {integrity: sha512-BLI3Tl1TW3Pvl70l3yq3Y64i+awpwXqsGBYWkkqMtnbXgrMD+yj7rhW0kuEDxzJaYXGjEW5ogapKNMEKNMjibA==}
    engines: {node: '>= 8'}
    hasBin: true

  word-wrap@1.2.5:
    resolution: {integrity: sha512-BN22B5eaMMI9UMtjrGd5g5eCYPpCPDUy0FJXbYsaT5zYxjFOckS53SQDE3pWkVoWpHXVb3BrYcEN4Twa55B5cA==}
    engines: {node: '>=0.10.0'}

  wordwrap@1.0.0:
    resolution: {integrity: sha512-gvVzJFlPycKc5dZN4yPkP8w7Dc37BtP1yczEneOb4uq34pXZcvrtRTmWV8W+Ume+XCxKgbjM+nevkyFPMybd4Q==}

  wrap-ansi@6.2.0:
    resolution: {integrity: sha512-r6lPcBGxZXlIcymEu7InxDMhdW0KDxpLgoFLcguasxCaJ/SOIZwINatK9KY/tf+ZrlywOKU0UDj3ATXUBfxJXA==}
    engines: {node: '>=8'}

  wrap-ansi@7.0.0:
    resolution: {integrity: sha512-YVGIj2kamLSTxw6NsZjoBxfSwsn0ycdesmc4p+Q21c5zPuZ1pl+NfxVdxPtdHvmNVOQ6XSYG4AUtyt/Fi7D16Q==}
    engines: {node: '>=10'}

  wrap-ansi@8.1.0:
    resolution: {integrity: sha512-si7QWI6zUMq56bESFvagtmzMdGOtoxfR+Sez11Mobfc7tm+VkUckk9bW2UeffTGVUbOksxmSw0AA2gs8g71NCQ==}
    engines: {node: '>=12'}

  wrappy@1.0.2:
    resolution: {integrity: sha512-l4Sp/DRseor9wL6EvV2+TuQn63dMkPjZ/sp9XkghTEbV9KlPS1xUsZ3u7/IQO4wxtcFB4bgpQPRcR3QCvezPcQ==}

  ws@8.18.0:
    resolution: {integrity: sha512-8VbfWfHLbbwu3+N6OKsOMpBdT4kXPDDB9cJk2bJ6mh9ucxdlnNvH1e+roYkKmN9Nxw2yjz7VzeO9oOz2zJ04Pw==}
    engines: {node: '>=10.0.0'}
    peerDependencies:
      bufferutil: ^4.0.1
      utf-8-validate: '>=5.0.2'
    peerDependenciesMeta:
      bufferutil:
        optional: true
      utf-8-validate:
        optional: true

  yallist@3.1.1:
    resolution: {integrity: sha512-a4UGQaWPH59mOXUYnAG2ewncQS4i4F43Tv3JoAM+s2VDAmS9NsK8GpDMLrCHPksFT7h3K6TOoUNn2pb7RoXx4g==}

  yaml@2.5.0:
    resolution: {integrity: sha512-2wWLbGbYDiSqqIKoPjar3MPgB94ErzCtrNE1FdqGuaO0pi2JGjmE8aW8TDZwzU7vuxcGRdL/4gPQwQ7hD5AMSw==}
    engines: {node: '>= 14'}
    hasBin: true

  yn@3.1.1:
    resolution: {integrity: sha512-Ux4ygGWsu2c7isFWe8Yu1YluJmqVhxqK2cLXNQA5AcC3QfbGNpM7fu0Y8b/z16pXLnFxZYvWhd3fhBY9DLmC6Q==}
    engines: {node: '>=6'}

  yocto-queue@0.1.0:
    resolution: {integrity: sha512-rVksvsnNCdJ/ohGc6xgPwyN8eheCxsiLM8mxuE/t/mOVqJewPuO1miLpTHQiRgTKCLexL4MeAFVagts7HmNZ2Q==}
    engines: {node: '>=10'}

  zod@3.23.8:
    resolution: {integrity: sha512-XBx9AXhXktjUqnepgTiE5flcKIYWi/rme0Eaj+5Y0lftuGBq+jyRu/md4WnuxqgP1ubdpNCsYEYPxrzVHD8d6g==}

  zustand@4.5.5:
    resolution: {integrity: sha512-+0PALYNJNgK6hldkgDq2vLrw5f6g/jCInz52n9RTpropGgeAf/ioFUCdtsjCqu4gNhW9D01rUQBROoRjdzyn2Q==}
    engines: {node: '>=12.7.0'}
    peerDependencies:
      '@types/react': '>=16.8'
      immer: '>=9.0.6'
      react: '>=16.8'
    peerDependenciesMeta:
      '@types/react':
        optional: true
      immer:
        optional: true
      react:
        optional: true

  zwitch@2.0.4:
    resolution: {integrity: sha512-bXE4cR/kVZhKZX/RjPEflHaKVhUVl85noU3v6b8apfQEc1x4A+zBxjZ4lN8LqGd6WZ3dl98pY4o717VFmoPp+A==}

snapshots:

  '@alloc/quick-lru@5.2.0': {}

  '@ampproject/remapping@2.3.0':
    dependencies:
      '@jridgewell/gen-mapping': 0.3.5
      '@jridgewell/trace-mapping': 0.3.25

  '@babel/code-frame@7.24.7':
    dependencies:
      '@babel/highlight': 7.24.7
      picocolors: 1.0.1

  '@babel/compat-data@7.25.2': {}

  '@babel/core@7.25.2':
    dependencies:
      '@ampproject/remapping': 2.3.0
      '@babel/code-frame': 7.24.7
      '@babel/generator': 7.25.0
      '@babel/helper-compilation-targets': 7.25.2
      '@babel/helper-module-transforms': 7.25.2(@babel/core@7.25.2)
      '@babel/helpers': 7.25.0
      '@babel/parser': 7.25.3
      '@babel/template': 7.25.0
      '@babel/traverse': 7.25.3
      '@babel/types': 7.25.2
      convert-source-map: 2.0.0
      debug: 4.3.6(supports-color@5.5.0)
      gensync: 1.0.0-beta.2
      json5: 2.2.3
      semver: 6.3.1
    transitivePeerDependencies:
      - supports-color

  '@babel/generator@7.25.0':
    dependencies:
      '@babel/types': 7.25.2
      '@jridgewell/gen-mapping': 0.3.5
      '@jridgewell/trace-mapping': 0.3.25
      jsesc: 2.5.2

  '@babel/helper-compilation-targets@7.25.2':
    dependencies:
      '@babel/compat-data': 7.25.2
      '@babel/helper-validator-option': 7.24.8
      browserslist: 4.23.3
      lru-cache: 5.1.1
      semver: 6.3.1

  '@babel/helper-module-imports@7.24.7':
    dependencies:
      '@babel/traverse': 7.25.3
      '@babel/types': 7.25.2
    transitivePeerDependencies:
      - supports-color

  '@babel/helper-module-transforms@7.25.2(@babel/core@7.25.2)':
    dependencies:
      '@babel/core': 7.25.2
      '@babel/helper-module-imports': 7.24.7
      '@babel/helper-simple-access': 7.24.7
      '@babel/helper-validator-identifier': 7.24.7
      '@babel/traverse': 7.25.3
    transitivePeerDependencies:
      - supports-color

  '@babel/helper-simple-access@7.24.7':
    dependencies:
      '@babel/traverse': 7.25.3
      '@babel/types': 7.25.2
    transitivePeerDependencies:
      - supports-color

  '@babel/helper-string-parser@7.24.8': {}

  '@babel/helper-validator-identifier@7.24.7': {}

  '@babel/helper-validator-option@7.24.8': {}

  '@babel/helpers@7.25.0':
    dependencies:
      '@babel/template': 7.25.0
      '@babel/types': 7.25.2

  '@babel/highlight@7.24.7':
    dependencies:
      '@babel/helper-validator-identifier': 7.24.7
      chalk: 2.4.2
      js-tokens: 4.0.0
      picocolors: 1.0.1

  '@babel/parser@7.25.3':
    dependencies:
      '@babel/types': 7.25.2

  '@babel/runtime-corejs3@7.25.0':
    dependencies:
      core-js-pure: 3.38.1
      regenerator-runtime: 0.14.1

  '@babel/runtime@7.25.0':
    dependencies:
      regenerator-runtime: 0.14.1

  '@babel/template@7.25.0':
    dependencies:
      '@babel/code-frame': 7.24.7
      '@babel/parser': 7.25.3
      '@babel/types': 7.25.2

  '@babel/traverse@7.25.3':
    dependencies:
      '@babel/code-frame': 7.24.7
      '@babel/generator': 7.25.0
      '@babel/parser': 7.25.3
      '@babel/template': 7.25.0
      '@babel/types': 7.25.2
      debug: 4.3.6(supports-color@5.5.0)
      globals: 11.12.0
    transitivePeerDependencies:
      - supports-color

  '@babel/types@7.25.2':
    dependencies:
      '@babel/helper-string-parser': 7.24.8
      '@babel/helper-validator-identifier': 7.24.7
      to-fast-properties: 2.0.0

  '@cspotcode/source-map-support@0.8.1':
    dependencies:
      '@jridgewell/trace-mapping': 0.3.9

  '@drizzle-team/brocli@0.10.1': {}

  '@esbuild-kit/core-utils@3.3.2':
    dependencies:
      esbuild: 0.18.20
      source-map-support: 0.5.21

  '@esbuild-kit/esm-loader@2.6.5':
    dependencies:
      '@esbuild-kit/core-utils': 3.3.2
      get-tsconfig: 4.7.6

  '@esbuild/aix-ppc64@0.19.12':
    optional: true

  '@esbuild/aix-ppc64@0.23.1':
    optional: true

  '@esbuild/android-arm64@0.18.20':
    optional: true

  '@esbuild/android-arm64@0.19.12':
    optional: true

  '@esbuild/android-arm64@0.23.1':
    optional: true

  '@esbuild/android-arm@0.18.20':
    optional: true

  '@esbuild/android-arm@0.19.12':
    optional: true

  '@esbuild/android-arm@0.23.1':
    optional: true

  '@esbuild/android-x64@0.18.20':
    optional: true

  '@esbuild/android-x64@0.19.12':
    optional: true

  '@esbuild/android-x64@0.23.1':
    optional: true

  '@esbuild/darwin-arm64@0.18.20':
    optional: true

  '@esbuild/darwin-arm64@0.19.12':
    optional: true

  '@esbuild/darwin-arm64@0.23.1':
    optional: true

  '@esbuild/darwin-x64@0.18.20':
    optional: true

  '@esbuild/darwin-x64@0.19.12':
    optional: true

  '@esbuild/darwin-x64@0.23.1':
    optional: true

  '@esbuild/freebsd-arm64@0.18.20':
    optional: true

  '@esbuild/freebsd-arm64@0.19.12':
    optional: true

  '@esbuild/freebsd-arm64@0.23.1':
    optional: true

  '@esbuild/freebsd-x64@0.18.20':
    optional: true

  '@esbuild/freebsd-x64@0.19.12':
    optional: true

  '@esbuild/freebsd-x64@0.23.1':
    optional: true

  '@esbuild/linux-arm64@0.18.20':
    optional: true

  '@esbuild/linux-arm64@0.19.12':
    optional: true

  '@esbuild/linux-arm64@0.23.1':
    optional: true

  '@esbuild/linux-arm@0.18.20':
    optional: true

  '@esbuild/linux-arm@0.19.12':
    optional: true

  '@esbuild/linux-arm@0.23.1':
    optional: true

  '@esbuild/linux-ia32@0.18.20':
    optional: true

  '@esbuild/linux-ia32@0.19.12':
    optional: true

  '@esbuild/linux-ia32@0.23.1':
    optional: true

  '@esbuild/linux-loong64@0.18.20':
    optional: true

  '@esbuild/linux-loong64@0.19.12':
    optional: true

  '@esbuild/linux-loong64@0.23.1':
    optional: true

  '@esbuild/linux-mips64el@0.18.20':
    optional: true

  '@esbuild/linux-mips64el@0.19.12':
    optional: true

  '@esbuild/linux-mips64el@0.23.1':
    optional: true

  '@esbuild/linux-ppc64@0.18.20':
    optional: true

  '@esbuild/linux-ppc64@0.19.12':
    optional: true

  '@esbuild/linux-ppc64@0.23.1':
    optional: true

  '@esbuild/linux-riscv64@0.18.20':
    optional: true

  '@esbuild/linux-riscv64@0.19.12':
    optional: true

  '@esbuild/linux-riscv64@0.23.1':
    optional: true

  '@esbuild/linux-s390x@0.18.20':
    optional: true

  '@esbuild/linux-s390x@0.19.12':
    optional: true

  '@esbuild/linux-s390x@0.23.1':
    optional: true

  '@esbuild/linux-x64@0.18.20':
    optional: true

  '@esbuild/linux-x64@0.19.12':
    optional: true

  '@esbuild/linux-x64@0.23.1':
    optional: true

  '@esbuild/netbsd-x64@0.18.20':
    optional: true

  '@esbuild/netbsd-x64@0.19.12':
    optional: true

  '@esbuild/netbsd-x64@0.23.1':
    optional: true

  '@esbuild/openbsd-arm64@0.23.1':
    optional: true

  '@esbuild/openbsd-x64@0.18.20':
    optional: true

  '@esbuild/openbsd-x64@0.19.12':
    optional: true

  '@esbuild/openbsd-x64@0.23.1':
    optional: true

  '@esbuild/sunos-x64@0.18.20':
    optional: true

  '@esbuild/sunos-x64@0.19.12':
    optional: true

  '@esbuild/sunos-x64@0.23.1':
    optional: true

  '@esbuild/win32-arm64@0.18.20':
    optional: true

  '@esbuild/win32-arm64@0.19.12':
    optional: true

  '@esbuild/win32-arm64@0.23.1':
    optional: true

  '@esbuild/win32-ia32@0.18.20':
    optional: true

  '@esbuild/win32-ia32@0.19.12':
    optional: true

  '@esbuild/win32-ia32@0.23.1':
    optional: true

  '@esbuild/win32-x64@0.18.20':
    optional: true

  '@esbuild/win32-x64@0.19.12':
    optional: true

  '@esbuild/win32-x64@0.23.1':
    optional: true

  '@eslint-community/eslint-utils@4.4.0(eslint@9.10.0(jiti@1.21.6))':
    dependencies:
      eslint: 9.10.0(jiti@1.21.6)
      eslint-visitor-keys: 3.4.3

  '@eslint-community/regexpp@4.11.0': {}

  '@eslint/compat@1.1.1': {}

  '@eslint/config-array@0.18.0':
    dependencies:
      '@eslint/object-schema': 2.1.4
      debug: 4.3.6(supports-color@5.5.0)
      minimatch: 3.1.2
    transitivePeerDependencies:
      - supports-color

  '@eslint/eslintrc@3.1.0':
    dependencies:
      ajv: 6.12.6
      debug: 4.3.6(supports-color@5.5.0)
      espree: 10.1.0
      globals: 14.0.0
      ignore: 5.3.2
      import-fresh: 3.3.0
      js-yaml: 4.1.0
      minimatch: 3.1.2
      strip-json-comments: 3.1.1
    transitivePeerDependencies:
      - supports-color

  '@eslint/js@9.10.0': {}

  '@eslint/object-schema@2.1.4': {}

  '@eslint/plugin-kit@0.1.0':
    dependencies:
      levn: 0.4.1

  '@floating-ui/core@1.6.7':
    dependencies:
      '@floating-ui/utils': 0.2.7

  '@floating-ui/dom@1.6.10':
    dependencies:
      '@floating-ui/core': 1.6.7
      '@floating-ui/utils': 0.2.7

  '@floating-ui/react-dom@2.1.1(react-dom@18.3.1(react@18.3.1))(react@18.3.1)':
    dependencies:
      '@floating-ui/dom': 1.6.10
      react: 18.3.1
      react-dom: 18.3.1(react@18.3.1)

  '@floating-ui/react@0.26.22(react-dom@18.3.1(react@18.3.1))(react@18.3.1)':
    dependencies:
      '@floating-ui/react-dom': 2.1.1(react-dom@18.3.1(react@18.3.1))(react@18.3.1)
      '@floating-ui/utils': 0.2.7
      react: 18.3.1
      react-dom: 18.3.1(react@18.3.1)
      tabbable: 6.2.0

  '@floating-ui/utils@0.2.7': {}

  '@headlessui/react@2.1.2(react-dom@18.3.1(react@18.3.1))(react@18.3.1)':
    dependencies:
      '@floating-ui/react': 0.26.22(react-dom@18.3.1(react@18.3.1))(react@18.3.1)
      '@react-aria/focus': 3.18.2(react@18.3.1)
      '@react-aria/interactions': 3.22.2(react@18.3.1)
      '@tanstack/react-virtual': 3.10.1(react-dom@18.3.1(react@18.3.1))(react@18.3.1)
      react: 18.3.1
      react-dom: 18.3.1(react@18.3.1)

  '@heroicons/react@2.1.5(react@18.3.1)':
    dependencies:
      react: 18.3.1

  '@humanwhocodes/module-importer@1.0.1': {}

  '@humanwhocodes/retry@0.3.0': {}

  '@ianvs/prettier-plugin-sort-imports@4.3.1(prettier@3.3.3)':
    dependencies:
      '@babel/core': 7.25.2
      '@babel/generator': 7.25.0
      '@babel/parser': 7.25.3
      '@babel/traverse': 7.25.3
      '@babel/types': 7.25.2
      prettier: 3.3.3
      semver: 7.6.3
    transitivePeerDependencies:
      - supports-color

  '@isaacs/cliui@8.0.2':
    dependencies:
      string-width: 5.1.2
      string-width-cjs: string-width@4.2.3
      strip-ansi: 7.1.0
      strip-ansi-cjs: strip-ansi@6.0.1
      wrap-ansi: 8.1.0
      wrap-ansi-cjs: wrap-ansi@7.0.0

  '@jridgewell/gen-mapping@0.3.5':
    dependencies:
      '@jridgewell/set-array': 1.2.1
      '@jridgewell/sourcemap-codec': 1.5.0
      '@jridgewell/trace-mapping': 0.3.25

  '@jridgewell/resolve-uri@3.1.2': {}

  '@jridgewell/set-array@1.2.1': {}

  '@jridgewell/source-map@0.3.6':
    dependencies:
      '@jridgewell/gen-mapping': 0.3.5
      '@jridgewell/trace-mapping': 0.3.25

  '@jridgewell/sourcemap-codec@1.5.0': {}

  '@jridgewell/trace-mapping@0.3.25':
    dependencies:
      '@jridgewell/resolve-uri': 3.1.2
      '@jridgewell/sourcemap-codec': 1.5.0

  '@jridgewell/trace-mapping@0.3.9':
    dependencies:
      '@jridgewell/resolve-uri': 3.1.2
      '@jridgewell/sourcemap-codec': 1.5.0

  '@mdx-js/loader@3.0.1(webpack@5.93.0)':
    dependencies:
      '@mdx-js/mdx': 3.0.1
      source-map: 0.7.4
      webpack: 5.93.0
    transitivePeerDependencies:
      - supports-color

  '@mdx-js/mdx@3.0.1':
    dependencies:
      '@types/estree': 1.0.5
      '@types/estree-jsx': 1.0.5
      '@types/hast': 3.0.4
      '@types/mdx': 2.0.13
      collapse-white-space: 2.1.0
      devlop: 1.1.0
      estree-util-build-jsx: 3.0.1
      estree-util-is-identifier-name: 3.0.0
      estree-util-to-js: 2.0.0
      estree-walker: 3.0.3
      hast-util-to-estree: 3.1.0
      hast-util-to-jsx-runtime: 2.3.0
      markdown-extensions: 2.0.0
      periscopic: 3.1.0
      remark-mdx: 3.0.1
      remark-parse: 11.0.0
      remark-rehype: 11.1.0
      source-map: 0.7.4
      unified: 11.0.5
      unist-util-position-from-estree: 2.0.0
      unist-util-stringify-position: 4.0.0
      unist-util-visit: 5.0.0
      vfile: 6.0.2
    transitivePeerDependencies:
      - supports-color

  '@mdx-js/react@3.0.1(@types/react@18.3.3)(react@18.3.1)':
    dependencies:
      '@types/mdx': 2.0.13
      '@types/react': 18.3.3
      react: 18.3.1

  '@next/env@14.2.14': {}

  '@next/eslint-plugin-next@14.2.5':
    dependencies:
      glob: 10.3.10

  '@next/mdx@14.2.5(@mdx-js/loader@3.0.1(webpack@5.93.0))(@mdx-js/react@3.0.1(@types/react@18.3.3)(react@18.3.1))':
    dependencies:
      source-map: 0.7.4
    optionalDependencies:
      '@mdx-js/loader': 3.0.1(webpack@5.93.0)
      '@mdx-js/react': 3.0.1(@types/react@18.3.3)(react@18.3.1)

  '@next/swc-darwin-arm64@14.2.14':
    optional: true

  '@next/swc-darwin-x64@14.2.14':
    optional: true

  '@next/swc-linux-arm64-gnu@14.2.14':
    optional: true

  '@next/swc-linux-arm64-musl@14.2.14':
    optional: true

  '@next/swc-linux-x64-gnu@14.2.14':
    optional: true

  '@next/swc-linux-x64-musl@14.2.14':
    optional: true

  '@next/swc-win32-arm64-msvc@14.2.14':
    optional: true

  '@next/swc-win32-ia32-msvc@14.2.14':
    optional: true

  '@next/swc-win32-x64-msvc@14.2.14':
    optional: true

  '@noble/curves@1.5.0':
    dependencies:
      '@noble/hashes': 1.4.0

  '@noble/hashes@1.4.0': {}

  '@nodelib/fs.scandir@2.1.5':
    dependencies:
      '@nodelib/fs.stat': 2.0.5
      run-parallel: 1.2.0

  '@nodelib/fs.stat@2.0.5': {}

  '@nodelib/fs.walk@1.2.8':
    dependencies:
      '@nodelib/fs.scandir': 2.1.5
      fastq: 1.17.1

  '@pkgjs/parseargs@0.11.0':
    optional: true

  '@polkadot-api/json-rpc-provider-proxy@0.1.0':
    optional: true

  '@polkadot-api/json-rpc-provider@0.0.1':
    optional: true

  '@polkadot-api/metadata-builders@0.3.2':
    dependencies:
      '@polkadot-api/substrate-bindings': 0.6.0
      '@polkadot-api/utils': 0.1.0
    optional: true

  '@polkadot-api/observable-client@0.3.2(@polkadot-api/substrate-client@0.1.4)(rxjs@7.8.1)':
    dependencies:
      '@polkadot-api/metadata-builders': 0.3.2
      '@polkadot-api/substrate-bindings': 0.6.0
      '@polkadot-api/substrate-client': 0.1.4
      '@polkadot-api/utils': 0.1.0
      rxjs: 7.8.1
    optional: true

  '@polkadot-api/substrate-bindings@0.6.0':
    dependencies:
      '@noble/hashes': 1.4.0
      '@polkadot-api/utils': 0.1.0
      '@scure/base': 1.1.7
      scale-ts: 1.6.0
    optional: true

  '@polkadot-api/substrate-client@0.1.4':
    dependencies:
      '@polkadot-api/json-rpc-provider': 0.0.1
      '@polkadot-api/utils': 0.1.0
    optional: true

  '@polkadot-api/utils@0.1.0':
    optional: true

  '@polkadot/api-augment@13.0.1':
    dependencies:
      '@polkadot/api-base': 13.0.1
      '@polkadot/rpc-augment': 13.0.1
      '@polkadot/types': 13.0.1
      '@polkadot/types-augment': 13.0.1
      '@polkadot/types-codec': 13.0.1
      '@polkadot/util': 13.0.2
      tslib: 2.7.0
    transitivePeerDependencies:
      - bufferutil
      - supports-color
      - utf-8-validate

  '@polkadot/api-base@13.0.1':
    dependencies:
      '@polkadot/rpc-core': 13.0.1
      '@polkadot/types': 13.0.1
      '@polkadot/util': 13.0.2
      rxjs: 7.8.1
      tslib: 2.7.0
    transitivePeerDependencies:
      - bufferutil
      - supports-color
      - utf-8-validate

  '@polkadot/api-derive@13.0.1':
    dependencies:
      '@polkadot/api': 13.0.1
      '@polkadot/api-augment': 13.0.1
      '@polkadot/api-base': 13.0.1
      '@polkadot/rpc-core': 13.0.1
      '@polkadot/types': 13.0.1
      '@polkadot/types-codec': 13.0.1
      '@polkadot/util': 13.0.2
      '@polkadot/util-crypto': 13.0.2(@polkadot/util@13.0.2)
      rxjs: 7.8.1
      tslib: 2.7.0
    transitivePeerDependencies:
      - bufferutil
      - supports-color
      - utf-8-validate

  '@polkadot/api@13.0.1':
    dependencies:
      '@polkadot/api-augment': 13.0.1
      '@polkadot/api-base': 13.0.1
      '@polkadot/api-derive': 13.0.1
      '@polkadot/keyring': 13.0.2(@polkadot/util-crypto@13.0.2(@polkadot/util@13.0.2))(@polkadot/util@13.0.2)
      '@polkadot/rpc-augment': 13.0.1
      '@polkadot/rpc-core': 13.0.1
      '@polkadot/rpc-provider': 13.0.1
      '@polkadot/types': 13.0.1
      '@polkadot/types-augment': 13.0.1
      '@polkadot/types-codec': 13.0.1
      '@polkadot/types-create': 13.0.1
      '@polkadot/types-known': 13.0.1
      '@polkadot/util': 13.0.2
      '@polkadot/util-crypto': 13.0.2(@polkadot/util@13.0.2)
      eventemitter3: 5.0.1
      rxjs: 7.8.1
      tslib: 2.7.0
    transitivePeerDependencies:
      - bufferutil
      - supports-color
      - utf-8-validate

  '@polkadot/extension-dapp@0.52.3(@polkadot/api@13.0.1)(@polkadot/util-crypto@13.0.2(@polkadot/util@13.0.2))(@polkadot/util@13.0.2)':
    dependencies:
      '@polkadot/api': 13.0.1
      '@polkadot/extension-inject': 0.52.3(@polkadot/api@13.0.1)(@polkadot/util@13.0.2)
      '@polkadot/util': 13.0.2
      '@polkadot/util-crypto': 13.0.2(@polkadot/util@13.0.2)
      tslib: 2.7.0
    transitivePeerDependencies:
      - bufferutil
      - supports-color
      - utf-8-validate

  '@polkadot/extension-inject@0.52.3(@polkadot/api@13.0.1)(@polkadot/util@13.0.2)':
    dependencies:
      '@polkadot/api': 13.0.1
      '@polkadot/rpc-provider': 12.4.2
      '@polkadot/types': 12.4.2
      '@polkadot/util': 13.0.2
      '@polkadot/util-crypto': 13.0.2(@polkadot/util@13.0.2)
      '@polkadot/x-global': 13.0.2
      tslib: 2.7.0
    transitivePeerDependencies:
      - bufferutil
      - supports-color
      - utf-8-validate

  '@polkadot/keyring@13.0.2(@polkadot/util-crypto@13.0.2(@polkadot/util@13.0.2))(@polkadot/util@13.0.2)':
    dependencies:
      '@polkadot/util': 13.0.2
      '@polkadot/util-crypto': 13.0.2(@polkadot/util@13.0.2)
      tslib: 2.7.0

  '@polkadot/networks@13.0.2':
    dependencies:
      '@polkadot/util': 13.0.2
      '@substrate/ss58-registry': 1.49.0
      tslib: 2.7.0

  '@polkadot/rpc-augment@13.0.1':
    dependencies:
      '@polkadot/rpc-core': 13.0.1
      '@polkadot/types': 13.0.1
      '@polkadot/types-codec': 13.0.1
      '@polkadot/util': 13.0.2
      tslib: 2.7.0
    transitivePeerDependencies:
      - bufferutil
      - supports-color
      - utf-8-validate

  '@polkadot/rpc-core@13.0.1':
    dependencies:
      '@polkadot/rpc-augment': 13.0.1
      '@polkadot/rpc-provider': 13.0.1
      '@polkadot/types': 13.0.1
      '@polkadot/util': 13.0.2
      rxjs: 7.8.1
      tslib: 2.7.0
    transitivePeerDependencies:
      - bufferutil
      - supports-color
      - utf-8-validate

  '@polkadot/rpc-provider@12.4.2':
    dependencies:
      '@polkadot/keyring': 13.0.2(@polkadot/util-crypto@13.0.2(@polkadot/util@13.0.2))(@polkadot/util@13.0.2)
      '@polkadot/types': 12.4.2
      '@polkadot/types-support': 12.4.2
      '@polkadot/util': 13.0.2
      '@polkadot/util-crypto': 13.0.2(@polkadot/util@13.0.2)
      '@polkadot/x-fetch': 13.0.2
      '@polkadot/x-global': 13.0.2
      '@polkadot/x-ws': 13.0.2
      eventemitter3: 5.0.1
      mock-socket: 9.3.1
      nock: 13.5.5
      tslib: 2.7.0
    optionalDependencies:
      '@substrate/connect': 0.8.11
    transitivePeerDependencies:
      - bufferutil
      - supports-color
      - utf-8-validate

  '@polkadot/rpc-provider@13.0.1':
    dependencies:
      '@polkadot/keyring': 13.0.2(@polkadot/util-crypto@13.0.2(@polkadot/util@13.0.2))(@polkadot/util@13.0.2)
      '@polkadot/types': 13.0.1
      '@polkadot/types-support': 13.0.1
      '@polkadot/util': 13.0.2
      '@polkadot/util-crypto': 13.0.2(@polkadot/util@13.0.2)
      '@polkadot/x-fetch': 13.0.2
      '@polkadot/x-global': 13.0.2
      '@polkadot/x-ws': 13.0.2
      eventemitter3: 5.0.1
      mock-socket: 9.3.1
      nock: 13.5.5
      tslib: 2.7.0
    optionalDependencies:
      '@substrate/connect': 0.8.11
    transitivePeerDependencies:
      - bufferutil
      - supports-color
      - utf-8-validate

  '@polkadot/types-augment@12.4.2':
    dependencies:
      '@polkadot/types': 12.4.2
      '@polkadot/types-codec': 12.4.2
      '@polkadot/util': 13.0.2
      tslib: 2.7.0

  '@polkadot/types-augment@13.0.1':
    dependencies:
      '@polkadot/types': 13.0.1
      '@polkadot/types-codec': 13.0.1
      '@polkadot/util': 13.0.2
      tslib: 2.7.0

  '@polkadot/types-codec@12.4.2':
    dependencies:
      '@polkadot/util': 13.0.2
      '@polkadot/x-bigint': 13.0.2
      tslib: 2.7.0

  '@polkadot/types-codec@13.0.1':
    dependencies:
      '@polkadot/util': 13.0.2
      '@polkadot/x-bigint': 13.0.2
      tslib: 2.7.0

  '@polkadot/types-create@12.4.2':
    dependencies:
      '@polkadot/types-codec': 12.4.2
      '@polkadot/util': 13.0.2
      tslib: 2.7.0

  '@polkadot/types-create@13.0.1':
    dependencies:
      '@polkadot/types-codec': 13.0.1
      '@polkadot/util': 13.0.2
      tslib: 2.7.0

  '@polkadot/types-known@13.0.1':
    dependencies:
      '@polkadot/networks': 13.0.2
      '@polkadot/types': 13.0.1
      '@polkadot/types-codec': 13.0.1
      '@polkadot/types-create': 13.0.1
      '@polkadot/util': 13.0.2
      tslib: 2.7.0

  '@polkadot/types-support@12.4.2':
    dependencies:
      '@polkadot/util': 13.0.2
      tslib: 2.7.0

  '@polkadot/types-support@13.0.1':
    dependencies:
      '@polkadot/util': 13.0.2
      tslib: 2.7.0

  '@polkadot/types@12.4.2':
    dependencies:
      '@polkadot/keyring': 13.0.2(@polkadot/util-crypto@13.0.2(@polkadot/util@13.0.2))(@polkadot/util@13.0.2)
      '@polkadot/types-augment': 12.4.2
      '@polkadot/types-codec': 12.4.2
      '@polkadot/types-create': 12.4.2
      '@polkadot/util': 13.0.2
      '@polkadot/util-crypto': 13.0.2(@polkadot/util@13.0.2)
      rxjs: 7.8.1
      tslib: 2.7.0

  '@polkadot/types@13.0.1':
    dependencies:
      '@polkadot/keyring': 13.0.2(@polkadot/util-crypto@13.0.2(@polkadot/util@13.0.2))(@polkadot/util@13.0.2)
      '@polkadot/types-augment': 13.0.1
      '@polkadot/types-codec': 13.0.1
      '@polkadot/types-create': 13.0.1
      '@polkadot/util': 13.0.2
      '@polkadot/util-crypto': 13.0.2(@polkadot/util@13.0.2)
      rxjs: 7.8.1
      tslib: 2.7.0

  '@polkadot/util-crypto@13.0.2(@polkadot/util@12.6.2)':
    dependencies:
      '@noble/curves': 1.5.0
      '@noble/hashes': 1.4.0
      '@polkadot/networks': 13.0.2
      '@polkadot/util': 12.6.2
      '@polkadot/wasm-crypto': 7.3.2(@polkadot/util@12.6.2)(@polkadot/x-randomvalues@13.0.2(@polkadot/util@12.6.2)(@polkadot/wasm-util@7.3.2(@polkadot/util@12.6.2)))
      '@polkadot/wasm-util': 7.3.2(@polkadot/util@12.6.2)
      '@polkadot/x-bigint': 13.0.2
      '@polkadot/x-randomvalues': 13.0.2(@polkadot/util@12.6.2)(@polkadot/wasm-util@7.3.2(@polkadot/util@12.6.2))
      '@scure/base': 1.1.7
      tslib: 2.7.0

  '@polkadot/util-crypto@13.0.2(@polkadot/util@13.0.2)':
    dependencies:
      '@noble/curves': 1.5.0
      '@noble/hashes': 1.4.0
      '@polkadot/networks': 13.0.2
      '@polkadot/util': 13.0.2
      '@polkadot/wasm-crypto': 7.3.2(@polkadot/util@13.0.2)(@polkadot/x-randomvalues@13.0.2(@polkadot/util@13.0.2)(@polkadot/wasm-util@7.3.2(@polkadot/util@13.0.2)))
      '@polkadot/wasm-util': 7.3.2(@polkadot/util@13.0.2)
      '@polkadot/x-bigint': 13.0.2
      '@polkadot/x-randomvalues': 13.0.2(@polkadot/util@13.0.2)(@polkadot/wasm-util@7.3.2(@polkadot/util@13.0.2))
      '@scure/base': 1.1.7
      tslib: 2.7.0

  '@polkadot/util@12.6.2':
    dependencies:
      '@polkadot/x-bigint': 12.6.2
      '@polkadot/x-global': 12.6.2
      '@polkadot/x-textdecoder': 12.6.2
      '@polkadot/x-textencoder': 12.6.2
      '@types/bn.js': 5.1.5
      bn.js: 5.2.1
      tslib: 2.7.0

  '@polkadot/util@13.0.2':
    dependencies:
      '@polkadot/x-bigint': 13.0.2
      '@polkadot/x-global': 13.0.2
      '@polkadot/x-textdecoder': 13.0.2
      '@polkadot/x-textencoder': 13.0.2
      '@types/bn.js': 5.1.5
      bn.js: 5.2.1
      tslib: 2.7.0

  '@polkadot/wasm-bridge@7.3.2(@polkadot/util@12.6.2)(@polkadot/x-randomvalues@13.0.2(@polkadot/util@12.6.2)(@polkadot/wasm-util@7.3.2(@polkadot/util@12.6.2)))':
    dependencies:
      '@polkadot/util': 12.6.2
      '@polkadot/wasm-util': 7.3.2(@polkadot/util@12.6.2)
      '@polkadot/x-randomvalues': 13.0.2(@polkadot/util@12.6.2)(@polkadot/wasm-util@7.3.2(@polkadot/util@12.6.2))
      tslib: 2.7.0

  '@polkadot/wasm-bridge@7.3.2(@polkadot/util@13.0.2)(@polkadot/x-randomvalues@13.0.2(@polkadot/util@13.0.2)(@polkadot/wasm-util@7.3.2(@polkadot/util@13.0.2)))':
    dependencies:
      '@polkadot/util': 13.0.2
      '@polkadot/wasm-util': 7.3.2(@polkadot/util@13.0.2)
      '@polkadot/x-randomvalues': 13.0.2(@polkadot/util@13.0.2)(@polkadot/wasm-util@7.3.2(@polkadot/util@13.0.2))
      tslib: 2.7.0

  '@polkadot/wasm-crypto-asmjs@7.3.2(@polkadot/util@12.6.2)':
    dependencies:
      '@polkadot/util': 12.6.2
      tslib: 2.7.0

  '@polkadot/wasm-crypto-asmjs@7.3.2(@polkadot/util@13.0.2)':
    dependencies:
      '@polkadot/util': 13.0.2
      tslib: 2.7.0

  '@polkadot/wasm-crypto-init@7.3.2(@polkadot/util@12.6.2)(@polkadot/x-randomvalues@13.0.2(@polkadot/util@12.6.2)(@polkadot/wasm-util@7.3.2(@polkadot/util@12.6.2)))':
    dependencies:
      '@polkadot/util': 12.6.2
      '@polkadot/wasm-bridge': 7.3.2(@polkadot/util@12.6.2)(@polkadot/x-randomvalues@13.0.2(@polkadot/util@12.6.2)(@polkadot/wasm-util@7.3.2(@polkadot/util@12.6.2)))
      '@polkadot/wasm-crypto-asmjs': 7.3.2(@polkadot/util@12.6.2)
      '@polkadot/wasm-crypto-wasm': 7.3.2(@polkadot/util@12.6.2)
      '@polkadot/wasm-util': 7.3.2(@polkadot/util@12.6.2)
      '@polkadot/x-randomvalues': 13.0.2(@polkadot/util@12.6.2)(@polkadot/wasm-util@7.3.2(@polkadot/util@12.6.2))
      tslib: 2.7.0

  '@polkadot/wasm-crypto-init@7.3.2(@polkadot/util@13.0.2)(@polkadot/x-randomvalues@13.0.2(@polkadot/util@13.0.2)(@polkadot/wasm-util@7.3.2(@polkadot/util@13.0.2)))':
    dependencies:
      '@polkadot/util': 13.0.2
      '@polkadot/wasm-bridge': 7.3.2(@polkadot/util@13.0.2)(@polkadot/x-randomvalues@13.0.2(@polkadot/util@13.0.2)(@polkadot/wasm-util@7.3.2(@polkadot/util@13.0.2)))
      '@polkadot/wasm-crypto-asmjs': 7.3.2(@polkadot/util@13.0.2)
      '@polkadot/wasm-crypto-wasm': 7.3.2(@polkadot/util@13.0.2)
      '@polkadot/wasm-util': 7.3.2(@polkadot/util@13.0.2)
      '@polkadot/x-randomvalues': 13.0.2(@polkadot/util@13.0.2)(@polkadot/wasm-util@7.3.2(@polkadot/util@13.0.2))
      tslib: 2.7.0

  '@polkadot/wasm-crypto-wasm@7.3.2(@polkadot/util@12.6.2)':
    dependencies:
      '@polkadot/util': 12.6.2
      '@polkadot/wasm-util': 7.3.2(@polkadot/util@12.6.2)
      tslib: 2.7.0

  '@polkadot/wasm-crypto-wasm@7.3.2(@polkadot/util@13.0.2)':
    dependencies:
      '@polkadot/util': 13.0.2
      '@polkadot/wasm-util': 7.3.2(@polkadot/util@13.0.2)
      tslib: 2.7.0

  '@polkadot/wasm-crypto@7.3.2(@polkadot/util@12.6.2)(@polkadot/x-randomvalues@13.0.2(@polkadot/util@12.6.2)(@polkadot/wasm-util@7.3.2(@polkadot/util@12.6.2)))':
    dependencies:
      '@polkadot/util': 12.6.2
      '@polkadot/wasm-bridge': 7.3.2(@polkadot/util@12.6.2)(@polkadot/x-randomvalues@13.0.2(@polkadot/util@12.6.2)(@polkadot/wasm-util@7.3.2(@polkadot/util@12.6.2)))
      '@polkadot/wasm-crypto-asmjs': 7.3.2(@polkadot/util@12.6.2)
      '@polkadot/wasm-crypto-init': 7.3.2(@polkadot/util@12.6.2)(@polkadot/x-randomvalues@13.0.2(@polkadot/util@12.6.2)(@polkadot/wasm-util@7.3.2(@polkadot/util@12.6.2)))
      '@polkadot/wasm-crypto-wasm': 7.3.2(@polkadot/util@12.6.2)
      '@polkadot/wasm-util': 7.3.2(@polkadot/util@12.6.2)
      '@polkadot/x-randomvalues': 13.0.2(@polkadot/util@12.6.2)(@polkadot/wasm-util@7.3.2(@polkadot/util@12.6.2))
      tslib: 2.7.0

  '@polkadot/wasm-crypto@7.3.2(@polkadot/util@13.0.2)(@polkadot/x-randomvalues@13.0.2(@polkadot/util@13.0.2)(@polkadot/wasm-util@7.3.2(@polkadot/util@13.0.2)))':
    dependencies:
      '@polkadot/util': 13.0.2
      '@polkadot/wasm-bridge': 7.3.2(@polkadot/util@13.0.2)(@polkadot/x-randomvalues@13.0.2(@polkadot/util@13.0.2)(@polkadot/wasm-util@7.3.2(@polkadot/util@13.0.2)))
      '@polkadot/wasm-crypto-asmjs': 7.3.2(@polkadot/util@13.0.2)
      '@polkadot/wasm-crypto-init': 7.3.2(@polkadot/util@13.0.2)(@polkadot/x-randomvalues@13.0.2(@polkadot/util@13.0.2)(@polkadot/wasm-util@7.3.2(@polkadot/util@13.0.2)))
      '@polkadot/wasm-crypto-wasm': 7.3.2(@polkadot/util@13.0.2)
      '@polkadot/wasm-util': 7.3.2(@polkadot/util@13.0.2)
      '@polkadot/x-randomvalues': 13.0.2(@polkadot/util@13.0.2)(@polkadot/wasm-util@7.3.2(@polkadot/util@13.0.2))
      tslib: 2.7.0

  '@polkadot/wasm-util@7.3.2(@polkadot/util@12.6.2)':
    dependencies:
      '@polkadot/util': 12.6.2
      tslib: 2.7.0

  '@polkadot/wasm-util@7.3.2(@polkadot/util@13.0.2)':
    dependencies:
      '@polkadot/util': 13.0.2
      tslib: 2.7.0

  '@polkadot/x-bigint@12.6.2':
    dependencies:
      '@polkadot/x-global': 12.6.2
      tslib: 2.7.0

  '@polkadot/x-bigint@13.0.2':
    dependencies:
      '@polkadot/x-global': 13.0.2
      tslib: 2.7.0

  '@polkadot/x-fetch@13.0.2':
    dependencies:
      '@polkadot/x-global': 13.0.2
      node-fetch: 3.3.2
      tslib: 2.7.0

  '@polkadot/x-global@12.6.2':
    dependencies:
      tslib: 2.7.0

  '@polkadot/x-global@13.0.2':
    dependencies:
      tslib: 2.7.0

  '@polkadot/x-randomvalues@13.0.2(@polkadot/util@12.6.2)(@polkadot/wasm-util@7.3.2(@polkadot/util@12.6.2))':
    dependencies:
      '@polkadot/util': 12.6.2
      '@polkadot/wasm-util': 7.3.2(@polkadot/util@12.6.2)
      '@polkadot/x-global': 13.0.2
      tslib: 2.7.0

  '@polkadot/x-randomvalues@13.0.2(@polkadot/util@13.0.2)(@polkadot/wasm-util@7.3.2(@polkadot/util@13.0.2))':
    dependencies:
      '@polkadot/util': 13.0.2
      '@polkadot/wasm-util': 7.3.2(@polkadot/util@13.0.2)
      '@polkadot/x-global': 13.0.2
      tslib: 2.7.0

  '@polkadot/x-textdecoder@12.6.2':
    dependencies:
      '@polkadot/x-global': 12.6.2
      tslib: 2.7.0

  '@polkadot/x-textdecoder@13.0.2':
    dependencies:
      '@polkadot/x-global': 13.0.2
      tslib: 2.7.0

  '@polkadot/x-textencoder@12.6.2':
    dependencies:
      '@polkadot/x-global': 12.6.2
      tslib: 2.7.0

  '@polkadot/x-textencoder@13.0.2':
    dependencies:
      '@polkadot/x-global': 13.0.2
      tslib: 2.7.0

  '@polkadot/x-ws@13.0.2':
    dependencies:
      '@polkadot/x-global': 13.0.2
      tslib: 2.7.0
      ws: 8.18.0
    transitivePeerDependencies:
      - bufferutil
      - utf-8-validate

  '@radix-ui/number@1.1.0': {}

  '@radix-ui/primitive@1.0.1':
    dependencies:
      '@babel/runtime': 7.25.0

  '@radix-ui/primitive@1.1.0': {}

  '@radix-ui/react-arrow@1.1.0(@types/react-dom@18.3.0)(@types/react@18.3.3)(react-dom@18.3.1(react@18.3.1))(react@18.3.1)':
    dependencies:
      '@radix-ui/react-primitive': 2.0.0(@types/react-dom@18.3.0)(@types/react@18.3.3)(react-dom@18.3.1(react@18.3.1))(react@18.3.1)
      react: 18.3.1
      react-dom: 18.3.1(react@18.3.1)
    optionalDependencies:
      '@types/react': 18.3.3
      '@types/react-dom': 18.3.0

  '@radix-ui/react-checkbox@1.1.2(@types/react-dom@18.3.0)(@types/react@18.3.3)(react-dom@18.3.1(react@18.3.1))(react@18.3.1)':
    dependencies:
      '@radix-ui/primitive': 1.1.0
      '@radix-ui/react-compose-refs': 1.1.0(@types/react@18.3.3)(react@18.3.1)
      '@radix-ui/react-context': 1.1.1(@types/react@18.3.3)(react@18.3.1)
      '@radix-ui/react-presence': 1.1.1(@types/react-dom@18.3.0)(@types/react@18.3.3)(react-dom@18.3.1(react@18.3.1))(react@18.3.1)
      '@radix-ui/react-primitive': 2.0.0(@types/react-dom@18.3.0)(@types/react@18.3.3)(react-dom@18.3.1(react@18.3.1))(react@18.3.1)
      '@radix-ui/react-use-controllable-state': 1.1.0(@types/react@18.3.3)(react@18.3.1)
      '@radix-ui/react-use-previous': 1.1.0(@types/react@18.3.3)(react@18.3.1)
      '@radix-ui/react-use-size': 1.1.0(@types/react@18.3.3)(react@18.3.1)
      react: 18.3.1
      react-dom: 18.3.1(react@18.3.1)
    optionalDependencies:
      '@types/react': 18.3.3
      '@types/react-dom': 18.3.0

  '@radix-ui/react-collection@1.1.0(@types/react-dom@18.3.0)(@types/react@18.3.3)(react-dom@18.3.1(react@18.3.1))(react@18.3.1)':
    dependencies:
      '@radix-ui/react-compose-refs': 1.1.0(@types/react@18.3.3)(react@18.3.1)
      '@radix-ui/react-context': 1.1.0(@types/react@18.3.3)(react@18.3.1)
      '@radix-ui/react-primitive': 2.0.0(@types/react-dom@18.3.0)(@types/react@18.3.3)(react-dom@18.3.1(react@18.3.1))(react@18.3.1)
      '@radix-ui/react-slot': 1.1.0(@types/react@18.3.3)(react@18.3.1)
      react: 18.3.1
      react-dom: 18.3.1(react@18.3.1)
    optionalDependencies:
      '@types/react': 18.3.3
      '@types/react-dom': 18.3.0

  '@radix-ui/react-compose-refs@1.0.1(@types/react@18.3.3)(react@18.3.1)':
    dependencies:
      '@babel/runtime': 7.25.0
      react: 18.3.1
    optionalDependencies:
      '@types/react': 18.3.3

  '@radix-ui/react-compose-refs@1.1.0(@types/react@18.3.3)(react@18.3.1)':
    dependencies:
      react: 18.3.1
    optionalDependencies:
      '@types/react': 18.3.3

  '@radix-ui/react-context@1.0.1(@types/react@18.3.3)(react@18.3.1)':
    dependencies:
      '@babel/runtime': 7.25.0
      react: 18.3.1
    optionalDependencies:
      '@types/react': 18.3.3

  '@radix-ui/react-context@1.1.0(@types/react@18.3.3)(react@18.3.1)':
    dependencies:
      react: 18.3.1
    optionalDependencies:
      '@types/react': 18.3.3

  '@radix-ui/react-context@1.1.1(@types/react@18.3.3)(react@18.3.1)':
    dependencies:
      react: 18.3.1
    optionalDependencies:
      '@types/react': 18.3.3

  '@radix-ui/react-dialog@1.0.5(@types/react-dom@18.3.0)(@types/react@18.3.3)(react-dom@18.3.1(react@18.3.1))(react@18.3.1)':
    dependencies:
      '@babel/runtime': 7.25.0
      '@radix-ui/primitive': 1.0.1
      '@radix-ui/react-compose-refs': 1.0.1(@types/react@18.3.3)(react@18.3.1)
      '@radix-ui/react-context': 1.0.1(@types/react@18.3.3)(react@18.3.1)
      '@radix-ui/react-dismissable-layer': 1.0.5(@types/react-dom@18.3.0)(@types/react@18.3.3)(react-dom@18.3.1(react@18.3.1))(react@18.3.1)
      '@radix-ui/react-focus-guards': 1.0.1(@types/react@18.3.3)(react@18.3.1)
      '@radix-ui/react-focus-scope': 1.0.4(@types/react-dom@18.3.0)(@types/react@18.3.3)(react-dom@18.3.1(react@18.3.1))(react@18.3.1)
      '@radix-ui/react-id': 1.0.1(@types/react@18.3.3)(react@18.3.1)
      '@radix-ui/react-portal': 1.0.4(@types/react-dom@18.3.0)(@types/react@18.3.3)(react-dom@18.3.1(react@18.3.1))(react@18.3.1)
      '@radix-ui/react-presence': 1.0.1(@types/react-dom@18.3.0)(@types/react@18.3.3)(react-dom@18.3.1(react@18.3.1))(react@18.3.1)
      '@radix-ui/react-primitive': 1.0.3(@types/react-dom@18.3.0)(@types/react@18.3.3)(react-dom@18.3.1(react@18.3.1))(react@18.3.1)
      '@radix-ui/react-slot': 1.0.2(@types/react@18.3.3)(react@18.3.1)
      '@radix-ui/react-use-controllable-state': 1.0.1(@types/react@18.3.3)(react@18.3.1)
      aria-hidden: 1.2.4
      react: 18.3.1
      react-dom: 18.3.1(react@18.3.1)
      react-remove-scroll: 2.5.5(@types/react@18.3.3)(react@18.3.1)
    optionalDependencies:
      '@types/react': 18.3.3
      '@types/react-dom': 18.3.0

  '@radix-ui/react-dialog@1.1.2(@types/react-dom@18.3.0)(@types/react@18.3.3)(react-dom@18.3.1(react@18.3.1))(react@18.3.1)':
    dependencies:
      '@radix-ui/primitive': 1.1.0
      '@radix-ui/react-compose-refs': 1.1.0(@types/react@18.3.3)(react@18.3.1)
      '@radix-ui/react-context': 1.1.1(@types/react@18.3.3)(react@18.3.1)
      '@radix-ui/react-dismissable-layer': 1.1.1(@types/react-dom@18.3.0)(@types/react@18.3.3)(react-dom@18.3.1(react@18.3.1))(react@18.3.1)
      '@radix-ui/react-focus-guards': 1.1.1(@types/react@18.3.3)(react@18.3.1)
      '@radix-ui/react-focus-scope': 1.1.0(@types/react-dom@18.3.0)(@types/react@18.3.3)(react-dom@18.3.1(react@18.3.1))(react@18.3.1)
      '@radix-ui/react-id': 1.1.0(@types/react@18.3.3)(react@18.3.1)
      '@radix-ui/react-portal': 1.1.2(@types/react-dom@18.3.0)(@types/react@18.3.3)(react-dom@18.3.1(react@18.3.1))(react@18.3.1)
      '@radix-ui/react-presence': 1.1.1(@types/react-dom@18.3.0)(@types/react@18.3.3)(react-dom@18.3.1(react@18.3.1))(react@18.3.1)
      '@radix-ui/react-primitive': 2.0.0(@types/react-dom@18.3.0)(@types/react@18.3.3)(react-dom@18.3.1(react@18.3.1))(react@18.3.1)
      '@radix-ui/react-slot': 1.1.0(@types/react@18.3.3)(react@18.3.1)
      '@radix-ui/react-use-controllable-state': 1.1.0(@types/react@18.3.3)(react@18.3.1)
      aria-hidden: 1.2.4
      react: 18.3.1
      react-dom: 18.3.1(react@18.3.1)
      react-remove-scroll: 2.6.0(@types/react@18.3.3)(react@18.3.1)
    optionalDependencies:
      '@types/react': 18.3.3
      '@types/react-dom': 18.3.0

  '@radix-ui/react-direction@1.1.0(@types/react@18.3.3)(react@18.3.1)':
    dependencies:
      react: 18.3.1
    optionalDependencies:
      '@types/react': 18.3.3

  '@radix-ui/react-dismissable-layer@1.0.5(@types/react-dom@18.3.0)(@types/react@18.3.3)(react-dom@18.3.1(react@18.3.1))(react@18.3.1)':
    dependencies:
      '@babel/runtime': 7.25.0
      '@radix-ui/primitive': 1.0.1
      '@radix-ui/react-compose-refs': 1.0.1(@types/react@18.3.3)(react@18.3.1)
      '@radix-ui/react-primitive': 1.0.3(@types/react-dom@18.3.0)(@types/react@18.3.3)(react-dom@18.3.1(react@18.3.1))(react@18.3.1)
      '@radix-ui/react-use-callback-ref': 1.0.1(@types/react@18.3.3)(react@18.3.1)
      '@radix-ui/react-use-escape-keydown': 1.0.3(@types/react@18.3.3)(react@18.3.1)
      react: 18.3.1
      react-dom: 18.3.1(react@18.3.1)
    optionalDependencies:
      '@types/react': 18.3.3
      '@types/react-dom': 18.3.0

  '@radix-ui/react-dismissable-layer@1.1.1(@types/react-dom@18.3.0)(@types/react@18.3.3)(react-dom@18.3.1(react@18.3.1))(react@18.3.1)':
    dependencies:
      '@radix-ui/primitive': 1.1.0
      '@radix-ui/react-compose-refs': 1.1.0(@types/react@18.3.3)(react@18.3.1)
      '@radix-ui/react-primitive': 2.0.0(@types/react-dom@18.3.0)(@types/react@18.3.3)(react-dom@18.3.1(react@18.3.1))(react@18.3.1)
      '@radix-ui/react-use-callback-ref': 1.1.0(@types/react@18.3.3)(react@18.3.1)
      '@radix-ui/react-use-escape-keydown': 1.1.0(@types/react@18.3.3)(react@18.3.1)
      react: 18.3.1
      react-dom: 18.3.1(react@18.3.1)
    optionalDependencies:
      '@types/react': 18.3.3
      '@types/react-dom': 18.3.0

  '@radix-ui/react-dropdown-menu@2.1.2(@types/react-dom@18.3.0)(@types/react@18.3.3)(react-dom@18.3.1(react@18.3.1))(react@18.3.1)':
    dependencies:
      '@radix-ui/primitive': 1.1.0
      '@radix-ui/react-compose-refs': 1.1.0(@types/react@18.3.3)(react@18.3.1)
      '@radix-ui/react-context': 1.1.1(@types/react@18.3.3)(react@18.3.1)
      '@radix-ui/react-id': 1.1.0(@types/react@18.3.3)(react@18.3.1)
      '@radix-ui/react-menu': 2.1.2(@types/react-dom@18.3.0)(@types/react@18.3.3)(react-dom@18.3.1(react@18.3.1))(react@18.3.1)
      '@radix-ui/react-primitive': 2.0.0(@types/react-dom@18.3.0)(@types/react@18.3.3)(react-dom@18.3.1(react@18.3.1))(react@18.3.1)
      '@radix-ui/react-use-controllable-state': 1.1.0(@types/react@18.3.3)(react@18.3.1)
      react: 18.3.1
      react-dom: 18.3.1(react@18.3.1)
    optionalDependencies:
      '@types/react': 18.3.3
      '@types/react-dom': 18.3.0

  '@radix-ui/react-focus-guards@1.0.1(@types/react@18.3.3)(react@18.3.1)':
    dependencies:
      '@babel/runtime': 7.25.0
      react: 18.3.1
    optionalDependencies:
      '@types/react': 18.3.3

  '@radix-ui/react-focus-guards@1.1.1(@types/react@18.3.3)(react@18.3.1)':
    dependencies:
      react: 18.3.1
    optionalDependencies:
      '@types/react': 18.3.3

  '@radix-ui/react-focus-scope@1.0.4(@types/react-dom@18.3.0)(@types/react@18.3.3)(react-dom@18.3.1(react@18.3.1))(react@18.3.1)':
    dependencies:
      '@babel/runtime': 7.25.0
      '@radix-ui/react-compose-refs': 1.0.1(@types/react@18.3.3)(react@18.3.1)
      '@radix-ui/react-primitive': 1.0.3(@types/react-dom@18.3.0)(@types/react@18.3.3)(react-dom@18.3.1(react@18.3.1))(react@18.3.1)
      '@radix-ui/react-use-callback-ref': 1.0.1(@types/react@18.3.3)(react@18.3.1)
      react: 18.3.1
      react-dom: 18.3.1(react@18.3.1)
    optionalDependencies:
      '@types/react': 18.3.3
      '@types/react-dom': 18.3.0

  '@radix-ui/react-focus-scope@1.1.0(@types/react-dom@18.3.0)(@types/react@18.3.3)(react-dom@18.3.1(react@18.3.1))(react@18.3.1)':
    dependencies:
      '@radix-ui/react-compose-refs': 1.1.0(@types/react@18.3.3)(react@18.3.1)
      '@radix-ui/react-primitive': 2.0.0(@types/react-dom@18.3.0)(@types/react@18.3.3)(react-dom@18.3.1(react@18.3.1))(react@18.3.1)
      '@radix-ui/react-use-callback-ref': 1.1.0(@types/react@18.3.3)(react@18.3.1)
      react: 18.3.1
      react-dom: 18.3.1(react@18.3.1)
    optionalDependencies:
      '@types/react': 18.3.3
      '@types/react-dom': 18.3.0

  '@radix-ui/react-hover-card@1.1.2(@types/react-dom@18.3.0)(@types/react@18.3.3)(react-dom@18.3.1(react@18.3.1))(react@18.3.1)':
    dependencies:
      '@radix-ui/primitive': 1.1.0
      '@radix-ui/react-compose-refs': 1.1.0(@types/react@18.3.3)(react@18.3.1)
      '@radix-ui/react-context': 1.1.1(@types/react@18.3.3)(react@18.3.1)
      '@radix-ui/react-dismissable-layer': 1.1.1(@types/react-dom@18.3.0)(@types/react@18.3.3)(react-dom@18.3.1(react@18.3.1))(react@18.3.1)
      '@radix-ui/react-popper': 1.2.0(@types/react-dom@18.3.0)(@types/react@18.3.3)(react-dom@18.3.1(react@18.3.1))(react@18.3.1)
      '@radix-ui/react-portal': 1.1.2(@types/react-dom@18.3.0)(@types/react@18.3.3)(react-dom@18.3.1(react@18.3.1))(react@18.3.1)
      '@radix-ui/react-presence': 1.1.1(@types/react-dom@18.3.0)(@types/react@18.3.3)(react-dom@18.3.1(react@18.3.1))(react@18.3.1)
      '@radix-ui/react-primitive': 2.0.0(@types/react-dom@18.3.0)(@types/react@18.3.3)(react-dom@18.3.1(react@18.3.1))(react@18.3.1)
      '@radix-ui/react-use-controllable-state': 1.1.0(@types/react@18.3.3)(react@18.3.1)
      react: 18.3.1
      react-dom: 18.3.1(react@18.3.1)
    optionalDependencies:
      '@types/react': 18.3.3
      '@types/react-dom': 18.3.0

  '@radix-ui/react-icons@1.3.0(react@18.3.1)':
    dependencies:
      react: 18.3.1

  '@radix-ui/react-id@1.0.1(@types/react@18.3.3)(react@18.3.1)':
    dependencies:
      '@babel/runtime': 7.25.0
      '@radix-ui/react-use-layout-effect': 1.0.1(@types/react@18.3.3)(react@18.3.1)
      react: 18.3.1
    optionalDependencies:
      '@types/react': 18.3.3

  '@radix-ui/react-id@1.1.0(@types/react@18.3.3)(react@18.3.1)':
    dependencies:
      '@radix-ui/react-use-layout-effect': 1.1.0(@types/react@18.3.3)(react@18.3.1)
      react: 18.3.1
    optionalDependencies:
      '@types/react': 18.3.3

  '@radix-ui/react-label@2.1.0(@types/react-dom@18.3.0)(@types/react@18.3.3)(react-dom@18.3.1(react@18.3.1))(react@18.3.1)':
    dependencies:
      '@radix-ui/react-primitive': 2.0.0(@types/react-dom@18.3.0)(@types/react@18.3.3)(react-dom@18.3.1(react@18.3.1))(react@18.3.1)
      react: 18.3.1
      react-dom: 18.3.1(react@18.3.1)
    optionalDependencies:
      '@types/react': 18.3.3
      '@types/react-dom': 18.3.0

  '@radix-ui/react-menu@2.1.2(@types/react-dom@18.3.0)(@types/react@18.3.3)(react-dom@18.3.1(react@18.3.1))(react@18.3.1)':
    dependencies:
      '@radix-ui/primitive': 1.1.0
      '@radix-ui/react-collection': 1.1.0(@types/react-dom@18.3.0)(@types/react@18.3.3)(react-dom@18.3.1(react@18.3.1))(react@18.3.1)
      '@radix-ui/react-compose-refs': 1.1.0(@types/react@18.3.3)(react@18.3.1)
      '@radix-ui/react-context': 1.1.1(@types/react@18.3.3)(react@18.3.1)
      '@radix-ui/react-direction': 1.1.0(@types/react@18.3.3)(react@18.3.1)
      '@radix-ui/react-dismissable-layer': 1.1.1(@types/react-dom@18.3.0)(@types/react@18.3.3)(react-dom@18.3.1(react@18.3.1))(react@18.3.1)
      '@radix-ui/react-focus-guards': 1.1.1(@types/react@18.3.3)(react@18.3.1)
      '@radix-ui/react-focus-scope': 1.1.0(@types/react-dom@18.3.0)(@types/react@18.3.3)(react-dom@18.3.1(react@18.3.1))(react@18.3.1)
      '@radix-ui/react-id': 1.1.0(@types/react@18.3.3)(react@18.3.1)
      '@radix-ui/react-popper': 1.2.0(@types/react-dom@18.3.0)(@types/react@18.3.3)(react-dom@18.3.1(react@18.3.1))(react@18.3.1)
      '@radix-ui/react-portal': 1.1.2(@types/react-dom@18.3.0)(@types/react@18.3.3)(react-dom@18.3.1(react@18.3.1))(react@18.3.1)
      '@radix-ui/react-presence': 1.1.1(@types/react-dom@18.3.0)(@types/react@18.3.3)(react-dom@18.3.1(react@18.3.1))(react@18.3.1)
      '@radix-ui/react-primitive': 2.0.0(@types/react-dom@18.3.0)(@types/react@18.3.3)(react-dom@18.3.1(react@18.3.1))(react@18.3.1)
      '@radix-ui/react-roving-focus': 1.1.0(@types/react-dom@18.3.0)(@types/react@18.3.3)(react-dom@18.3.1(react@18.3.1))(react@18.3.1)
      '@radix-ui/react-slot': 1.1.0(@types/react@18.3.3)(react@18.3.1)
      '@radix-ui/react-use-callback-ref': 1.1.0(@types/react@18.3.3)(react@18.3.1)
      aria-hidden: 1.2.4
      react: 18.3.1
      react-dom: 18.3.1(react@18.3.1)
      react-remove-scroll: 2.6.0(@types/react@18.3.3)(react@18.3.1)
    optionalDependencies:
      '@types/react': 18.3.3
      '@types/react-dom': 18.3.0

  '@radix-ui/react-navigation-menu@1.2.1(@types/react-dom@18.3.0)(@types/react@18.3.3)(react-dom@18.3.1(react@18.3.1))(react@18.3.1)':
    dependencies:
      '@radix-ui/primitive': 1.1.0
      '@radix-ui/react-collection': 1.1.0(@types/react-dom@18.3.0)(@types/react@18.3.3)(react-dom@18.3.1(react@18.3.1))(react@18.3.1)
      '@radix-ui/react-compose-refs': 1.1.0(@types/react@18.3.3)(react@18.3.1)
      '@radix-ui/react-context': 1.1.1(@types/react@18.3.3)(react@18.3.1)
      '@radix-ui/react-direction': 1.1.0(@types/react@18.3.3)(react@18.3.1)
      '@radix-ui/react-dismissable-layer': 1.1.1(@types/react-dom@18.3.0)(@types/react@18.3.3)(react-dom@18.3.1(react@18.3.1))(react@18.3.1)
      '@radix-ui/react-id': 1.1.0(@types/react@18.3.3)(react@18.3.1)
      '@radix-ui/react-presence': 1.1.1(@types/react-dom@18.3.0)(@types/react@18.3.3)(react-dom@18.3.1(react@18.3.1))(react@18.3.1)
      '@radix-ui/react-primitive': 2.0.0(@types/react-dom@18.3.0)(@types/react@18.3.3)(react-dom@18.3.1(react@18.3.1))(react@18.3.1)
      '@radix-ui/react-use-callback-ref': 1.1.0(@types/react@18.3.3)(react@18.3.1)
      '@radix-ui/react-use-controllable-state': 1.1.0(@types/react@18.3.3)(react@18.3.1)
      '@radix-ui/react-use-layout-effect': 1.1.0(@types/react@18.3.3)(react@18.3.1)
      '@radix-ui/react-use-previous': 1.1.0(@types/react@18.3.3)(react@18.3.1)
      '@radix-ui/react-visually-hidden': 1.1.0(@types/react-dom@18.3.0)(@types/react@18.3.3)(react-dom@18.3.1(react@18.3.1))(react@18.3.1)
      react: 18.3.1
      react-dom: 18.3.1(react@18.3.1)
    optionalDependencies:
      '@types/react': 18.3.3
      '@types/react-dom': 18.3.0

  '@radix-ui/react-popover@1.1.2(@types/react-dom@18.3.0)(@types/react@18.3.3)(react-dom@18.3.1(react@18.3.1))(react@18.3.1)':
    dependencies:
      '@radix-ui/primitive': 1.1.0
      '@radix-ui/react-compose-refs': 1.1.0(@types/react@18.3.3)(react@18.3.1)
      '@radix-ui/react-context': 1.1.1(@types/react@18.3.3)(react@18.3.1)
      '@radix-ui/react-dismissable-layer': 1.1.1(@types/react-dom@18.3.0)(@types/react@18.3.3)(react-dom@18.3.1(react@18.3.1))(react@18.3.1)
      '@radix-ui/react-focus-guards': 1.1.1(@types/react@18.3.3)(react@18.3.1)
      '@radix-ui/react-focus-scope': 1.1.0(@types/react-dom@18.3.0)(@types/react@18.3.3)(react-dom@18.3.1(react@18.3.1))(react@18.3.1)
      '@radix-ui/react-id': 1.1.0(@types/react@18.3.3)(react@18.3.1)
      '@radix-ui/react-popper': 1.2.0(@types/react-dom@18.3.0)(@types/react@18.3.3)(react-dom@18.3.1(react@18.3.1))(react@18.3.1)
      '@radix-ui/react-portal': 1.1.2(@types/react-dom@18.3.0)(@types/react@18.3.3)(react-dom@18.3.1(react@18.3.1))(react@18.3.1)
      '@radix-ui/react-presence': 1.1.1(@types/react-dom@18.3.0)(@types/react@18.3.3)(react-dom@18.3.1(react@18.3.1))(react@18.3.1)
      '@radix-ui/react-primitive': 2.0.0(@types/react-dom@18.3.0)(@types/react@18.3.3)(react-dom@18.3.1(react@18.3.1))(react@18.3.1)
      '@radix-ui/react-slot': 1.1.0(@types/react@18.3.3)(react@18.3.1)
      '@radix-ui/react-use-controllable-state': 1.1.0(@types/react@18.3.3)(react@18.3.1)
      aria-hidden: 1.2.4
      react: 18.3.1
      react-dom: 18.3.1(react@18.3.1)
      react-remove-scroll: 2.6.0(@types/react@18.3.3)(react@18.3.1)
    optionalDependencies:
      '@types/react': 18.3.3
      '@types/react-dom': 18.3.0

  '@radix-ui/react-popper@1.2.0(@types/react-dom@18.3.0)(@types/react@18.3.3)(react-dom@18.3.1(react@18.3.1))(react@18.3.1)':
    dependencies:
      '@floating-ui/react-dom': 2.1.1(react-dom@18.3.1(react@18.3.1))(react@18.3.1)
      '@radix-ui/react-arrow': 1.1.0(@types/react-dom@18.3.0)(@types/react@18.3.3)(react-dom@18.3.1(react@18.3.1))(react@18.3.1)
      '@radix-ui/react-compose-refs': 1.1.0(@types/react@18.3.3)(react@18.3.1)
      '@radix-ui/react-context': 1.1.0(@types/react@18.3.3)(react@18.3.1)
      '@radix-ui/react-primitive': 2.0.0(@types/react-dom@18.3.0)(@types/react@18.3.3)(react-dom@18.3.1(react@18.3.1))(react@18.3.1)
      '@radix-ui/react-use-callback-ref': 1.1.0(@types/react@18.3.3)(react@18.3.1)
      '@radix-ui/react-use-layout-effect': 1.1.0(@types/react@18.3.3)(react@18.3.1)
      '@radix-ui/react-use-rect': 1.1.0(@types/react@18.3.3)(react@18.3.1)
      '@radix-ui/react-use-size': 1.1.0(@types/react@18.3.3)(react@18.3.1)
      '@radix-ui/rect': 1.1.0
      react: 18.3.1
      react-dom: 18.3.1(react@18.3.1)
    optionalDependencies:
      '@types/react': 18.3.3
      '@types/react-dom': 18.3.0

  '@radix-ui/react-portal@1.0.4(@types/react-dom@18.3.0)(@types/react@18.3.3)(react-dom@18.3.1(react@18.3.1))(react@18.3.1)':
    dependencies:
      '@babel/runtime': 7.25.0
      '@radix-ui/react-primitive': 1.0.3(@types/react-dom@18.3.0)(@types/react@18.3.3)(react-dom@18.3.1(react@18.3.1))(react@18.3.1)
      react: 18.3.1
      react-dom: 18.3.1(react@18.3.1)
    optionalDependencies:
      '@types/react': 18.3.3
      '@types/react-dom': 18.3.0

  '@radix-ui/react-portal@1.1.2(@types/react-dom@18.3.0)(@types/react@18.3.3)(react-dom@18.3.1(react@18.3.1))(react@18.3.1)':
    dependencies:
      '@radix-ui/react-primitive': 2.0.0(@types/react-dom@18.3.0)(@types/react@18.3.3)(react-dom@18.3.1(react@18.3.1))(react@18.3.1)
      '@radix-ui/react-use-layout-effect': 1.1.0(@types/react@18.3.3)(react@18.3.1)
      react: 18.3.1
      react-dom: 18.3.1(react@18.3.1)
    optionalDependencies:
      '@types/react': 18.3.3
      '@types/react-dom': 18.3.0

  '@radix-ui/react-presence@1.0.1(@types/react-dom@18.3.0)(@types/react@18.3.3)(react-dom@18.3.1(react@18.3.1))(react@18.3.1)':
    dependencies:
      '@babel/runtime': 7.25.0
      '@radix-ui/react-compose-refs': 1.0.1(@types/react@18.3.3)(react@18.3.1)
      '@radix-ui/react-use-layout-effect': 1.0.1(@types/react@18.3.3)(react@18.3.1)
      react: 18.3.1
      react-dom: 18.3.1(react@18.3.1)
    optionalDependencies:
      '@types/react': 18.3.3
      '@types/react-dom': 18.3.0

  '@radix-ui/react-presence@1.1.1(@types/react-dom@18.3.0)(@types/react@18.3.3)(react-dom@18.3.1(react@18.3.1))(react@18.3.1)':
    dependencies:
<<<<<<< HEAD
      '@polkadot/util': 13.0.2
      tslib: 2.7.0
=======
      '@radix-ui/react-compose-refs': 1.1.0(@types/react@18.3.3)(react@18.3.1)
      '@radix-ui/react-use-layout-effect': 1.1.0(@types/react@18.3.3)(react@18.3.1)
      react: 18.3.1
      react-dom: 18.3.1(react@18.3.1)
    optionalDependencies:
      '@types/react': 18.3.3
      '@types/react-dom': 18.3.0
>>>>>>> 44f3f13f

  '@radix-ui/react-primitive@1.0.3(@types/react-dom@18.3.0)(@types/react@18.3.3)(react-dom@18.3.1(react@18.3.1))(react@18.3.1)':
    dependencies:
      '@babel/runtime': 7.25.0
      '@radix-ui/react-slot': 1.0.2(@types/react@18.3.3)(react@18.3.1)
      react: 18.3.1
      react-dom: 18.3.1(react@18.3.1)
    optionalDependencies:
      '@types/react': 18.3.3
      '@types/react-dom': 18.3.0

  '@radix-ui/react-primitive@2.0.0(@types/react-dom@18.3.0)(@types/react@18.3.3)(react-dom@18.3.1(react@18.3.1))(react@18.3.1)':
    dependencies:
      '@radix-ui/react-slot': 1.1.0(@types/react@18.3.3)(react@18.3.1)
      react: 18.3.1
      react-dom: 18.3.1(react@18.3.1)
    optionalDependencies:
      '@types/react': 18.3.3
      '@types/react-dom': 18.3.0

  '@radix-ui/react-roving-focus@1.1.0(@types/react-dom@18.3.0)(@types/react@18.3.3)(react-dom@18.3.1(react@18.3.1))(react@18.3.1)':
    dependencies:
      '@radix-ui/primitive': 1.1.0
      '@radix-ui/react-collection': 1.1.0(@types/react-dom@18.3.0)(@types/react@18.3.3)(react-dom@18.3.1(react@18.3.1))(react@18.3.1)
      '@radix-ui/react-compose-refs': 1.1.0(@types/react@18.3.3)(react@18.3.1)
      '@radix-ui/react-context': 1.1.0(@types/react@18.3.3)(react@18.3.1)
      '@radix-ui/react-direction': 1.1.0(@types/react@18.3.3)(react@18.3.1)
      '@radix-ui/react-id': 1.1.0(@types/react@18.3.3)(react@18.3.1)
      '@radix-ui/react-primitive': 2.0.0(@types/react-dom@18.3.0)(@types/react@18.3.3)(react-dom@18.3.1(react@18.3.1))(react@18.3.1)
      '@radix-ui/react-use-callback-ref': 1.1.0(@types/react@18.3.3)(react@18.3.1)
      '@radix-ui/react-use-controllable-state': 1.1.0(@types/react@18.3.3)(react@18.3.1)
      react: 18.3.1
      react-dom: 18.3.1(react@18.3.1)
    optionalDependencies:
      '@types/react': 18.3.3
      '@types/react-dom': 18.3.0

  '@radix-ui/react-select@2.1.2(@types/react-dom@18.3.0)(@types/react@18.3.3)(react-dom@18.3.1(react@18.3.1))(react@18.3.1)':
    dependencies:
      '@radix-ui/number': 1.1.0
      '@radix-ui/primitive': 1.1.0
      '@radix-ui/react-collection': 1.1.0(@types/react-dom@18.3.0)(@types/react@18.3.3)(react-dom@18.3.1(react@18.3.1))(react@18.3.1)
      '@radix-ui/react-compose-refs': 1.1.0(@types/react@18.3.3)(react@18.3.1)
      '@radix-ui/react-context': 1.1.1(@types/react@18.3.3)(react@18.3.1)
      '@radix-ui/react-direction': 1.1.0(@types/react@18.3.3)(react@18.3.1)
      '@radix-ui/react-dismissable-layer': 1.1.1(@types/react-dom@18.3.0)(@types/react@18.3.3)(react-dom@18.3.1(react@18.3.1))(react@18.3.1)
      '@radix-ui/react-focus-guards': 1.1.1(@types/react@18.3.3)(react@18.3.1)
      '@radix-ui/react-focus-scope': 1.1.0(@types/react-dom@18.3.0)(@types/react@18.3.3)(react-dom@18.3.1(react@18.3.1))(react@18.3.1)
      '@radix-ui/react-id': 1.1.0(@types/react@18.3.3)(react@18.3.1)
      '@radix-ui/react-popper': 1.2.0(@types/react-dom@18.3.0)(@types/react@18.3.3)(react-dom@18.3.1(react@18.3.1))(react@18.3.1)
      '@radix-ui/react-portal': 1.1.2(@types/react-dom@18.3.0)(@types/react@18.3.3)(react-dom@18.3.1(react@18.3.1))(react@18.3.1)
      '@radix-ui/react-primitive': 2.0.0(@types/react-dom@18.3.0)(@types/react@18.3.3)(react-dom@18.3.1(react@18.3.1))(react@18.3.1)
      '@radix-ui/react-slot': 1.1.0(@types/react@18.3.3)(react@18.3.1)
      '@radix-ui/react-use-callback-ref': 1.1.0(@types/react@18.3.3)(react@18.3.1)
      '@radix-ui/react-use-controllable-state': 1.1.0(@types/react@18.3.3)(react@18.3.1)
      '@radix-ui/react-use-layout-effect': 1.1.0(@types/react@18.3.3)(react@18.3.1)
      '@radix-ui/react-use-previous': 1.1.0(@types/react@18.3.3)(react@18.3.1)
      '@radix-ui/react-visually-hidden': 1.1.0(@types/react-dom@18.3.0)(@types/react@18.3.3)(react-dom@18.3.1(react@18.3.1))(react@18.3.1)
      aria-hidden: 1.2.4
      react: 18.3.1
      react-dom: 18.3.1(react@18.3.1)
      react-remove-scroll: 2.6.0(@types/react@18.3.3)(react@18.3.1)
    optionalDependencies:
      '@types/react': 18.3.3
      '@types/react-dom': 18.3.0

  '@radix-ui/react-separator@1.1.0(@types/react-dom@18.3.0)(@types/react@18.3.3)(react-dom@18.3.1(react@18.3.1))(react@18.3.1)':
    dependencies:
      '@radix-ui/react-primitive': 2.0.0(@types/react-dom@18.3.0)(@types/react@18.3.3)(react-dom@18.3.1(react@18.3.1))(react@18.3.1)
      react: 18.3.1
      react-dom: 18.3.1(react@18.3.1)
    optionalDependencies:
      '@types/react': 18.3.3
      '@types/react-dom': 18.3.0

  '@radix-ui/react-slot@1.0.2(@types/react@18.3.3)(react@18.3.1)':
    dependencies:
      '@babel/runtime': 7.25.0
      '@radix-ui/react-compose-refs': 1.0.1(@types/react@18.3.3)(react@18.3.1)
      react: 18.3.1
    optionalDependencies:
      '@types/react': 18.3.3

  '@radix-ui/react-slot@1.1.0(@types/react@18.3.3)(react@18.3.1)':
    dependencies:
      '@radix-ui/react-compose-refs': 1.1.0(@types/react@18.3.3)(react@18.3.1)
      react: 18.3.1
    optionalDependencies:
      '@types/react': 18.3.3

  '@radix-ui/react-tabs@1.1.1(@types/react-dom@18.3.0)(@types/react@18.3.3)(react-dom@18.3.1(react@18.3.1))(react@18.3.1)':
    dependencies:
      '@radix-ui/primitive': 1.1.0
      '@radix-ui/react-context': 1.1.1(@types/react@18.3.3)(react@18.3.1)
      '@radix-ui/react-direction': 1.1.0(@types/react@18.3.3)(react@18.3.1)
      '@radix-ui/react-id': 1.1.0(@types/react@18.3.3)(react@18.3.1)
      '@radix-ui/react-presence': 1.1.1(@types/react-dom@18.3.0)(@types/react@18.3.3)(react-dom@18.3.1(react@18.3.1))(react@18.3.1)
      '@radix-ui/react-primitive': 2.0.0(@types/react-dom@18.3.0)(@types/react@18.3.3)(react-dom@18.3.1(react@18.3.1))(react@18.3.1)
      '@radix-ui/react-roving-focus': 1.1.0(@types/react-dom@18.3.0)(@types/react@18.3.3)(react-dom@18.3.1(react@18.3.1))(react@18.3.1)
      '@radix-ui/react-use-controllable-state': 1.1.0(@types/react@18.3.3)(react@18.3.1)
      react: 18.3.1
      react-dom: 18.3.1(react@18.3.1)
    optionalDependencies:
      '@types/react': 18.3.3
      '@types/react-dom': 18.3.0

  '@radix-ui/react-use-callback-ref@1.0.1(@types/react@18.3.3)(react@18.3.1)':
    dependencies:
      '@babel/runtime': 7.25.0
      react: 18.3.1
    optionalDependencies:
      '@types/react': 18.3.3

  '@radix-ui/react-use-callback-ref@1.1.0(@types/react@18.3.3)(react@18.3.1)':
    dependencies:
      react: 18.3.1
    optionalDependencies:
      '@types/react': 18.3.3

  '@radix-ui/react-use-controllable-state@1.0.1(@types/react@18.3.3)(react@18.3.1)':
    dependencies:
      '@babel/runtime': 7.25.0
      '@radix-ui/react-use-callback-ref': 1.0.1(@types/react@18.3.3)(react@18.3.1)
      react: 18.3.1
    optionalDependencies:
      '@types/react': 18.3.3

  '@radix-ui/react-use-controllable-state@1.1.0(@types/react@18.3.3)(react@18.3.1)':
    dependencies:
      '@radix-ui/react-use-callback-ref': 1.1.0(@types/react@18.3.3)(react@18.3.1)
      react: 18.3.1
    optionalDependencies:
      '@types/react': 18.3.3

  '@radix-ui/react-use-escape-keydown@1.0.3(@types/react@18.3.3)(react@18.3.1)':
    dependencies:
      '@babel/runtime': 7.25.0
      '@radix-ui/react-use-callback-ref': 1.0.1(@types/react@18.3.3)(react@18.3.1)
      react: 18.3.1
    optionalDependencies:
      '@types/react': 18.3.3

  '@radix-ui/react-use-escape-keydown@1.1.0(@types/react@18.3.3)(react@18.3.1)':
    dependencies:
      '@radix-ui/react-use-callback-ref': 1.1.0(@types/react@18.3.3)(react@18.3.1)
      react: 18.3.1
    optionalDependencies:
      '@types/react': 18.3.3

  '@radix-ui/react-use-layout-effect@1.0.1(@types/react@18.3.3)(react@18.3.1)':
    dependencies:
      '@babel/runtime': 7.25.0
      react: 18.3.1
    optionalDependencies:
      '@types/react': 18.3.3

  '@radix-ui/react-use-layout-effect@1.1.0(@types/react@18.3.3)(react@18.3.1)':
    dependencies:
      react: 18.3.1
    optionalDependencies:
      '@types/react': 18.3.3

  '@radix-ui/react-use-previous@1.1.0(@types/react@18.3.3)(react@18.3.1)':
    dependencies:
      react: 18.3.1
    optionalDependencies:
      '@types/react': 18.3.3

  '@radix-ui/react-use-rect@1.1.0(@types/react@18.3.3)(react@18.3.1)':
    dependencies:
      '@radix-ui/rect': 1.1.0
      react: 18.3.1
    optionalDependencies:
      '@types/react': 18.3.3

  '@radix-ui/react-use-size@1.1.0(@types/react@18.3.3)(react@18.3.1)':
    dependencies:
      '@radix-ui/react-use-layout-effect': 1.1.0(@types/react@18.3.3)(react@18.3.1)
      react: 18.3.1
    optionalDependencies:
      '@types/react': 18.3.3

  '@radix-ui/react-visually-hidden@1.1.0(@types/react-dom@18.3.0)(@types/react@18.3.3)(react-dom@18.3.1(react@18.3.1))(react@18.3.1)':
    dependencies:
      '@radix-ui/react-primitive': 2.0.0(@types/react-dom@18.3.0)(@types/react@18.3.3)(react-dom@18.3.1(react@18.3.1))(react@18.3.1)
      react: 18.3.1
      react-dom: 18.3.1(react@18.3.1)
    optionalDependencies:
      '@types/react': 18.3.3
      '@types/react-dom': 18.3.0

  '@radix-ui/rect@1.1.0': {}

  '@react-aria/focus@3.18.2(react@18.3.1)':
    dependencies:
      '@react-aria/interactions': 3.22.2(react@18.3.1)
      '@react-aria/utils': 3.25.2(react@18.3.1)
      '@react-types/shared': 3.24.1(react@18.3.1)
      '@swc/helpers': 0.5.12
      clsx: 2.1.1
      react: 18.3.1

  '@react-aria/interactions@3.22.2(react@18.3.1)':
    dependencies:
      '@react-aria/ssr': 3.9.5(react@18.3.1)
      '@react-aria/utils': 3.25.2(react@18.3.1)
      '@react-types/shared': 3.24.1(react@18.3.1)
      '@swc/helpers': 0.5.12
      react: 18.3.1

  '@react-aria/ssr@3.9.5(react@18.3.1)':
    dependencies:
      '@swc/helpers': 0.5.12
      react: 18.3.1

  '@react-aria/utils@3.25.2(react@18.3.1)':
    dependencies:
      '@react-aria/ssr': 3.9.5(react@18.3.1)
      '@react-stately/utils': 3.10.3(react@18.3.1)
      '@react-types/shared': 3.24.1(react@18.3.1)
      '@swc/helpers': 0.5.12
      clsx: 2.1.1
      react: 18.3.1

  '@react-stately/utils@3.10.3(react@18.3.1)':
    dependencies:
      '@swc/helpers': 0.5.12
      react: 18.3.1

  '@react-types/shared@3.24.1(react@18.3.1)':
    dependencies:
      react: 18.3.1

  '@scure/base@1.1.7': {}

  '@shikijs/core@1.14.1':
    dependencies:
      '@types/hast': 3.0.4

  '@substrate/connect-extension-protocol@2.0.0':
    optional: true

  '@substrate/connect-known-chains@1.3.0':
    optional: true

  '@substrate/connect@0.8.11':
    dependencies:
      '@substrate/connect-extension-protocol': 2.0.0
      '@substrate/connect-known-chains': 1.3.0
      '@substrate/light-client-extension-helpers': 1.0.0(smoldot@2.0.26)
      smoldot: 2.0.26
    transitivePeerDependencies:
      - bufferutil
      - utf-8-validate
    optional: true

  '@substrate/light-client-extension-helpers@1.0.0(smoldot@2.0.26)':
    dependencies:
      '@polkadot-api/json-rpc-provider': 0.0.1
      '@polkadot-api/json-rpc-provider-proxy': 0.1.0
      '@polkadot-api/observable-client': 0.3.2(@polkadot-api/substrate-client@0.1.4)(rxjs@7.8.1)
      '@polkadot-api/substrate-client': 0.1.4
      '@substrate/connect-extension-protocol': 2.0.0
      '@substrate/connect-known-chains': 1.3.0
      rxjs: 7.8.1
      smoldot: 2.0.26
    optional: true

  '@substrate/ss58-registry@1.49.0': {}

  '@swc/counter@0.1.3': {}

  '@swc/helpers@0.5.12':
    dependencies:
      tslib: 2.7.0

  '@swc/helpers@0.5.5':
    dependencies:
      '@swc/counter': 0.1.3
      tslib: 2.7.0

  '@t3-oss/env-core@0.10.1(typescript@5.5.4)(zod@3.23.8)':
    dependencies:
      zod: 3.23.8
    optionalDependencies:
      typescript: 5.5.4

  '@t3-oss/env-core@0.11.1(typescript@5.5.4)(zod@3.23.8)':
    dependencies:
      zod: 3.23.8
    optionalDependencies:
      typescript: 5.5.4

  '@t3-oss/env-nextjs@0.10.1(typescript@5.5.4)(zod@3.23.8)':
    dependencies:
      '@t3-oss/env-core': 0.10.1(typescript@5.5.4)(zod@3.23.8)
      zod: 3.23.8
    optionalDependencies:
      typescript: 5.5.4

  '@tailwindcss/typography@0.5.15(tailwindcss@3.4.10(ts-node@10.9.2(@types/node@20.16.1)(typescript@5.5.4)))':
    dependencies:
      lodash.castarray: 4.4.0
      lodash.isplainobject: 4.0.6
      lodash.merge: 4.6.2
      postcss-selector-parser: 6.0.10
      tailwindcss: 3.4.10(ts-node@10.9.2(@types/node@20.16.1)(typescript@5.5.4))

  '@tanstack/query-core@5.51.24': {}

  '@tanstack/react-query@5.51.24(react@18.3.1)':
    dependencies:
      '@tanstack/query-core': 5.51.24
      react: 18.3.1

  '@tanstack/react-virtual@3.10.1(react-dom@18.3.1(react@18.3.1))(react@18.3.1)':
    dependencies:
      '@tanstack/virtual-core': 3.10.1
      react: 18.3.1
      react-dom: 18.3.1(react@18.3.1)

  '@tanstack/virtual-core@3.10.1': {}

  '@tootallnate/quickjs-emscripten@0.23.0': {}

  '@trpc/client@11.0.0-rc.502(@trpc/server@11.0.0-rc.502)':
    dependencies:
      '@trpc/server': 11.0.0-rc.502

  '@trpc/react-query@11.0.0-rc.502(@tanstack/react-query@5.51.24(react@18.3.1))(@trpc/client@11.0.0-rc.502(@trpc/server@11.0.0-rc.502))(@trpc/server@11.0.0-rc.502)(react-dom@18.3.1(react@18.3.1))(react@18.3.1)':
    dependencies:
      '@tanstack/react-query': 5.51.24(react@18.3.1)
      '@trpc/client': 11.0.0-rc.502(@trpc/server@11.0.0-rc.502)
      '@trpc/server': 11.0.0-rc.502
      react: 18.3.1
      react-dom: 18.3.1(react@18.3.1)

  '@trpc/server@11.0.0-rc.502': {}

  '@tsconfig/node10@1.0.11': {}

  '@tsconfig/node12@1.0.11': {}

  '@tsconfig/node14@1.0.3': {}

  '@tsconfig/node16@1.0.4': {}

  '@turbo/gen@2.1.2(@types/node@20.16.1)(typescript@5.5.4)':
    dependencies:
      '@turbo/workspaces': 2.1.2
      commander: 10.0.1
      fs-extra: 10.1.0
      inquirer: 8.2.6
      minimatch: 9.0.5
      node-plop: 0.26.3
      picocolors: 1.0.1
      proxy-agent: 6.4.0
      ts-node: 10.9.2(@types/node@20.16.1)(typescript@5.5.4)
      update-check: 1.5.4
      validate-npm-package-name: 5.0.1
    transitivePeerDependencies:
      - '@swc/core'
      - '@swc/wasm'
      - '@types/node'
      - supports-color
      - typescript

  '@turbo/workspaces@2.1.2':
    dependencies:
      commander: 10.0.1
      execa: 5.1.1
      fast-glob: 3.3.2
      fs-extra: 10.1.0
      gradient-string: 2.0.2
      inquirer: 8.2.6
      js-yaml: 4.1.0
      ora: 4.1.1
      picocolors: 1.0.1
      rimraf: 3.0.2
      semver: 7.6.3
      update-check: 1.5.4

  '@tweenjs/tween.js@23.1.3': {}

  '@types/acorn@4.0.6':
    dependencies:
      '@types/estree': 1.0.5

  '@types/bn.js@5.1.5':
    dependencies:
      '@types/node': 20.16.1

  '@types/body-parser@1.19.5':
    dependencies:
      '@types/connect': 3.4.38
      '@types/node': 20.16.1

  '@types/connect@3.4.38':
    dependencies:
      '@types/node': 20.16.1

  '@types/cors@2.8.17':
    dependencies:
      '@types/node': 20.16.1

  '@types/debug@4.1.12':
    dependencies:
      '@types/ms': 0.7.34

  '@types/eslint-scope@3.7.7':
    dependencies:
      '@types/eslint': 9.6.0
      '@types/estree': 1.0.5

  '@types/eslint@9.6.0':
    dependencies:
      '@types/estree': 1.0.5
      '@types/json-schema': 7.0.15

  '@types/estree-jsx@1.0.5':
    dependencies:
      '@types/estree': 1.0.5

  '@types/estree@1.0.5': {}

  '@types/express-serve-static-core@4.19.5':
    dependencies:
      '@types/node': 20.16.1
      '@types/qs': 6.9.15
      '@types/range-parser': 1.2.7
      '@types/send': 0.17.4

  '@types/express@4.17.21':
    dependencies:
      '@types/body-parser': 1.19.5
      '@types/express-serve-static-core': 4.19.5
      '@types/qs': 6.9.15
      '@types/serve-static': 1.15.7

  '@types/glob@7.2.0':
    dependencies:
      '@types/minimatch': 5.1.2
      '@types/node': 20.16.1

  '@types/hast@2.3.10':
    dependencies:
      '@types/unist': 2.0.11

  '@types/hast@3.0.4':
    dependencies:
      '@types/unist': 3.0.3

  '@types/http-errors@2.0.4': {}

  '@types/inquirer@6.5.0':
    dependencies:
      '@types/through': 0.0.33
      rxjs: 6.6.7

  '@types/json-bigint@1.0.4': {}

  '@types/json-schema@7.0.15': {}

  '@types/json5@0.0.29': {}

  '@types/jsonwebtoken@9.0.7':
    dependencies:
      '@types/node': 20.16.1

  '@types/mdast@4.0.4':
    dependencies:
      '@types/unist': 3.0.3

  '@types/mdx@2.0.13': {}

  '@types/mime@1.3.5': {}

  '@types/minimatch@5.1.2': {}

  '@types/ms@0.7.34': {}

  '@types/node@20.16.1':
    dependencies:
      undici-types: 6.19.8

  '@types/prismjs@1.26.4': {}

  '@types/prop-types@15.7.12': {}

  '@types/qs@6.9.15': {}

  '@types/range-parser@1.2.7': {}

  '@types/react-dom@18.3.0':
    dependencies:
      '@types/react': 18.3.3

  '@types/react@18.3.3':
    dependencies:
      '@types/prop-types': 15.7.12
      csstype: 3.1.3

  '@types/send@0.17.4':
    dependencies:
      '@types/mime': 1.3.5
      '@types/node': 20.16.1

  '@types/serve-static@1.15.7':
    dependencies:
      '@types/http-errors': 2.0.4
      '@types/node': 20.16.1
      '@types/send': 0.17.4

  '@types/stats.js@0.17.3': {}

  '@types/three@0.165.0':
    dependencies:
      '@tweenjs/tween.js': 23.1.3
      '@types/stats.js': 0.17.3
      '@types/webxr': 0.5.19
      fflate: 0.8.2
      meshoptimizer: 0.18.1

  '@types/through@0.0.33':
    dependencies:
      '@types/node': 20.16.1

  '@types/tinycolor2@1.4.6': {}

  '@types/unist@2.0.11': {}

  '@types/unist@3.0.3': {}

  '@types/webxr@0.5.19': {}

  '@typescript-eslint/eslint-plugin@8.5.0(@typescript-eslint/parser@8.5.0(eslint@9.10.0(jiti@1.21.6))(typescript@5.5.4))(eslint@9.10.0(jiti@1.21.6))(typescript@5.5.4)':
    dependencies:
      '@eslint-community/regexpp': 4.11.0
      '@typescript-eslint/parser': 8.5.0(eslint@9.10.0(jiti@1.21.6))(typescript@5.5.4)
      '@typescript-eslint/scope-manager': 8.5.0
      '@typescript-eslint/type-utils': 8.5.0(eslint@9.10.0(jiti@1.21.6))(typescript@5.5.4)
      '@typescript-eslint/utils': 8.5.0(eslint@9.10.0(jiti@1.21.6))(typescript@5.5.4)
      '@typescript-eslint/visitor-keys': 8.5.0
      eslint: 9.10.0(jiti@1.21.6)
      graphemer: 1.4.0
      ignore: 5.3.2
      natural-compare: 1.4.0
      ts-api-utils: 1.3.0(typescript@5.5.4)
    optionalDependencies:
      typescript: 5.5.4
    transitivePeerDependencies:
      - supports-color

  '@typescript-eslint/parser@8.5.0(eslint@9.10.0(jiti@1.21.6))(typescript@5.5.4)':
    dependencies:
      '@typescript-eslint/scope-manager': 8.5.0
      '@typescript-eslint/types': 8.5.0
      '@typescript-eslint/typescript-estree': 8.5.0(typescript@5.5.4)
      '@typescript-eslint/visitor-keys': 8.5.0
      debug: 4.3.6(supports-color@5.5.0)
      eslint: 9.10.0(jiti@1.21.6)
    optionalDependencies:
      typescript: 5.5.4
    transitivePeerDependencies:
      - supports-color

  '@typescript-eslint/scope-manager@8.5.0':
    dependencies:
      '@typescript-eslint/types': 8.5.0
      '@typescript-eslint/visitor-keys': 8.5.0

  '@typescript-eslint/type-utils@8.5.0(eslint@9.10.0(jiti@1.21.6))(typescript@5.5.4)':
    dependencies:
      '@typescript-eslint/typescript-estree': 8.5.0(typescript@5.5.4)
      '@typescript-eslint/utils': 8.5.0(eslint@9.10.0(jiti@1.21.6))(typescript@5.5.4)
      debug: 4.3.6(supports-color@5.5.0)
      ts-api-utils: 1.3.0(typescript@5.5.4)
    optionalDependencies:
      typescript: 5.5.4
    transitivePeerDependencies:
      - eslint
      - supports-color

  '@typescript-eslint/types@8.5.0': {}

  '@typescript-eslint/typescript-estree@8.5.0(typescript@5.5.4)':
    dependencies:
      '@typescript-eslint/types': 8.5.0
      '@typescript-eslint/visitor-keys': 8.5.0
      debug: 4.3.6(supports-color@5.5.0)
      fast-glob: 3.3.2
      is-glob: 4.0.3
      minimatch: 9.0.5
      semver: 7.6.3
      ts-api-utils: 1.3.0(typescript@5.5.4)
    optionalDependencies:
      typescript: 5.5.4
    transitivePeerDependencies:
      - supports-color

  '@typescript-eslint/utils@8.5.0(eslint@9.10.0(jiti@1.21.6))(typescript@5.5.4)':
    dependencies:
      '@eslint-community/eslint-utils': 4.4.0(eslint@9.10.0(jiti@1.21.6))
      '@typescript-eslint/scope-manager': 8.5.0
      '@typescript-eslint/types': 8.5.0
      '@typescript-eslint/typescript-estree': 8.5.0(typescript@5.5.4)
      eslint: 9.10.0(jiti@1.21.6)
    transitivePeerDependencies:
      - supports-color
      - typescript

  '@typescript-eslint/visitor-keys@8.5.0':
    dependencies:
      '@typescript-eslint/types': 8.5.0
      eslint-visitor-keys: 3.4.3

  '@uiw/copy-to-clipboard@1.0.17': {}

  '@uiw/react-markdown-preview@5.1.2(@types/react@18.3.3)(react-dom@18.3.1(react@18.3.1))(react@18.3.1)':
    dependencies:
      '@babel/runtime': 7.25.0
      '@uiw/copy-to-clipboard': 1.0.17
      react: 18.3.1
      react-dom: 18.3.1(react@18.3.1)
      react-markdown: 9.0.1(@types/react@18.3.3)(react@18.3.1)
      rehype-attr: 3.0.3
      rehype-autolink-headings: 7.1.0
      rehype-ignore: 2.0.2
      rehype-prism-plus: 2.0.0
      rehype-raw: 7.0.0
      rehype-rewrite: 4.0.2
      rehype-slug: 6.0.0
      remark-gfm: 4.0.0
      remark-github-blockquote-alert: 1.2.1
      unist-util-visit: 5.0.0
    transitivePeerDependencies:
      - '@types/react'
      - supports-color

  '@ungap/structured-clone@1.2.0': {}

  '@webassemblyjs/ast@1.12.1':
    dependencies:
      '@webassemblyjs/helper-numbers': 1.11.6
      '@webassemblyjs/helper-wasm-bytecode': 1.11.6

  '@webassemblyjs/floating-point-hex-parser@1.11.6': {}

  '@webassemblyjs/helper-api-error@1.11.6': {}

  '@webassemblyjs/helper-buffer@1.12.1': {}

  '@webassemblyjs/helper-numbers@1.11.6':
    dependencies:
      '@webassemblyjs/floating-point-hex-parser': 1.11.6
      '@webassemblyjs/helper-api-error': 1.11.6
      '@xtuc/long': 4.2.2

  '@webassemblyjs/helper-wasm-bytecode@1.11.6': {}

  '@webassemblyjs/helper-wasm-section@1.12.1':
    dependencies:
      '@webassemblyjs/ast': 1.12.1
      '@webassemblyjs/helper-buffer': 1.12.1
      '@webassemblyjs/helper-wasm-bytecode': 1.11.6
      '@webassemblyjs/wasm-gen': 1.12.1

  '@webassemblyjs/ieee754@1.11.6':
    dependencies:
      '@xtuc/ieee754': 1.2.0

  '@webassemblyjs/leb128@1.11.6':
    dependencies:
      '@xtuc/long': 4.2.2

  '@webassemblyjs/utf8@1.11.6': {}

  '@webassemblyjs/wasm-edit@1.12.1':
    dependencies:
      '@webassemblyjs/ast': 1.12.1
      '@webassemblyjs/helper-buffer': 1.12.1
      '@webassemblyjs/helper-wasm-bytecode': 1.11.6
      '@webassemblyjs/helper-wasm-section': 1.12.1
      '@webassemblyjs/wasm-gen': 1.12.1
      '@webassemblyjs/wasm-opt': 1.12.1
      '@webassemblyjs/wasm-parser': 1.12.1
      '@webassemblyjs/wast-printer': 1.12.1

  '@webassemblyjs/wasm-gen@1.12.1':
    dependencies:
      '@webassemblyjs/ast': 1.12.1
      '@webassemblyjs/helper-wasm-bytecode': 1.11.6
      '@webassemblyjs/ieee754': 1.11.6
      '@webassemblyjs/leb128': 1.11.6
      '@webassemblyjs/utf8': 1.11.6

  '@webassemblyjs/wasm-opt@1.12.1':
    dependencies:
      '@webassemblyjs/ast': 1.12.1
      '@webassemblyjs/helper-buffer': 1.12.1
      '@webassemblyjs/wasm-gen': 1.12.1
      '@webassemblyjs/wasm-parser': 1.12.1

  '@webassemblyjs/wasm-parser@1.12.1':
    dependencies:
      '@webassemblyjs/ast': 1.12.1
      '@webassemblyjs/helper-api-error': 1.11.6
      '@webassemblyjs/helper-wasm-bytecode': 1.11.6
      '@webassemblyjs/ieee754': 1.11.6
      '@webassemblyjs/leb128': 1.11.6
      '@webassemblyjs/utf8': 1.11.6

  '@webassemblyjs/wast-printer@1.12.1':
    dependencies:
      '@webassemblyjs/ast': 1.12.1
      '@xtuc/long': 4.2.2

  '@xtuc/ieee754@1.2.0': {}

  '@xtuc/long@4.2.2': {}

  accepts@1.3.8:
    dependencies:
      mime-types: 2.1.35
      negotiator: 0.6.3

  acorn-import-attributes@1.9.5(acorn@8.12.1):
    dependencies:
      acorn: 8.12.1

  acorn-jsx@5.3.2(acorn@8.12.1):
    dependencies:
      acorn: 8.12.1

  acorn-walk@8.3.3:
    dependencies:
      acorn: 8.12.1

  acorn@8.12.1: {}

  agent-base@7.1.1:
    dependencies:
      debug: 4.3.6(supports-color@5.5.0)
    transitivePeerDependencies:
      - supports-color

  aggregate-error@3.1.0:
    dependencies:
      clean-stack: 2.2.0
      indent-string: 4.0.0

  ajv-keywords@3.5.2(ajv@6.12.6):
    dependencies:
      ajv: 6.12.6

  ajv@6.12.6:
    dependencies:
      fast-deep-equal: 3.1.3
      fast-json-stable-stringify: 2.1.0
      json-schema-traverse: 0.4.1
      uri-js: 4.4.1

  ansi-escapes@4.3.2:
    dependencies:
      type-fest: 0.21.3

  ansi-regex@5.0.1: {}

  ansi-regex@6.0.1: {}

  ansi-styles@3.2.1:
    dependencies:
      color-convert: 1.9.3

  ansi-styles@4.3.0:
    dependencies:
      color-convert: 2.0.1

  ansi-styles@6.2.1: {}

  any-promise@1.3.0: {}

  anymatch@3.1.3:
    dependencies:
      normalize-path: 3.0.0
      picomatch: 2.3.1

  arg@4.1.3: {}

  arg@5.0.2: {}

  argparse@2.0.1: {}

  aria-hidden@1.2.4:
    dependencies:
      tslib: 2.7.0

  aria-query@5.1.3:
    dependencies:
      deep-equal: 2.2.3

  array-buffer-byte-length@1.0.1:
    dependencies:
      call-bind: 1.0.7
      is-array-buffer: 3.0.4

  array-flatten@1.1.1: {}

  array-includes@3.1.8:
    dependencies:
      call-bind: 1.0.7
      define-properties: 1.2.1
      es-abstract: 1.23.3
      es-object-atoms: 1.0.0
      get-intrinsic: 1.2.4
      is-string: 1.0.7

  array-union@2.1.0: {}

  array.prototype.findlast@1.2.5:
    dependencies:
      call-bind: 1.0.7
      define-properties: 1.2.1
      es-abstract: 1.23.3
      es-errors: 1.3.0
      es-object-atoms: 1.0.0
      es-shim-unscopables: 1.0.2

  array.prototype.findlastindex@1.2.5:
    dependencies:
      call-bind: 1.0.7
      define-properties: 1.2.1
      es-abstract: 1.23.3
      es-errors: 1.3.0
      es-object-atoms: 1.0.0
      es-shim-unscopables: 1.0.2

  array.prototype.flat@1.3.2:
    dependencies:
      call-bind: 1.0.7
      define-properties: 1.2.1
      es-abstract: 1.23.3
      es-shim-unscopables: 1.0.2

  array.prototype.flatmap@1.3.2:
    dependencies:
      call-bind: 1.0.7
      define-properties: 1.2.1
      es-abstract: 1.23.3
      es-shim-unscopables: 1.0.2

  array.prototype.tosorted@1.1.4:
    dependencies:
      call-bind: 1.0.7
      define-properties: 1.2.1
      es-abstract: 1.23.3
      es-errors: 1.3.0
      es-shim-unscopables: 1.0.2

  arraybuffer.prototype.slice@1.0.3:
    dependencies:
      array-buffer-byte-length: 1.0.1
      call-bind: 1.0.7
      define-properties: 1.2.1
      es-abstract: 1.23.3
      es-errors: 1.3.0
      get-intrinsic: 1.2.4
      is-array-buffer: 3.0.4
      is-shared-array-buffer: 1.0.3

  ast-types-flow@0.0.8: {}

  ast-types@0.13.4:
    dependencies:
      tslib: 2.7.0

  astring@1.8.6: {}

  asynckit@0.4.0: {}

  available-typed-arrays@1.0.7:
    dependencies:
      possible-typed-array-names: 1.0.0

  axe-core@4.10.0: {}

  axios@1.7.7:
    dependencies:
      follow-redirects: 1.15.9
      form-data: 4.0.0
      proxy-from-env: 1.1.0
    transitivePeerDependencies:
      - debug

  axobject-query@3.1.1:
    dependencies:
      deep-equal: 2.2.3

  bail@2.0.2: {}

  balanced-match@1.0.2: {}

  base64-js@1.5.1: {}

  basic-ftp@5.0.5: {}

  bcp-47-match@2.0.3: {}

  big.js@5.2.2: {}

  bignumber.js@9.1.2: {}

  binary-extensions@2.3.0: {}

  bl@4.1.0:
    dependencies:
      buffer: 5.7.1
      inherits: 2.0.4
      readable-stream: 3.6.2

  bn.js@5.2.1: {}

  body-parser@1.20.2:
    dependencies:
      bytes: 3.1.2
      content-type: 1.0.5
      debug: 2.6.9
      depd: 2.0.0
      destroy: 1.2.0
      http-errors: 2.0.0
      iconv-lite: 0.4.24
      on-finished: 2.4.1
      qs: 6.11.0
      raw-body: 2.5.2
      type-is: 1.6.18
      unpipe: 1.0.0
    transitivePeerDependencies:
      - supports-color

  boolbase@1.0.0: {}

  brace-expansion@1.1.11:
    dependencies:
      balanced-match: 1.0.2
      concat-map: 0.0.1

  brace-expansion@2.0.1:
    dependencies:
      balanced-match: 1.0.2

  braces@3.0.3:
    dependencies:
      fill-range: 7.1.1

  browserslist@4.23.3:
    dependencies:
      caniuse-lite: 1.0.30001651
      electron-to-chromium: 1.5.12
      node-releases: 2.0.18
      update-browserslist-db: 1.1.0(browserslist@4.23.3)

  buffer-equal-constant-time@1.0.1: {}

  buffer-from@1.1.2: {}

  buffer@5.7.1:
    dependencies:
      base64-js: 1.5.1
      ieee754: 1.2.1

  busboy@1.6.0:
    dependencies:
      streamsearch: 1.1.0

  bytes@3.1.2: {}

  call-bind@1.0.7:
    dependencies:
      es-define-property: 1.0.0
      es-errors: 1.3.0
      function-bind: 1.1.2
      get-intrinsic: 1.2.4
      set-function-length: 1.2.2

  callsites@3.1.0: {}

  camel-case@3.0.0:
    dependencies:
      no-case: 2.3.2
      upper-case: 1.1.3

  camelcase-css@2.0.1: {}

  caniuse-lite@1.0.30001651: {}

  ccount@2.0.1: {}

  chalk@2.4.2:
    dependencies:
      ansi-styles: 3.2.1
      escape-string-regexp: 1.0.5
      supports-color: 5.5.0

  chalk@3.0.0:
    dependencies:
      ansi-styles: 4.3.0
      supports-color: 7.2.0

  chalk@4.1.2:
    dependencies:
      ansi-styles: 4.3.0
      supports-color: 7.2.0

  change-case@3.1.0:
    dependencies:
      camel-case: 3.0.0
      constant-case: 2.0.0
      dot-case: 2.1.1
      header-case: 1.0.1
      is-lower-case: 1.1.3
      is-upper-case: 1.1.2
      lower-case: 1.1.4
      lower-case-first: 1.0.2
      no-case: 2.3.2
      param-case: 2.1.1
      pascal-case: 2.0.1
      path-case: 2.1.1
      sentence-case: 2.1.1
      snake-case: 2.1.0
      swap-case: 1.1.2
      title-case: 2.1.1
      upper-case: 1.1.3
      upper-case-first: 1.1.2

  character-entities-html4@2.1.0: {}

  character-entities-legacy@3.0.0: {}

  character-entities@2.0.2: {}

  character-reference-invalid@2.0.1: {}

  chardet@0.7.0: {}

  chokidar@3.6.0:
    dependencies:
      anymatch: 3.1.3
      braces: 3.0.3
      glob-parent: 5.1.2
      is-binary-path: 2.1.0
      is-glob: 4.0.3
      normalize-path: 3.0.0
      readdirp: 3.6.0
    optionalDependencies:
      fsevents: 2.3.3

  chrome-trace-event@1.0.4: {}

  class-variance-authority@0.7.0:
    dependencies:
      clsx: 2.0.0

  clean-stack@2.2.0: {}

  cli-cursor@3.1.0:
    dependencies:
      restore-cursor: 3.1.0

  cli-spinners@2.9.2: {}

  cli-width@3.0.0: {}

  client-only@0.0.1: {}

  clone@1.0.4: {}

  clsx@2.0.0: {}

  clsx@2.1.1: {}

  cmdk@1.0.0(@types/react-dom@18.3.0)(@types/react@18.3.3)(react-dom@18.3.1(react@18.3.1))(react@18.3.1):
    dependencies:
      '@radix-ui/react-dialog': 1.0.5(@types/react-dom@18.3.0)(@types/react@18.3.3)(react-dom@18.3.1(react@18.3.1))(react@18.3.1)
      '@radix-ui/react-primitive': 1.0.3(@types/react-dom@18.3.0)(@types/react@18.3.3)(react-dom@18.3.1(react@18.3.1))(react@18.3.1)
      react: 18.3.1
      react-dom: 18.3.1(react@18.3.1)
    transitivePeerDependencies:
      - '@types/react'
      - '@types/react-dom'

  collapse-white-space@2.1.0: {}

  color-convert@1.9.3:
    dependencies:
      color-name: 1.1.3

  color-convert@2.0.1:
    dependencies:
      color-name: 1.1.4

  color-name@1.1.3: {}

  color-name@1.1.4: {}

  combined-stream@1.0.8:
    dependencies:
      delayed-stream: 1.0.0

  comma-separated-tokens@2.0.3: {}

  commander@10.0.1: {}

  commander@2.20.3: {}

  commander@4.1.1: {}

  concat-map@0.0.1: {}

  constant-case@2.0.0:
    dependencies:
      snake-case: 2.1.0
      upper-case: 1.1.3

  content-disposition@0.5.4:
    dependencies:
      safe-buffer: 5.2.1

  content-type@1.0.4: {}

  content-type@1.0.5: {}

  convert-source-map@2.0.0: {}

  cookie-signature@1.0.6: {}

  cookie@0.6.0: {}

  copy-anything@3.0.5:
    dependencies:
      is-what: 4.1.16

  core-js-pure@3.38.1: {}

  cors@2.8.5:
    dependencies:
      object-assign: 4.1.1
      vary: 1.1.2

  countup.js@2.8.0: {}

  create-require@1.1.1: {}

  cross-spawn@7.0.3:
    dependencies:
      path-key: 3.1.1
      shebang-command: 2.0.0
      which: 2.0.2

  css-selector-parser@3.0.5: {}

  cssesc@3.0.0: {}

  csstype@3.1.3: {}

  damerau-levenshtein@1.0.8: {}

  data-uri-to-buffer@4.0.1: {}

  data-uri-to-buffer@6.0.2: {}

  data-view-buffer@1.0.1:
    dependencies:
      call-bind: 1.0.7
      es-errors: 1.3.0
      is-data-view: 1.0.1

  data-view-byte-length@1.0.1:
    dependencies:
      call-bind: 1.0.7
      es-errors: 1.3.0
      is-data-view: 1.0.1

  data-view-byte-offset@1.0.0:
    dependencies:
      call-bind: 1.0.7
      es-errors: 1.3.0
      is-data-view: 1.0.1

  debug@2.6.9:
    dependencies:
      ms: 2.0.0

  debug@3.2.7:
    dependencies:
      ms: 2.1.3

  debug@4.3.6(supports-color@5.5.0):
    dependencies:
      ms: 2.1.2
    optionalDependencies:
      supports-color: 5.5.0

  decode-named-character-reference@1.0.2:
    dependencies:
      character-entities: 2.0.2

  deep-equal@2.2.3:
    dependencies:
      array-buffer-byte-length: 1.0.1
      call-bind: 1.0.7
      es-get-iterator: 1.1.3
      get-intrinsic: 1.2.4
      is-arguments: 1.1.1
      is-array-buffer: 3.0.4
      is-date-object: 1.0.5
      is-regex: 1.1.4
      is-shared-array-buffer: 1.0.3
      isarray: 2.0.5
      object-is: 1.1.6
      object-keys: 1.1.1
      object.assign: 4.1.5
      regexp.prototype.flags: 1.5.2
      side-channel: 1.0.6
      which-boxed-primitive: 1.0.2
      which-collection: 1.0.2
      which-typed-array: 1.1.15

  deep-extend@0.6.0: {}

  deep-is@0.1.4: {}

  defaults@1.0.4:
    dependencies:
      clone: 1.0.4

  define-data-property@1.1.4:
    dependencies:
      es-define-property: 1.0.0
      es-errors: 1.3.0
      gopd: 1.0.1

  define-properties@1.2.1:
    dependencies:
      define-data-property: 1.1.4
      has-property-descriptors: 1.0.2
      object-keys: 1.1.1

  degenerator@5.0.1:
    dependencies:
      ast-types: 0.13.4
      escodegen: 2.1.0
      esprima: 4.0.1

  del@5.1.0:
    dependencies:
      globby: 10.0.2
      graceful-fs: 4.2.11
      is-glob: 4.0.3
      is-path-cwd: 2.2.0
      is-path-inside: 3.0.3
      p-map: 3.0.0
      rimraf: 3.0.2
      slash: 3.0.0

  delayed-stream@1.0.0: {}

  depd@2.0.0: {}

  dequal@2.0.3: {}

  destroy@1.2.0: {}

  detect-indent@7.0.1: {}

  detect-newline@4.0.1: {}

  detect-node-es@1.1.0: {}

  devlop@1.1.0:
    dependencies:
      dequal: 2.0.3

  didyoumean@1.2.2: {}

  diff@4.0.2: {}

  dir-glob@3.0.1:
    dependencies:
      path-type: 4.0.0

  direction@2.0.1: {}

  dlv@1.1.3: {}

  doctrine@2.1.0:
    dependencies:
      esutils: 2.0.3

  dot-case@2.1.1:
    dependencies:
      no-case: 2.3.2

  dotenv-cli@7.4.2:
    dependencies:
      cross-spawn: 7.0.3
      dotenv: 16.4.5
      dotenv-expand: 10.0.0
      minimist: 1.2.8

  dotenv-expand@10.0.0: {}

  dotenv@16.0.3: {}

  dotenv@16.4.5: {}

  drizzle-kit@0.24.2:
    dependencies:
      '@drizzle-team/brocli': 0.10.1
      '@esbuild-kit/esm-loader': 2.6.5
      esbuild: 0.19.12
      esbuild-register: 3.6.0(esbuild@0.19.12)
    transitivePeerDependencies:
      - supports-color

  drizzle-orm@0.33.0(@types/react@18.3.3)(postgres@3.4.4)(react@18.3.1):
    optionalDependencies:
      '@types/react': 18.3.3
      postgres: 3.4.4
      react: 18.3.1

  drizzle-zod@0.5.1(drizzle-orm@0.33.0(@types/react@18.3.3)(postgres@3.4.4)(react@18.3.1))(zod@3.23.8):
    dependencies:
      drizzle-orm: 0.33.0(@types/react@18.3.3)(postgres@3.4.4)(react@18.3.1)
      zod: 3.23.8

  eastasianwidth@0.2.0: {}

  ecdsa-sig-formatter@1.0.11:
    dependencies:
      safe-buffer: 5.2.1

  ee-first@1.1.1: {}

  electron-to-chromium@1.5.12: {}

  emoji-regex@8.0.0: {}

  emoji-regex@9.2.2: {}

  emojis-list@3.0.0: {}

  encodeurl@1.0.2: {}

  enhanced-resolve@5.17.1:
    dependencies:
      graceful-fs: 4.2.11
      tapable: 2.2.1

  entities@4.5.0: {}

  es-abstract@1.23.3:
    dependencies:
      array-buffer-byte-length: 1.0.1
      arraybuffer.prototype.slice: 1.0.3
      available-typed-arrays: 1.0.7
      call-bind: 1.0.7
      data-view-buffer: 1.0.1
      data-view-byte-length: 1.0.1
      data-view-byte-offset: 1.0.0
      es-define-property: 1.0.0
      es-errors: 1.3.0
      es-object-atoms: 1.0.0
      es-set-tostringtag: 2.0.3
      es-to-primitive: 1.2.1
      function.prototype.name: 1.1.6
      get-intrinsic: 1.2.4
      get-symbol-description: 1.0.2
      globalthis: 1.0.4
      gopd: 1.0.1
      has-property-descriptors: 1.0.2
      has-proto: 1.0.3
      has-symbols: 1.0.3
      hasown: 2.0.2
      internal-slot: 1.0.7
      is-array-buffer: 3.0.4
      is-callable: 1.2.7
      is-data-view: 1.0.1
      is-negative-zero: 2.0.3
      is-regex: 1.1.4
      is-shared-array-buffer: 1.0.3
      is-string: 1.0.7
      is-typed-array: 1.1.13
      is-weakref: 1.0.2
      object-inspect: 1.13.2
      object-keys: 1.1.1
      object.assign: 4.1.5
      regexp.prototype.flags: 1.5.2
      safe-array-concat: 1.1.2
      safe-regex-test: 1.0.3
      string.prototype.trim: 1.2.9
      string.prototype.trimend: 1.0.8
      string.prototype.trimstart: 1.0.8
      typed-array-buffer: 1.0.2
      typed-array-byte-length: 1.0.1
      typed-array-byte-offset: 1.0.2
      typed-array-length: 1.0.6
      unbox-primitive: 1.0.2
      which-typed-array: 1.1.15

  es-define-property@1.0.0:
    dependencies:
      get-intrinsic: 1.2.4

  es-errors@1.3.0: {}

  es-get-iterator@1.1.3:
    dependencies:
      call-bind: 1.0.7
      get-intrinsic: 1.2.4
      has-symbols: 1.0.3
      is-arguments: 1.1.1
      is-map: 2.0.3
      is-set: 2.0.3
      is-string: 1.0.7
      isarray: 2.0.5
      stop-iteration-iterator: 1.0.0

  es-iterator-helpers@1.0.19:
    dependencies:
      call-bind: 1.0.7
      define-properties: 1.2.1
      es-abstract: 1.23.3
      es-errors: 1.3.0
      es-set-tostringtag: 2.0.3
      function-bind: 1.1.2
      get-intrinsic: 1.2.4
      globalthis: 1.0.4
      has-property-descriptors: 1.0.2
      has-proto: 1.0.3
      has-symbols: 1.0.3
      internal-slot: 1.0.7
      iterator.prototype: 1.1.2
      safe-array-concat: 1.1.2

  es-module-lexer@1.5.4: {}

  es-object-atoms@1.0.0:
    dependencies:
      es-errors: 1.3.0

  es-set-tostringtag@2.0.3:
    dependencies:
      get-intrinsic: 1.2.4
      has-tostringtag: 1.0.2
      hasown: 2.0.2

  es-shim-unscopables@1.0.2:
    dependencies:
      hasown: 2.0.2

  es-to-primitive@1.2.1:
    dependencies:
      is-callable: 1.2.7
      is-date-object: 1.0.5
      is-symbol: 1.0.4

  esbuild-register@3.6.0(esbuild@0.19.12):
    dependencies:
      debug: 4.3.6(supports-color@5.5.0)
      esbuild: 0.19.12
    transitivePeerDependencies:
      - supports-color

  esbuild@0.18.20:
    optionalDependencies:
      '@esbuild/android-arm': 0.18.20
      '@esbuild/android-arm64': 0.18.20
      '@esbuild/android-x64': 0.18.20
      '@esbuild/darwin-arm64': 0.18.20
      '@esbuild/darwin-x64': 0.18.20
      '@esbuild/freebsd-arm64': 0.18.20
      '@esbuild/freebsd-x64': 0.18.20
      '@esbuild/linux-arm': 0.18.20
      '@esbuild/linux-arm64': 0.18.20
      '@esbuild/linux-ia32': 0.18.20
      '@esbuild/linux-loong64': 0.18.20
      '@esbuild/linux-mips64el': 0.18.20
      '@esbuild/linux-ppc64': 0.18.20
      '@esbuild/linux-riscv64': 0.18.20
      '@esbuild/linux-s390x': 0.18.20
      '@esbuild/linux-x64': 0.18.20
      '@esbuild/netbsd-x64': 0.18.20
      '@esbuild/openbsd-x64': 0.18.20
      '@esbuild/sunos-x64': 0.18.20
      '@esbuild/win32-arm64': 0.18.20
      '@esbuild/win32-ia32': 0.18.20
      '@esbuild/win32-x64': 0.18.20

  esbuild@0.19.12:
    optionalDependencies:
      '@esbuild/aix-ppc64': 0.19.12
      '@esbuild/android-arm': 0.19.12
      '@esbuild/android-arm64': 0.19.12
      '@esbuild/android-x64': 0.19.12
      '@esbuild/darwin-arm64': 0.19.12
      '@esbuild/darwin-x64': 0.19.12
      '@esbuild/freebsd-arm64': 0.19.12
      '@esbuild/freebsd-x64': 0.19.12
      '@esbuild/linux-arm': 0.19.12
      '@esbuild/linux-arm64': 0.19.12
      '@esbuild/linux-ia32': 0.19.12
      '@esbuild/linux-loong64': 0.19.12
      '@esbuild/linux-mips64el': 0.19.12
      '@esbuild/linux-ppc64': 0.19.12
      '@esbuild/linux-riscv64': 0.19.12
      '@esbuild/linux-s390x': 0.19.12
      '@esbuild/linux-x64': 0.19.12
      '@esbuild/netbsd-x64': 0.19.12
      '@esbuild/openbsd-x64': 0.19.12
      '@esbuild/sunos-x64': 0.19.12
      '@esbuild/win32-arm64': 0.19.12
      '@esbuild/win32-ia32': 0.19.12
      '@esbuild/win32-x64': 0.19.12

  esbuild@0.23.1:
    optionalDependencies:
      '@esbuild/aix-ppc64': 0.23.1
      '@esbuild/android-arm': 0.23.1
      '@esbuild/android-arm64': 0.23.1
      '@esbuild/android-x64': 0.23.1
      '@esbuild/darwin-arm64': 0.23.1
      '@esbuild/darwin-x64': 0.23.1
      '@esbuild/freebsd-arm64': 0.23.1
      '@esbuild/freebsd-x64': 0.23.1
      '@esbuild/linux-arm': 0.23.1
      '@esbuild/linux-arm64': 0.23.1
      '@esbuild/linux-ia32': 0.23.1
      '@esbuild/linux-loong64': 0.23.1
      '@esbuild/linux-mips64el': 0.23.1
      '@esbuild/linux-ppc64': 0.23.1
      '@esbuild/linux-riscv64': 0.23.1
      '@esbuild/linux-s390x': 0.23.1
      '@esbuild/linux-x64': 0.23.1
      '@esbuild/netbsd-x64': 0.23.1
      '@esbuild/openbsd-arm64': 0.23.1
      '@esbuild/openbsd-x64': 0.23.1
      '@esbuild/sunos-x64': 0.23.1
      '@esbuild/win32-arm64': 0.23.1
      '@esbuild/win32-ia32': 0.23.1
      '@esbuild/win32-x64': 0.23.1

  escalade@3.1.2: {}

  escape-html@1.0.3: {}

  escape-string-regexp@1.0.5: {}

  escape-string-regexp@4.0.0: {}

  escape-string-regexp@5.0.0: {}

  escodegen@2.1.0:
    dependencies:
      esprima: 4.0.1
      estraverse: 5.3.0
      esutils: 2.0.3
    optionalDependencies:
      source-map: 0.6.1

  eslint-import-resolver-node@0.3.9:
    dependencies:
      debug: 3.2.7
      is-core-module: 2.15.0
      resolve: 1.22.8
    transitivePeerDependencies:
      - supports-color

  eslint-module-utils@2.8.1(@typescript-eslint/parser@8.5.0(eslint@9.10.0(jiti@1.21.6))(typescript@5.5.4))(eslint-import-resolver-node@0.3.9)(eslint@9.10.0(jiti@1.21.6)):
    dependencies:
      debug: 3.2.7
    optionalDependencies:
      '@typescript-eslint/parser': 8.5.0(eslint@9.10.0(jiti@1.21.6))(typescript@5.5.4)
      eslint: 9.10.0(jiti@1.21.6)
      eslint-import-resolver-node: 0.3.9
    transitivePeerDependencies:
      - supports-color

  eslint-plugin-import@2.29.1(@typescript-eslint/parser@8.5.0(eslint@9.10.0(jiti@1.21.6))(typescript@5.5.4))(eslint@9.10.0(jiti@1.21.6)):
    dependencies:
      array-includes: 3.1.8
      array.prototype.findlastindex: 1.2.5
      array.prototype.flat: 1.3.2
      array.prototype.flatmap: 1.3.2
      debug: 3.2.7
      doctrine: 2.1.0
      eslint: 9.10.0(jiti@1.21.6)
      eslint-import-resolver-node: 0.3.9
      eslint-module-utils: 2.8.1(@typescript-eslint/parser@8.5.0(eslint@9.10.0(jiti@1.21.6))(typescript@5.5.4))(eslint-import-resolver-node@0.3.9)(eslint@9.10.0(jiti@1.21.6))
      hasown: 2.0.2
      is-core-module: 2.15.0
      is-glob: 4.0.3
      minimatch: 3.1.2
      object.fromentries: 2.0.8
      object.groupby: 1.0.3
      object.values: 1.2.0
      semver: 6.3.1
      tsconfig-paths: 3.15.0
    optionalDependencies:
      '@typescript-eslint/parser': 8.5.0(eslint@9.10.0(jiti@1.21.6))(typescript@5.5.4)
    transitivePeerDependencies:
      - eslint-import-resolver-typescript
      - eslint-import-resolver-webpack
      - supports-color

  eslint-plugin-jsx-a11y@6.9.0(eslint@9.10.0(jiti@1.21.6)):
    dependencies:
      aria-query: 5.1.3
      array-includes: 3.1.8
      array.prototype.flatmap: 1.3.2
      ast-types-flow: 0.0.8
      axe-core: 4.10.0
      axobject-query: 3.1.1
      damerau-levenshtein: 1.0.8
      emoji-regex: 9.2.2
      es-iterator-helpers: 1.0.19
      eslint: 9.10.0(jiti@1.21.6)
      hasown: 2.0.2
      jsx-ast-utils: 3.3.5
      language-tags: 1.0.9
      minimatch: 3.1.2
      object.fromentries: 2.0.8
      safe-regex-test: 1.0.3
      string.prototype.includes: 2.0.0

<<<<<<< HEAD
  eslint-plugin-react-hooks@5.1.0-rc-67fee58b-20240926(eslint@9.10.0(jiti@1.21.6)):
=======
  eslint-plugin-react-hooks@5.1.0-rc-0751fac7-20241002(eslint@9.10.0(jiti@1.21.6)):
>>>>>>> 44f3f13f
    dependencies:
      eslint: 9.10.0(jiti@1.21.6)

  eslint-plugin-react@7.35.0(eslint@9.10.0(jiti@1.21.6)):
    dependencies:
      array-includes: 3.1.8
      array.prototype.findlast: 1.2.5
      array.prototype.flatmap: 1.3.2
      array.prototype.tosorted: 1.1.4
      doctrine: 2.1.0
      es-iterator-helpers: 1.0.19
      eslint: 9.10.0(jiti@1.21.6)
      estraverse: 5.3.0
      hasown: 2.0.2
      jsx-ast-utils: 3.3.5
      minimatch: 3.1.2
      object.entries: 1.1.8
      object.fromentries: 2.0.8
      object.values: 1.2.0
      prop-types: 15.8.1
      resolve: 2.0.0-next.5
      semver: 6.3.1
      string.prototype.matchall: 4.0.11
      string.prototype.repeat: 1.0.0

  eslint-plugin-turbo@2.1.2(eslint@9.10.0(jiti@1.21.6)):
    dependencies:
      dotenv: 16.0.3
      eslint: 9.10.0(jiti@1.21.6)

  eslint-scope@5.1.1:
    dependencies:
      esrecurse: 4.3.0
      estraverse: 4.3.0

  eslint-scope@8.0.2:
    dependencies:
      esrecurse: 4.3.0
      estraverse: 5.3.0

  eslint-visitor-keys@3.4.3: {}

  eslint-visitor-keys@4.0.0: {}

  eslint@9.10.0(jiti@1.21.6):
    dependencies:
      '@eslint-community/eslint-utils': 4.4.0(eslint@9.10.0(jiti@1.21.6))
      '@eslint-community/regexpp': 4.11.0
      '@eslint/config-array': 0.18.0
      '@eslint/eslintrc': 3.1.0
      '@eslint/js': 9.10.0
      '@eslint/plugin-kit': 0.1.0
      '@humanwhocodes/module-importer': 1.0.1
      '@humanwhocodes/retry': 0.3.0
      '@nodelib/fs.walk': 1.2.8
      ajv: 6.12.6
      chalk: 4.1.2
      cross-spawn: 7.0.3
      debug: 4.3.6(supports-color@5.5.0)
      escape-string-regexp: 4.0.0
      eslint-scope: 8.0.2
      eslint-visitor-keys: 4.0.0
      espree: 10.1.0
      esquery: 1.6.0
      esutils: 2.0.3
      fast-deep-equal: 3.1.3
      file-entry-cache: 8.0.0
      find-up: 5.0.0
      glob-parent: 6.0.2
      ignore: 5.3.2
      imurmurhash: 0.1.4
      is-glob: 4.0.3
      is-path-inside: 3.0.3
      json-stable-stringify-without-jsonify: 1.0.1
      lodash.merge: 4.6.2
      minimatch: 3.1.2
      natural-compare: 1.4.0
      optionator: 0.9.4
      strip-ansi: 6.0.1
      text-table: 0.2.0
    optionalDependencies:
      jiti: 1.21.6
    transitivePeerDependencies:
      - supports-color

  espree@10.1.0:
    dependencies:
      acorn: 8.12.1
      acorn-jsx: 5.3.2(acorn@8.12.1)
      eslint-visitor-keys: 4.0.0

  esprima@4.0.1: {}

  esquery@1.6.0:
    dependencies:
      estraverse: 5.3.0

  esrecurse@4.3.0:
    dependencies:
      estraverse: 5.3.0

  estraverse@4.3.0: {}

  estraverse@5.3.0: {}

  estree-util-attach-comments@3.0.0:
    dependencies:
      '@types/estree': 1.0.5

  estree-util-build-jsx@3.0.1:
    dependencies:
      '@types/estree-jsx': 1.0.5
      devlop: 1.1.0
      estree-util-is-identifier-name: 3.0.0
      estree-walker: 3.0.3

  estree-util-is-identifier-name@3.0.0: {}

  estree-util-to-js@2.0.0:
    dependencies:
      '@types/estree-jsx': 1.0.5
      astring: 1.8.6
      source-map: 0.7.4

  estree-util-visit@2.0.0:
    dependencies:
      '@types/estree-jsx': 1.0.5
      '@types/unist': 3.0.3

  estree-walker@3.0.3:
    dependencies:
      '@types/estree': 1.0.5

  esutils@2.0.3: {}

  etag@1.8.1: {}

  eventemitter3@5.0.1: {}

  events@3.3.0: {}

  execa@5.1.1:
    dependencies:
      cross-spawn: 7.0.3
      get-stream: 6.0.1
      human-signals: 2.1.0
      is-stream: 2.0.1
      merge-stream: 2.0.0
      npm-run-path: 4.0.1
      onetime: 5.1.2
      signal-exit: 3.0.7
      strip-final-newline: 2.0.0

  express@4.19.2:
    dependencies:
      accepts: 1.3.8
      array-flatten: 1.1.1
      body-parser: 1.20.2
      content-disposition: 0.5.4
      content-type: 1.0.4
      cookie: 0.6.0
      cookie-signature: 1.0.6
      debug: 2.6.9
      depd: 2.0.0
      encodeurl: 1.0.2
      escape-html: 1.0.3
      etag: 1.8.1
      finalhandler: 1.2.0
      fresh: 0.5.2
      http-errors: 2.0.0
      merge-descriptors: 1.0.1
      methods: 1.1.2
      on-finished: 2.4.1
      parseurl: 1.3.3
      path-to-regexp: 0.1.7
      proxy-addr: 2.0.7
      qs: 6.11.0
      range-parser: 1.2.1
      safe-buffer: 5.2.1
      send: 0.18.0
      serve-static: 1.15.0
      setprototypeof: 1.2.0
      statuses: 2.0.1
      type-is: 1.6.18
      utils-merge: 1.0.1
      vary: 1.1.2
    transitivePeerDependencies:
      - supports-color

  extend@3.0.2: {}

  external-editor@3.1.0:
    dependencies:
      chardet: 0.7.0
      iconv-lite: 0.4.24
      tmp: 0.0.33

  fast-deep-equal@3.1.3: {}

  fast-glob@3.3.2:
    dependencies:
      '@nodelib/fs.stat': 2.0.5
      '@nodelib/fs.walk': 1.2.8
      glob-parent: 5.1.2
      merge2: 1.4.1
      micromatch: 4.0.7

  fast-json-stable-stringify@2.1.0: {}

  fast-levenshtein@2.0.6: {}

  fastq@1.17.1:
    dependencies:
      reusify: 1.0.4

  fetch-blob@3.2.0:
    dependencies:
      node-domexception: 1.0.0
      web-streams-polyfill: 3.3.3

  fflate@0.8.2: {}

  figures@3.2.0:
    dependencies:
      escape-string-regexp: 1.0.5

  file-entry-cache@8.0.0:
    dependencies:
      flat-cache: 4.0.1

  fill-range@7.1.1:
    dependencies:
      to-regex-range: 5.0.1

  finalhandler@1.2.0:
    dependencies:
      debug: 2.6.9
      encodeurl: 1.0.2
      escape-html: 1.0.3
      on-finished: 2.4.1
      parseurl: 1.3.3
      statuses: 2.0.1
      unpipe: 1.0.0
    transitivePeerDependencies:
      - supports-color

  find-up@5.0.0:
    dependencies:
      locate-path: 6.0.0
      path-exists: 4.0.0

  flat-cache@4.0.1:
    dependencies:
      flatted: 3.3.1
      keyv: 4.5.4

  flatted@3.3.1: {}

  follow-redirects@1.15.9: {}

  for-each@0.3.3:
    dependencies:
      is-callable: 1.2.7

  foreground-child@3.3.0:
    dependencies:
      cross-spawn: 7.0.3
      signal-exit: 4.1.0

  form-data@4.0.0:
    dependencies:
      asynckit: 0.4.0
      combined-stream: 1.0.8
      mime-types: 2.1.35

  formdata-polyfill@4.0.10:
    dependencies:
      fetch-blob: 3.2.0

  forwarded@0.2.0: {}

  fresh@0.5.2: {}

  fs-extra@10.1.0:
    dependencies:
      graceful-fs: 4.2.11
      jsonfile: 6.1.0
      universalify: 2.0.1

  fs-extra@11.2.0:
    dependencies:
      graceful-fs: 4.2.11
      jsonfile: 6.1.0
      universalify: 2.0.1

  fs.realpath@1.0.0: {}

  fsevents@2.3.3:
    optional: true

  function-bind@1.1.2: {}

  function.prototype.name@1.1.6:
    dependencies:
      call-bind: 1.0.7
      define-properties: 1.2.1
      es-abstract: 1.23.3
      functions-have-names: 1.2.3

  functions-have-names@1.2.3: {}

  gensync@1.0.0-beta.2: {}

  get-intrinsic@1.2.4:
    dependencies:
      es-errors: 1.3.0
      function-bind: 1.1.2
      has-proto: 1.0.3
      has-symbols: 1.0.3
      hasown: 2.0.2

  get-nonce@1.0.1: {}

  get-stdin@9.0.0: {}

  get-stream@6.0.1: {}

  get-symbol-description@1.0.2:
    dependencies:
      call-bind: 1.0.7
      es-errors: 1.3.0
      get-intrinsic: 1.2.4

  get-tsconfig@4.7.6:
    dependencies:
      resolve-pkg-maps: 1.0.0

  get-uri@6.0.3:
    dependencies:
      basic-ftp: 5.0.5
      data-uri-to-buffer: 6.0.2
      debug: 4.3.6(supports-color@5.5.0)
      fs-extra: 11.2.0
    transitivePeerDependencies:
      - supports-color

  git-hooks-list@3.1.0: {}

  github-slugger@2.0.0: {}

  glob-parent@5.1.2:
    dependencies:
      is-glob: 4.0.3

  glob-parent@6.0.2:
    dependencies:
      is-glob: 4.0.3

  glob-to-regexp@0.4.1: {}

  glob@10.3.10:
    dependencies:
      foreground-child: 3.3.0
      jackspeak: 2.3.6
      minimatch: 9.0.5
      minipass: 7.1.2
      path-scurry: 1.11.1

  glob@10.4.5:
    dependencies:
      foreground-child: 3.3.0
      jackspeak: 3.4.3
      minimatch: 9.0.5
      minipass: 7.1.2
      package-json-from-dist: 1.0.0
      path-scurry: 1.11.1

  glob@7.2.3:
    dependencies:
      fs.realpath: 1.0.0
      inflight: 1.0.6
      inherits: 2.0.4
      minimatch: 3.1.2
      once: 1.4.0
      path-is-absolute: 1.0.1

  globals@11.12.0: {}

  globals@14.0.0: {}

  globalthis@1.0.4:
    dependencies:
      define-properties: 1.2.1
      gopd: 1.0.1

  globby@10.0.2:
    dependencies:
      '@types/glob': 7.2.0
      array-union: 2.1.0
      dir-glob: 3.0.1
      fast-glob: 3.3.2
      glob: 7.2.3
      ignore: 5.3.2
      merge2: 1.4.1
      slash: 3.0.0

  globby@13.2.2:
    dependencies:
      dir-glob: 3.0.1
      fast-glob: 3.3.2
      ignore: 5.3.2
      merge2: 1.4.1
      slash: 4.0.0

  gopd@1.0.1:
    dependencies:
      get-intrinsic: 1.2.4

  graceful-fs@4.2.11: {}

  gradient-string@2.0.2:
    dependencies:
      chalk: 4.1.2
      tinygradient: 1.1.5

  graphemer@1.4.0: {}

  gsap@3.12.5: {}

  handlebars@4.7.8:
    dependencies:
      minimist: 1.2.8
      neo-async: 2.6.2
      source-map: 0.6.1
      wordwrap: 1.0.0
    optionalDependencies:
      uglify-js: 3.19.2

  has-bigints@1.0.2: {}

  has-flag@3.0.0: {}

  has-flag@4.0.0: {}

  has-property-descriptors@1.0.2:
    dependencies:
      es-define-property: 1.0.0

  has-proto@1.0.3: {}

  has-symbols@1.0.3: {}

  has-tostringtag@1.0.2:
    dependencies:
      has-symbols: 1.0.3

  hasown@2.0.2:
    dependencies:
      function-bind: 1.1.2

  hast-util-from-html@2.0.1:
    dependencies:
      '@types/hast': 3.0.4
      devlop: 1.1.0
      hast-util-from-parse5: 8.0.1
      parse5: 7.1.2
      vfile: 6.0.2
      vfile-message: 4.0.2

  hast-util-from-parse5@8.0.1:
    dependencies:
      '@types/hast': 3.0.4
      '@types/unist': 3.0.3
      devlop: 1.1.0
      hastscript: 8.0.0
      property-information: 6.5.0
      vfile: 6.0.2
      vfile-location: 5.0.3
      web-namespaces: 2.0.1

  hast-util-has-property@3.0.0:
    dependencies:
      '@types/hast': 3.0.4

  hast-util-heading-rank@3.0.0:
    dependencies:
      '@types/hast': 3.0.4

  hast-util-is-element@3.0.0:
    dependencies:
      '@types/hast': 3.0.4

  hast-util-parse-selector@3.1.1:
    dependencies:
      '@types/hast': 2.3.10

  hast-util-parse-selector@4.0.0:
    dependencies:
      '@types/hast': 3.0.4

  hast-util-raw@9.0.4:
    dependencies:
      '@types/hast': 3.0.4
      '@types/unist': 3.0.3
      '@ungap/structured-clone': 1.2.0
      hast-util-from-parse5: 8.0.1
      hast-util-to-parse5: 8.0.0
      html-void-elements: 3.0.0
      mdast-util-to-hast: 13.2.0
      parse5: 7.1.2
      unist-util-position: 5.0.0
      unist-util-visit: 5.0.0
      vfile: 6.0.2
      web-namespaces: 2.0.1
      zwitch: 2.0.4

  hast-util-select@6.0.2:
    dependencies:
      '@types/hast': 3.0.4
      '@types/unist': 3.0.3
      bcp-47-match: 2.0.3
      comma-separated-tokens: 2.0.3
      css-selector-parser: 3.0.5
      devlop: 1.1.0
      direction: 2.0.1
      hast-util-has-property: 3.0.0
      hast-util-to-string: 3.0.0
      hast-util-whitespace: 3.0.0
      not: 0.1.0
      nth-check: 2.1.1
      property-information: 6.5.0
      space-separated-tokens: 2.0.2
      unist-util-visit: 5.0.0
      zwitch: 2.0.4

  hast-util-to-estree@3.1.0:
    dependencies:
      '@types/estree': 1.0.5
      '@types/estree-jsx': 1.0.5
      '@types/hast': 3.0.4
      comma-separated-tokens: 2.0.3
      devlop: 1.1.0
      estree-util-attach-comments: 3.0.0
      estree-util-is-identifier-name: 3.0.0
      hast-util-whitespace: 3.0.0
      mdast-util-mdx-expression: 2.0.0
      mdast-util-mdx-jsx: 3.1.2
      mdast-util-mdxjs-esm: 2.0.1
      property-information: 6.5.0
      space-separated-tokens: 2.0.2
      style-to-object: 0.4.4
      unist-util-position: 5.0.0
      zwitch: 2.0.4
    transitivePeerDependencies:
      - supports-color

  hast-util-to-jsx-runtime@2.3.0:
    dependencies:
      '@types/estree': 1.0.5
      '@types/hast': 3.0.4
      '@types/unist': 3.0.3
      comma-separated-tokens: 2.0.3
      devlop: 1.1.0
      estree-util-is-identifier-name: 3.0.0
      hast-util-whitespace: 3.0.0
      mdast-util-mdx-expression: 2.0.0
      mdast-util-mdx-jsx: 3.1.2
      mdast-util-mdxjs-esm: 2.0.1
      property-information: 6.5.0
      space-separated-tokens: 2.0.2
      style-to-object: 1.0.6
      unist-util-position: 5.0.0
      vfile-message: 4.0.2
    transitivePeerDependencies:
      - supports-color

  hast-util-to-parse5@8.0.0:
    dependencies:
      '@types/hast': 3.0.4
      comma-separated-tokens: 2.0.3
      devlop: 1.1.0
      property-information: 6.5.0
      space-separated-tokens: 2.0.2
      web-namespaces: 2.0.1
      zwitch: 2.0.4

  hast-util-to-string@3.0.0:
    dependencies:
      '@types/hast': 3.0.4

  hast-util-whitespace@3.0.0:
    dependencies:
      '@types/hast': 3.0.4

  hastscript@7.2.0:
    dependencies:
      '@types/hast': 2.3.10
      comma-separated-tokens: 2.0.3
      hast-util-parse-selector: 3.1.1
      property-information: 6.5.0
      space-separated-tokens: 2.0.2

  hastscript@8.0.0:
    dependencies:
      '@types/hast': 3.0.4
      comma-separated-tokens: 2.0.3
      hast-util-parse-selector: 4.0.0
      property-information: 6.5.0
      space-separated-tokens: 2.0.2

  header-case@1.0.1:
    dependencies:
      no-case: 2.3.2
      upper-case: 1.1.3

  html-url-attributes@3.0.0: {}

  html-void-elements@3.0.0: {}

  http-errors@2.0.0:
    dependencies:
      depd: 2.0.0
      inherits: 2.0.4
      setprototypeof: 1.2.0
      statuses: 2.0.1
      toidentifier: 1.0.1

  http-proxy-agent@7.0.2:
    dependencies:
      agent-base: 7.1.1
      debug: 4.3.6(supports-color@5.5.0)
    transitivePeerDependencies:
      - supports-color

  https-proxy-agent@7.0.5:
    dependencies:
      agent-base: 7.1.1
      debug: 4.3.6(supports-color@5.5.0)
    transitivePeerDependencies:
      - supports-color

  human-signals@2.1.0: {}

  husky@9.1.5: {}

  iconv-lite@0.4.24:
    dependencies:
      safer-buffer: 2.1.2

  ieee754@1.2.1: {}

  ignore-by-default@1.0.1: {}

  ignore@5.3.2: {}

  import-fresh@3.3.0:
    dependencies:
      parent-module: 1.0.1
      resolve-from: 4.0.0

  imurmurhash@0.1.4: {}

  indent-string@4.0.0: {}

  inflight@1.0.6:
    dependencies:
      once: 1.4.0
      wrappy: 1.0.2

  inherits@2.0.4: {}

  ini@1.3.8: {}

  inline-style-parser@0.1.1: {}

  inline-style-parser@0.2.3: {}

  input-otp@1.2.4(react-dom@18.3.1(react@18.3.1))(react@18.3.1):
    dependencies:
      react: 18.3.1
      react-dom: 18.3.1(react@18.3.1)

  inquirer@7.3.3:
    dependencies:
      ansi-escapes: 4.3.2
      chalk: 4.1.2
      cli-cursor: 3.1.0
      cli-width: 3.0.0
      external-editor: 3.1.0
      figures: 3.2.0
      lodash: 4.17.21
      mute-stream: 0.0.8
      run-async: 2.4.1
      rxjs: 6.6.7
      string-width: 4.2.3
      strip-ansi: 6.0.1
      through: 2.3.8

  inquirer@8.2.6:
    dependencies:
      ansi-escapes: 4.3.2
      chalk: 4.1.2
      cli-cursor: 3.1.0
      cli-width: 3.0.0
      external-editor: 3.1.0
      figures: 3.2.0
      lodash: 4.17.21
      mute-stream: 0.0.8
      ora: 5.4.1
      run-async: 2.4.1
      rxjs: 7.8.1
      string-width: 4.2.3
      strip-ansi: 6.0.1
      through: 2.3.8
      wrap-ansi: 6.2.0

  internal-slot@1.0.7:
    dependencies:
      es-errors: 1.3.0
      hasown: 2.0.2
      side-channel: 1.0.6

  invariant@2.2.4:
    dependencies:
      loose-envify: 1.4.0

  ip-address@9.0.5:
    dependencies:
      jsbn: 1.1.0
      sprintf-js: 1.1.3

  ipaddr.js@1.9.1: {}

  is-alphabetical@2.0.1: {}

  is-alphanumerical@2.0.1:
    dependencies:
      is-alphabetical: 2.0.1
      is-decimal: 2.0.1

  is-arguments@1.1.1:
    dependencies:
      call-bind: 1.0.7
      has-tostringtag: 1.0.2

  is-array-buffer@3.0.4:
    dependencies:
      call-bind: 1.0.7
      get-intrinsic: 1.2.4

  is-async-function@2.0.0:
    dependencies:
      has-tostringtag: 1.0.2

  is-bigint@1.0.4:
    dependencies:
      has-bigints: 1.0.2

  is-binary-path@2.1.0:
    dependencies:
      binary-extensions: 2.3.0

  is-boolean-object@1.1.2:
    dependencies:
      call-bind: 1.0.7
      has-tostringtag: 1.0.2

  is-callable@1.2.7: {}

  is-core-module@2.15.0:
    dependencies:
      hasown: 2.0.2

  is-data-view@1.0.1:
    dependencies:
      is-typed-array: 1.1.13

  is-date-object@1.0.5:
    dependencies:
      has-tostringtag: 1.0.2

  is-decimal@2.0.1: {}

  is-extglob@2.1.1: {}

  is-finalizationregistry@1.0.2:
    dependencies:
      call-bind: 1.0.7

  is-fullwidth-code-point@3.0.0: {}

  is-generator-function@1.0.10:
    dependencies:
      has-tostringtag: 1.0.2

  is-glob@4.0.3:
    dependencies:
      is-extglob: 2.1.1

  is-hexadecimal@2.0.1: {}

  is-interactive@1.0.0: {}

  is-lower-case@1.1.3:
    dependencies:
      lower-case: 1.1.4

  is-map@2.0.3: {}

  is-negative-zero@2.0.3: {}

  is-number-object@1.0.7:
    dependencies:
      has-tostringtag: 1.0.2

  is-number@7.0.0: {}

  is-path-cwd@2.2.0: {}

  is-path-inside@3.0.3: {}

  is-plain-obj@4.1.0: {}

  is-reference@3.0.2:
    dependencies:
      '@types/estree': 1.0.5

  is-regex@1.1.4:
    dependencies:
      call-bind: 1.0.7
      has-tostringtag: 1.0.2

  is-set@2.0.3: {}

  is-shared-array-buffer@1.0.3:
    dependencies:
      call-bind: 1.0.7

  is-stream@2.0.1: {}

  is-string@1.0.7:
    dependencies:
      has-tostringtag: 1.0.2

  is-symbol@1.0.4:
    dependencies:
      has-symbols: 1.0.3

  is-typed-array@1.1.13:
    dependencies:
      which-typed-array: 1.1.15

  is-unicode-supported@0.1.0: {}

  is-upper-case@1.1.2:
    dependencies:
      upper-case: 1.1.3

  is-weakmap@2.0.2: {}

  is-weakref@1.0.2:
    dependencies:
      call-bind: 1.0.7

  is-weakset@2.0.3:
    dependencies:
      call-bind: 1.0.7
      get-intrinsic: 1.2.4

  is-what@4.1.16: {}

  isarray@2.0.5: {}

  isbinaryfile@4.0.10: {}

  isexe@2.0.0: {}

  iterator.prototype@1.1.2:
    dependencies:
      define-properties: 1.2.1
      get-intrinsic: 1.2.4
      has-symbols: 1.0.3
      reflect.getprototypeof: 1.0.6
      set-function-name: 2.0.2

  jackspeak@2.3.6:
    dependencies:
      '@isaacs/cliui': 8.0.2
    optionalDependencies:
      '@pkgjs/parseargs': 0.11.0

  jackspeak@3.4.3:
    dependencies:
      '@isaacs/cliui': 8.0.2
    optionalDependencies:
      '@pkgjs/parseargs': 0.11.0

  jest-worker@27.5.1:
    dependencies:
      '@types/node': 20.16.1
      merge-stream: 2.0.0
      supports-color: 8.1.1

  jiti@1.21.6: {}

  js-tokens@4.0.0: {}

  js-yaml@4.1.0:
    dependencies:
      argparse: 2.0.1

  jsbn@1.1.0: {}

  jsesc@2.5.2: {}

  json-bigint@1.0.0:
    dependencies:
      bignumber.js: 9.1.2

  json-buffer@3.0.1: {}

  json-parse-even-better-errors@2.3.1: {}

  json-schema-traverse@0.4.1: {}

  json-stable-stringify-without-jsonify@1.0.1: {}

  json-stringify-safe@5.0.1: {}

  json5@1.0.2:
    dependencies:
      minimist: 1.2.8

  json5@2.2.3: {}

  jsonfile@6.1.0:
    dependencies:
      universalify: 2.0.1
    optionalDependencies:
      graceful-fs: 4.2.11

  jsonwebtoken@9.0.2:
    dependencies:
      jws: 3.2.2
      lodash.includes: 4.3.0
      lodash.isboolean: 3.0.3
      lodash.isinteger: 4.0.4
      lodash.isnumber: 3.0.3
      lodash.isplainobject: 4.0.6
      lodash.isstring: 4.0.1
      lodash.once: 4.1.1
      ms: 2.1.3
      semver: 7.6.3

  jsx-ast-utils@3.3.5:
    dependencies:
      array-includes: 3.1.8
      array.prototype.flat: 1.3.2
      object.assign: 4.1.5
      object.values: 1.2.0

  jwa@1.4.1:
    dependencies:
      buffer-equal-constant-time: 1.0.1
      ecdsa-sig-formatter: 1.0.11
      safe-buffer: 5.2.1

  jws@3.2.2:
    dependencies:
      jwa: 1.4.1
      safe-buffer: 5.2.1

  keyv@4.5.4:
    dependencies:
      json-buffer: 3.0.1

  language-subtag-registry@0.3.23: {}

  language-tags@1.0.9:
    dependencies:
      language-subtag-registry: 0.3.23

  levn@0.4.1:
    dependencies:
      prelude-ls: 1.2.1
      type-check: 0.4.0

  lil-gui@0.19.2: {}

  lilconfig@2.1.0: {}

  lilconfig@3.1.2: {}

  lines-and-columns@1.2.4: {}

  loader-runner@4.3.0: {}

  loader-utils@2.0.4:
    dependencies:
      big.js: 5.2.2
      emojis-list: 3.0.0
      json5: 2.2.3

  locate-path@6.0.0:
    dependencies:
      p-locate: 5.0.0

  lodash.castarray@4.4.0: {}

  lodash.get@4.4.2: {}

  lodash.includes@4.3.0: {}

  lodash.isboolean@3.0.3: {}

  lodash.isinteger@4.0.4: {}

  lodash.isnumber@3.0.3: {}

  lodash.isplainobject@4.0.6: {}

  lodash.isstring@4.0.1: {}

  lodash.merge@4.6.2: {}

  lodash.once@4.1.1: {}

  lodash@4.17.21: {}

  log-symbols@3.0.0:
    dependencies:
      chalk: 2.4.2

  log-symbols@4.1.0:
    dependencies:
      chalk: 4.1.2
      is-unicode-supported: 0.1.0

  longest-streak@3.1.0: {}

  loose-envify@1.4.0:
    dependencies:
      js-tokens: 4.0.0

  lower-case-first@1.0.2:
    dependencies:
      lower-case: 1.1.4

  lower-case@1.1.4: {}

  lru-cache@10.4.3: {}

  lru-cache@5.1.1:
    dependencies:
      yallist: 3.1.1

  lru-cache@7.18.3: {}

  make-error@1.3.6: {}

  markdown-extensions@2.0.0: {}

  markdown-table@3.0.3: {}

  mdast-util-find-and-replace@3.0.1:
    dependencies:
      '@types/mdast': 4.0.4
      escape-string-regexp: 5.0.0
      unist-util-is: 6.0.0
      unist-util-visit-parents: 6.0.1

  mdast-util-from-markdown@2.0.1:
    dependencies:
      '@types/mdast': 4.0.4
      '@types/unist': 3.0.3
      decode-named-character-reference: 1.0.2
      devlop: 1.1.0
      mdast-util-to-string: 4.0.0
      micromark: 4.0.0
      micromark-util-decode-numeric-character-reference: 2.0.1
      micromark-util-decode-string: 2.0.0
      micromark-util-normalize-identifier: 2.0.0
      micromark-util-symbol: 2.0.0
      micromark-util-types: 2.0.0
      unist-util-stringify-position: 4.0.0
    transitivePeerDependencies:
      - supports-color

  mdast-util-gfm-autolink-literal@2.0.1:
    dependencies:
      '@types/mdast': 4.0.4
      ccount: 2.0.1
      devlop: 1.1.0
      mdast-util-find-and-replace: 3.0.1
      micromark-util-character: 2.1.0

  mdast-util-gfm-footnote@2.0.0:
    dependencies:
      '@types/mdast': 4.0.4
      devlop: 1.1.0
      mdast-util-from-markdown: 2.0.1
      mdast-util-to-markdown: 2.1.0
      micromark-util-normalize-identifier: 2.0.0
    transitivePeerDependencies:
      - supports-color

  mdast-util-gfm-strikethrough@2.0.0:
    dependencies:
      '@types/mdast': 4.0.4
      mdast-util-from-markdown: 2.0.1
      mdast-util-to-markdown: 2.1.0
    transitivePeerDependencies:
      - supports-color

  mdast-util-gfm-table@2.0.0:
    dependencies:
      '@types/mdast': 4.0.4
      devlop: 1.1.0
      markdown-table: 3.0.3
      mdast-util-from-markdown: 2.0.1
      mdast-util-to-markdown: 2.1.0
    transitivePeerDependencies:
      - supports-color

  mdast-util-gfm-task-list-item@2.0.0:
    dependencies:
      '@types/mdast': 4.0.4
      devlop: 1.1.0
      mdast-util-from-markdown: 2.0.1
      mdast-util-to-markdown: 2.1.0
    transitivePeerDependencies:
      - supports-color

  mdast-util-gfm@3.0.0:
    dependencies:
      mdast-util-from-markdown: 2.0.1
      mdast-util-gfm-autolink-literal: 2.0.1
      mdast-util-gfm-footnote: 2.0.0
      mdast-util-gfm-strikethrough: 2.0.0
      mdast-util-gfm-table: 2.0.0
      mdast-util-gfm-task-list-item: 2.0.0
      mdast-util-to-markdown: 2.1.0
    transitivePeerDependencies:
      - supports-color

  mdast-util-mdx-expression@2.0.0:
    dependencies:
      '@types/estree-jsx': 1.0.5
      '@types/hast': 3.0.4
      '@types/mdast': 4.0.4
      devlop: 1.1.0
      mdast-util-from-markdown: 2.0.1
      mdast-util-to-markdown: 2.1.0
    transitivePeerDependencies:
      - supports-color

  mdast-util-mdx-jsx@3.1.2:
    dependencies:
      '@types/estree-jsx': 1.0.5
      '@types/hast': 3.0.4
      '@types/mdast': 4.0.4
      '@types/unist': 3.0.3
      ccount: 2.0.1
      devlop: 1.1.0
      mdast-util-from-markdown: 2.0.1
      mdast-util-to-markdown: 2.1.0
      parse-entities: 4.0.1
      stringify-entities: 4.0.4
      unist-util-remove-position: 5.0.0
      unist-util-stringify-position: 4.0.0
      vfile-message: 4.0.2
    transitivePeerDependencies:
      - supports-color

  mdast-util-mdx@3.0.0:
    dependencies:
      mdast-util-from-markdown: 2.0.1
      mdast-util-mdx-expression: 2.0.0
      mdast-util-mdx-jsx: 3.1.2
      mdast-util-mdxjs-esm: 2.0.1
      mdast-util-to-markdown: 2.1.0
    transitivePeerDependencies:
      - supports-color

  mdast-util-mdxjs-esm@2.0.1:
    dependencies:
      '@types/estree-jsx': 1.0.5
      '@types/hast': 3.0.4
      '@types/mdast': 4.0.4
      devlop: 1.1.0
      mdast-util-from-markdown: 2.0.1
      mdast-util-to-markdown: 2.1.0
    transitivePeerDependencies:
      - supports-color

  mdast-util-phrasing@4.1.0:
    dependencies:
      '@types/mdast': 4.0.4
      unist-util-is: 6.0.0

  mdast-util-to-hast@13.2.0:
    dependencies:
      '@types/hast': 3.0.4
      '@types/mdast': 4.0.4
      '@ungap/structured-clone': 1.2.0
      devlop: 1.1.0
      micromark-util-sanitize-uri: 2.0.0
      trim-lines: 3.0.1
      unist-util-position: 5.0.0
      unist-util-visit: 5.0.0
      vfile: 6.0.2

  mdast-util-to-markdown@2.1.0:
    dependencies:
      '@types/mdast': 4.0.4
      '@types/unist': 3.0.3
      longest-streak: 3.1.0
      mdast-util-phrasing: 4.1.0
      mdast-util-to-string: 4.0.0
      micromark-util-decode-string: 2.0.0
      unist-util-visit: 5.0.0
      zwitch: 2.0.4

  mdast-util-to-string@4.0.0:
    dependencies:
      '@types/mdast': 4.0.4

  media-typer@0.3.0: {}

  merge-descriptors@1.0.1: {}

  merge-stream@2.0.0: {}

  merge2@1.4.1: {}

  meshoptimizer@0.18.1: {}

  methods@1.1.2: {}

  micromark-core-commonmark@2.0.1:
    dependencies:
      decode-named-character-reference: 1.0.2
      devlop: 1.1.0
      micromark-factory-destination: 2.0.0
      micromark-factory-label: 2.0.0
      micromark-factory-space: 2.0.0
      micromark-factory-title: 2.0.0
      micromark-factory-whitespace: 2.0.0
      micromark-util-character: 2.1.0
      micromark-util-chunked: 2.0.0
      micromark-util-classify-character: 2.0.0
      micromark-util-html-tag-name: 2.0.0
      micromark-util-normalize-identifier: 2.0.0
      micromark-util-resolve-all: 2.0.0
      micromark-util-subtokenize: 2.0.1
      micromark-util-symbol: 2.0.0
      micromark-util-types: 2.0.0

  micromark-extension-gfm-autolink-literal@2.1.0:
    dependencies:
      micromark-util-character: 2.1.0
      micromark-util-sanitize-uri: 2.0.0
      micromark-util-symbol: 2.0.0
      micromark-util-types: 2.0.0

  micromark-extension-gfm-footnote@2.1.0:
    dependencies:
      devlop: 1.1.0
      micromark-core-commonmark: 2.0.1
      micromark-factory-space: 2.0.0
      micromark-util-character: 2.1.0
      micromark-util-normalize-identifier: 2.0.0
      micromark-util-sanitize-uri: 2.0.0
      micromark-util-symbol: 2.0.0
      micromark-util-types: 2.0.0

  micromark-extension-gfm-strikethrough@2.1.0:
    dependencies:
      devlop: 1.1.0
      micromark-util-chunked: 2.0.0
      micromark-util-classify-character: 2.0.0
      micromark-util-resolve-all: 2.0.0
      micromark-util-symbol: 2.0.0
      micromark-util-types: 2.0.0

  micromark-extension-gfm-table@2.1.0:
    dependencies:
      devlop: 1.1.0
      micromark-factory-space: 2.0.0
      micromark-util-character: 2.1.0
      micromark-util-symbol: 2.0.0
      micromark-util-types: 2.0.0

  micromark-extension-gfm-tagfilter@2.0.0:
    dependencies:
      micromark-util-types: 2.0.0

  micromark-extension-gfm-task-list-item@2.1.0:
    dependencies:
      devlop: 1.1.0
      micromark-factory-space: 2.0.0
      micromark-util-character: 2.1.0
      micromark-util-symbol: 2.0.0
      micromark-util-types: 2.0.0

  micromark-extension-gfm@3.0.0:
    dependencies:
      micromark-extension-gfm-autolink-literal: 2.1.0
      micromark-extension-gfm-footnote: 2.1.0
      micromark-extension-gfm-strikethrough: 2.1.0
      micromark-extension-gfm-table: 2.1.0
      micromark-extension-gfm-tagfilter: 2.0.0
      micromark-extension-gfm-task-list-item: 2.1.0
      micromark-util-combine-extensions: 2.0.0
      micromark-util-types: 2.0.0

  micromark-extension-mdx-expression@3.0.0:
    dependencies:
      '@types/estree': 1.0.5
      devlop: 1.1.0
      micromark-factory-mdx-expression: 2.0.1
      micromark-factory-space: 2.0.0
      micromark-util-character: 2.1.0
      micromark-util-events-to-acorn: 2.0.2
      micromark-util-symbol: 2.0.0
      micromark-util-types: 2.0.0

  micromark-extension-mdx-jsx@3.0.0:
    dependencies:
      '@types/acorn': 4.0.6
      '@types/estree': 1.0.5
      devlop: 1.1.0
      estree-util-is-identifier-name: 3.0.0
      micromark-factory-mdx-expression: 2.0.1
      micromark-factory-space: 2.0.0
      micromark-util-character: 2.1.0
      micromark-util-symbol: 2.0.0
      micromark-util-types: 2.0.0
      vfile-message: 4.0.2

  micromark-extension-mdx-md@2.0.0:
    dependencies:
      micromark-util-types: 2.0.0

  micromark-extension-mdxjs-esm@3.0.0:
    dependencies:
      '@types/estree': 1.0.5
      devlop: 1.1.0
      micromark-core-commonmark: 2.0.1
      micromark-util-character: 2.1.0
      micromark-util-events-to-acorn: 2.0.2
      micromark-util-symbol: 2.0.0
      micromark-util-types: 2.0.0
      unist-util-position-from-estree: 2.0.0
      vfile-message: 4.0.2

  micromark-extension-mdxjs@3.0.0:
    dependencies:
      acorn: 8.12.1
      acorn-jsx: 5.3.2(acorn@8.12.1)
      micromark-extension-mdx-expression: 3.0.0
      micromark-extension-mdx-jsx: 3.0.0
      micromark-extension-mdx-md: 2.0.0
      micromark-extension-mdxjs-esm: 3.0.0
      micromark-util-combine-extensions: 2.0.0
      micromark-util-types: 2.0.0

  micromark-factory-destination@2.0.0:
    dependencies:
      micromark-util-character: 2.1.0
      micromark-util-symbol: 2.0.0
      micromark-util-types: 2.0.0

  micromark-factory-label@2.0.0:
    dependencies:
      devlop: 1.1.0
      micromark-util-character: 2.1.0
      micromark-util-symbol: 2.0.0
      micromark-util-types: 2.0.0

  micromark-factory-mdx-expression@2.0.1:
    dependencies:
      '@types/estree': 1.0.5
      devlop: 1.1.0
      micromark-util-character: 2.1.0
      micromark-util-events-to-acorn: 2.0.2
      micromark-util-symbol: 2.0.0
      micromark-util-types: 2.0.0
      unist-util-position-from-estree: 2.0.0
      vfile-message: 4.0.2

  micromark-factory-space@2.0.0:
    dependencies:
      micromark-util-character: 2.1.0
      micromark-util-types: 2.0.0

  micromark-factory-title@2.0.0:
    dependencies:
      micromark-factory-space: 2.0.0
      micromark-util-character: 2.1.0
      micromark-util-symbol: 2.0.0
      micromark-util-types: 2.0.0

  micromark-factory-whitespace@2.0.0:
    dependencies:
      micromark-factory-space: 2.0.0
      micromark-util-character: 2.1.0
      micromark-util-symbol: 2.0.0
      micromark-util-types: 2.0.0

  micromark-util-character@2.1.0:
    dependencies:
      micromark-util-symbol: 2.0.0
      micromark-util-types: 2.0.0

  micromark-util-chunked@2.0.0:
    dependencies:
      micromark-util-symbol: 2.0.0

  micromark-util-classify-character@2.0.0:
    dependencies:
      micromark-util-character: 2.1.0
      micromark-util-symbol: 2.0.0
      micromark-util-types: 2.0.0

  micromark-util-combine-extensions@2.0.0:
    dependencies:
      micromark-util-chunked: 2.0.0
      micromark-util-types: 2.0.0

  micromark-util-decode-numeric-character-reference@2.0.1:
    dependencies:
      micromark-util-symbol: 2.0.0

  micromark-util-decode-string@2.0.0:
    dependencies:
      decode-named-character-reference: 1.0.2
      micromark-util-character: 2.1.0
      micromark-util-decode-numeric-character-reference: 2.0.1
      micromark-util-symbol: 2.0.0

  micromark-util-encode@2.0.0: {}

  micromark-util-events-to-acorn@2.0.2:
    dependencies:
      '@types/acorn': 4.0.6
      '@types/estree': 1.0.5
      '@types/unist': 3.0.3
      devlop: 1.1.0
      estree-util-visit: 2.0.0
      micromark-util-symbol: 2.0.0
      micromark-util-types: 2.0.0
      vfile-message: 4.0.2

  micromark-util-html-tag-name@2.0.0: {}

  micromark-util-normalize-identifier@2.0.0:
    dependencies:
      micromark-util-symbol: 2.0.0

  micromark-util-resolve-all@2.0.0:
    dependencies:
      micromark-util-types: 2.0.0

  micromark-util-sanitize-uri@2.0.0:
    dependencies:
      micromark-util-character: 2.1.0
      micromark-util-encode: 2.0.0
      micromark-util-symbol: 2.0.0

  micromark-util-subtokenize@2.0.1:
    dependencies:
      devlop: 1.1.0
      micromark-util-chunked: 2.0.0
      micromark-util-symbol: 2.0.0
      micromark-util-types: 2.0.0

  micromark-util-symbol@2.0.0: {}

  micromark-util-types@2.0.0: {}

  micromark@4.0.0:
    dependencies:
      '@types/debug': 4.1.12
      debug: 4.3.6(supports-color@5.5.0)
      decode-named-character-reference: 1.0.2
      devlop: 1.1.0
      micromark-core-commonmark: 2.0.1
      micromark-factory-space: 2.0.0
      micromark-util-character: 2.1.0
      micromark-util-chunked: 2.0.0
      micromark-util-combine-extensions: 2.0.0
      micromark-util-decode-numeric-character-reference: 2.0.1
      micromark-util-encode: 2.0.0
      micromark-util-normalize-identifier: 2.0.0
      micromark-util-resolve-all: 2.0.0
      micromark-util-sanitize-uri: 2.0.0
      micromark-util-subtokenize: 2.0.1
      micromark-util-symbol: 2.0.0
      micromark-util-types: 2.0.0
    transitivePeerDependencies:
      - supports-color

  micromatch@4.0.7:
    dependencies:
      braces: 3.0.3
      picomatch: 2.3.1

  mime-db@1.52.0: {}

  mime-types@2.1.35:
    dependencies:
      mime-db: 1.52.0

  mime@1.6.0: {}

  mimic-fn@2.1.0: {}

  minimatch@3.1.2:
    dependencies:
      brace-expansion: 1.1.11

  minimatch@9.0.5:
    dependencies:
      brace-expansion: 2.0.1

  minimist@1.2.8: {}

  minipass@7.1.2: {}

  mkdirp@0.5.6:
    dependencies:
      minimist: 1.2.8

  mock-socket@9.3.1: {}

  ms@2.0.0: {}

  ms@2.1.2: {}

  ms@2.1.3: {}

  multiformats@13.2.3: {}

  mute-stream@0.0.8: {}

  mz@2.7.0:
    dependencies:
      any-promise: 1.3.0
      object-assign: 4.1.1
      thenify-all: 1.6.0

  nanoid@3.3.7: {}

  natural-compare@1.4.0: {}

  negotiator@0.6.3: {}

  neo-async@2.6.2: {}

  netmask@2.0.2: {}

  next@14.2.14(react-dom@18.3.1(react@18.3.1))(react@18.3.1):
    dependencies:
      '@next/env': 14.2.14
      '@swc/helpers': 0.5.5
      busboy: 1.6.0
      caniuse-lite: 1.0.30001651
      graceful-fs: 4.2.11
      postcss: 8.4.31
      react: 18.3.1
      react-dom: 18.3.1(react@18.3.1)
      styled-jsx: 5.1.1(react@18.3.1)
    optionalDependencies:
      '@next/swc-darwin-arm64': 14.2.14
      '@next/swc-darwin-x64': 14.2.14
      '@next/swc-linux-arm64-gnu': 14.2.14
      '@next/swc-linux-arm64-musl': 14.2.14
      '@next/swc-linux-x64-gnu': 14.2.14
      '@next/swc-linux-x64-musl': 14.2.14
      '@next/swc-win32-arm64-msvc': 14.2.14
      '@next/swc-win32-ia32-msvc': 14.2.14
      '@next/swc-win32-x64-msvc': 14.2.14
    transitivePeerDependencies:
      - '@babel/core'
      - babel-plugin-macros

  no-case@2.3.2:
    dependencies:
      lower-case: 1.1.4

  nock@13.5.5:
    dependencies:
      debug: 4.3.6(supports-color@5.5.0)
      json-stringify-safe: 5.0.1
      propagate: 2.0.1
    transitivePeerDependencies:
      - supports-color

  node-domexception@1.0.0: {}

  node-fetch@3.3.2:
    dependencies:
      data-uri-to-buffer: 4.0.1
      fetch-blob: 3.2.0
      formdata-polyfill: 4.0.10

  node-plop@0.26.3:
    dependencies:
      '@babel/runtime-corejs3': 7.25.0
      '@types/inquirer': 6.5.0
      change-case: 3.1.0
      del: 5.1.0
      globby: 10.0.2
      handlebars: 4.7.8
      inquirer: 7.3.3
      isbinaryfile: 4.0.10
      lodash.get: 4.4.2
      mkdirp: 0.5.6
      resolve: 1.22.8

  node-releases@2.0.18: {}

  nodemon@3.1.4:
    dependencies:
      chokidar: 3.6.0
      debug: 4.3.6(supports-color@5.5.0)
      ignore-by-default: 1.0.1
      minimatch: 3.1.2
      pstree.remy: 1.1.8
      semver: 7.6.3
      simple-update-notifier: 2.0.0
      supports-color: 5.5.0
      touch: 3.1.1
      undefsafe: 2.0.5

  normalize-path@3.0.0: {}

  not@0.1.0: {}

  npm-run-path@4.0.1:
    dependencies:
      path-key: 3.1.1

  nth-check@2.1.1:
    dependencies:
      boolbase: 1.0.0

  object-assign@4.1.1: {}

  object-hash@3.0.0: {}

  object-inspect@1.13.2: {}

  object-is@1.1.6:
    dependencies:
      call-bind: 1.0.7
      define-properties: 1.2.1

  object-keys@1.1.1: {}

  object.assign@4.1.5:
    dependencies:
      call-bind: 1.0.7
      define-properties: 1.2.1
      has-symbols: 1.0.3
      object-keys: 1.1.1

  object.entries@1.1.8:
    dependencies:
      call-bind: 1.0.7
      define-properties: 1.2.1
      es-object-atoms: 1.0.0

  object.fromentries@2.0.8:
    dependencies:
      call-bind: 1.0.7
      define-properties: 1.2.1
      es-abstract: 1.23.3
      es-object-atoms: 1.0.0

  object.groupby@1.0.3:
    dependencies:
      call-bind: 1.0.7
      define-properties: 1.2.1
      es-abstract: 1.23.3

  object.values@1.2.0:
    dependencies:
      call-bind: 1.0.7
      define-properties: 1.2.1
      es-object-atoms: 1.0.0

  on-finished@2.4.1:
    dependencies:
      ee-first: 1.1.1

  once@1.4.0:
    dependencies:
      wrappy: 1.0.2

  onetime@5.1.2:
    dependencies:
      mimic-fn: 2.1.0

  optionator@0.9.4:
    dependencies:
      deep-is: 0.1.4
      fast-levenshtein: 2.0.6
      levn: 0.4.1
      prelude-ls: 1.2.1
      type-check: 0.4.0
      word-wrap: 1.2.5

  ora@4.1.1:
    dependencies:
      chalk: 3.0.0
      cli-cursor: 3.1.0
      cli-spinners: 2.9.2
      is-interactive: 1.0.0
      log-symbols: 3.0.0
      mute-stream: 0.0.8
      strip-ansi: 6.0.1
      wcwidth: 1.0.1

  ora@5.4.1:
    dependencies:
      bl: 4.1.0
      chalk: 4.1.2
      cli-cursor: 3.1.0
      cli-spinners: 2.9.2
      is-interactive: 1.0.0
      is-unicode-supported: 0.1.0
      log-symbols: 4.1.0
      strip-ansi: 6.0.1
      wcwidth: 1.0.1

  os-tmpdir@1.0.2: {}

  p-limit@3.1.0:
    dependencies:
      yocto-queue: 0.1.0

  p-locate@5.0.0:
    dependencies:
      p-limit: 3.1.0

  p-map@3.0.0:
    dependencies:
      aggregate-error: 3.1.0

  pac-proxy-agent@7.0.2:
    dependencies:
      '@tootallnate/quickjs-emscripten': 0.23.0
      agent-base: 7.1.1
      debug: 4.3.6(supports-color@5.5.0)
      get-uri: 6.0.3
      http-proxy-agent: 7.0.2
      https-proxy-agent: 7.0.5
      pac-resolver: 7.0.1
      socks-proxy-agent: 8.0.4
    transitivePeerDependencies:
      - supports-color

  pac-resolver@7.0.1:
    dependencies:
      degenerator: 5.0.1
      netmask: 2.0.2

  package-json-from-dist@1.0.0: {}

  param-case@2.1.1:
    dependencies:
      no-case: 2.3.2

  parent-module@1.0.1:
    dependencies:
      callsites: 3.1.0

  parse-entities@4.0.1:
    dependencies:
      '@types/unist': 2.0.11
      character-entities: 2.0.2
      character-entities-legacy: 3.0.0
      character-reference-invalid: 2.0.1
      decode-named-character-reference: 1.0.2
      is-alphanumerical: 2.0.1
      is-decimal: 2.0.1
      is-hexadecimal: 2.0.1

  parse-numeric-range@1.3.0: {}

  parse5@7.1.2:
    dependencies:
      entities: 4.5.0

  parseurl@1.3.3: {}

  pascal-case@2.0.1:
    dependencies:
      camel-case: 3.0.0
      upper-case-first: 1.1.2

  path-case@2.1.1:
    dependencies:
      no-case: 2.3.2

  path-exists@4.0.0: {}

  path-is-absolute@1.0.1: {}

  path-key@3.1.1: {}

  path-parse@1.0.7: {}

  path-scurry@1.11.1:
    dependencies:
      lru-cache: 10.4.3
      minipass: 7.1.2

  path-to-regexp@0.1.7: {}

  path-type@4.0.0: {}

  periscopic@3.1.0:
    dependencies:
      '@types/estree': 1.0.5
      estree-walker: 3.0.3
      is-reference: 3.0.2

  picocolors@1.0.1: {}

  picomatch@2.3.1: {}

  pify@2.3.0: {}

  pirates@4.0.6: {}

  possible-typed-array-names@1.0.0: {}

  postcss-import@15.1.0(postcss@8.4.41):
    dependencies:
      postcss: 8.4.41
      postcss-value-parser: 4.2.0
      read-cache: 1.0.0
      resolve: 1.22.8

  postcss-js@4.0.1(postcss@8.4.41):
    dependencies:
      camelcase-css: 2.0.1
      postcss: 8.4.41

  postcss-load-config@4.0.2(postcss@8.4.41)(ts-node@10.9.2(@types/node@20.16.1)(typescript@5.5.4)):
    dependencies:
      lilconfig: 3.1.2
      yaml: 2.5.0
    optionalDependencies:
      postcss: 8.4.41
      ts-node: 10.9.2(@types/node@20.16.1)(typescript@5.5.4)

  postcss-nested@6.2.0(postcss@8.4.41):
    dependencies:
      postcss: 8.4.41
      postcss-selector-parser: 6.1.2

  postcss-selector-parser@6.0.10:
    dependencies:
      cssesc: 3.0.0
      util-deprecate: 1.0.2

  postcss-selector-parser@6.1.2:
    dependencies:
      cssesc: 3.0.0
      util-deprecate: 1.0.2

  postcss-value-parser@4.2.0: {}

  postcss@8.4.31:
    dependencies:
      nanoid: 3.3.7
      picocolors: 1.0.1
      source-map-js: 1.2.0

  postcss@8.4.41:
    dependencies:
      nanoid: 3.3.7
      picocolors: 1.0.1
      source-map-js: 1.2.0

  postgres@3.4.4: {}

  prelude-ls@1.2.1: {}

  prettier-plugin-tailwindcss@0.6.6(@ianvs/prettier-plugin-sort-imports@4.3.1(prettier@3.3.3))(prettier@3.3.3):
    dependencies:
      prettier: 3.3.3
    optionalDependencies:
      '@ianvs/prettier-plugin-sort-imports': 4.3.1(prettier@3.3.3)

  prettier@3.3.3: {}

  prop-types@15.8.1:
    dependencies:
      loose-envify: 1.4.0
      object-assign: 4.1.1
      react-is: 16.13.1

  propagate@2.0.1: {}

  property-information@6.5.0: {}

  proxy-addr@2.0.7:
    dependencies:
      forwarded: 0.2.0
      ipaddr.js: 1.9.1

  proxy-agent@6.4.0:
    dependencies:
      agent-base: 7.1.1
      debug: 4.3.6(supports-color@5.5.0)
      http-proxy-agent: 7.0.2
      https-proxy-agent: 7.0.5
      lru-cache: 7.18.3
      pac-proxy-agent: 7.0.2
      proxy-from-env: 1.1.0
      socks-proxy-agent: 8.0.4
    transitivePeerDependencies:
      - supports-color

  proxy-from-env@1.1.0: {}

  pstree.remy@1.1.8: {}

  punycode@2.3.1: {}

  qs@6.11.0:
    dependencies:
      side-channel: 1.0.6

  queue-microtask@1.2.3: {}

  randombytes@2.1.0:
    dependencies:
      safe-buffer: 5.2.1

  range-parser@1.2.1: {}

  raw-body@2.5.2:
    dependencies:
      bytes: 3.1.2
      http-errors: 2.0.0
      iconv-lite: 0.4.24
      unpipe: 1.0.0

  raw-loader@4.0.2(webpack@5.93.0):
    dependencies:
      loader-utils: 2.0.4
      schema-utils: 3.3.0
      webpack: 5.93.0

  rc@1.2.8:
    dependencies:
      deep-extend: 0.6.0
      ini: 1.3.8
      minimist: 1.2.8
      strip-json-comments: 2.0.1

  react-countup@6.5.3(react@18.3.1):
    dependencies:
      countup.js: 2.8.0
      react: 18.3.1

  react-dom@18.3.1(react@18.3.1):
    dependencies:
      loose-envify: 1.4.0
      react: 18.3.1
      scheduler: 0.23.2

  react-is@16.13.1: {}

  react-markdown@9.0.1(@types/react@18.3.3)(react@18.3.1):
    dependencies:
      '@types/hast': 3.0.4
      '@types/react': 18.3.3
      devlop: 1.1.0
      hast-util-to-jsx-runtime: 2.3.0
      html-url-attributes: 3.0.0
      mdast-util-to-hast: 13.2.0
      react: 18.3.1
      remark-parse: 11.0.0
      remark-rehype: 11.1.0
      unified: 11.0.5
      unist-util-visit: 5.0.0
      vfile: 6.0.2
    transitivePeerDependencies:
      - supports-color

  react-remove-scroll-bar@2.3.6(@types/react@18.3.3)(react@18.3.1):
    dependencies:
      react: 18.3.1
      react-style-singleton: 2.2.1(@types/react@18.3.3)(react@18.3.1)
      tslib: 2.7.0
    optionalDependencies:
      '@types/react': 18.3.3

  react-remove-scroll@2.5.5(@types/react@18.3.3)(react@18.3.1):
    dependencies:
      react: 18.3.1
      react-remove-scroll-bar: 2.3.6(@types/react@18.3.3)(react@18.3.1)
      react-style-singleton: 2.2.1(@types/react@18.3.3)(react@18.3.1)
      tslib: 2.7.0
      use-callback-ref: 1.3.2(@types/react@18.3.3)(react@18.3.1)
      use-sidecar: 1.1.2(@types/react@18.3.3)(react@18.3.1)
    optionalDependencies:
      '@types/react': 18.3.3

  react-remove-scroll@2.6.0(@types/react@18.3.3)(react@18.3.1):
    dependencies:
      react: 18.3.1
      react-remove-scroll-bar: 2.3.6(@types/react@18.3.3)(react@18.3.1)
      react-style-singleton: 2.2.1(@types/react@18.3.3)(react@18.3.1)
      tslib: 2.7.0
      use-callback-ref: 1.3.2(@types/react@18.3.3)(react@18.3.1)
      use-sidecar: 1.1.2(@types/react@18.3.3)(react@18.3.1)
    optionalDependencies:
      '@types/react': 18.3.3

  react-style-singleton@2.2.1(@types/react@18.3.3)(react@18.3.1):
    dependencies:
      get-nonce: 1.0.1
      invariant: 2.2.4
      react: 18.3.1
      tslib: 2.7.0
    optionalDependencies:
      '@types/react': 18.3.3

  react-toastify@10.0.5(react-dom@18.3.1(react@18.3.1))(react@18.3.1):
    dependencies:
      clsx: 2.1.1
      react: 18.3.1
      react-dom: 18.3.1(react@18.3.1)

  react@18.3.1:
    dependencies:
      loose-envify: 1.4.0

  read-cache@1.0.0:
    dependencies:
      pify: 2.3.0

  readable-stream@3.6.2:
    dependencies:
      inherits: 2.0.4
      string_decoder: 1.3.0
      util-deprecate: 1.0.2

  readdirp@3.6.0:
    dependencies:
      picomatch: 2.3.1

  reflect.getprototypeof@1.0.6:
    dependencies:
      call-bind: 1.0.7
      define-properties: 1.2.1
      es-abstract: 1.23.3
      es-errors: 1.3.0
      get-intrinsic: 1.2.4
      globalthis: 1.0.4
      which-builtin-type: 1.1.4

  refractor@4.8.1:
    dependencies:
      '@types/hast': 2.3.10
      '@types/prismjs': 1.26.4
      hastscript: 7.2.0
      parse-entities: 4.0.1

  regenerator-runtime@0.14.1: {}

  regexp.prototype.flags@1.5.2:
    dependencies:
      call-bind: 1.0.7
      define-properties: 1.2.1
      es-errors: 1.3.0
      set-function-name: 2.0.2

  registry-auth-token@3.3.2:
    dependencies:
      rc: 1.2.8
      safe-buffer: 5.2.1

  registry-url@3.1.0:
    dependencies:
      rc: 1.2.8

  rehype-attr@3.0.3:
    dependencies:
      unified: 11.0.5
      unist-util-visit: 5.0.0

  rehype-autolink-headings@7.1.0:
    dependencies:
      '@types/hast': 3.0.4
      '@ungap/structured-clone': 1.2.0
      hast-util-heading-rank: 3.0.0
      hast-util-is-element: 3.0.0
      unified: 11.0.5
      unist-util-visit: 5.0.0

  rehype-ignore@2.0.2:
    dependencies:
      hast-util-select: 6.0.2
      unified: 11.0.5
      unist-util-visit: 5.0.0

  rehype-parse@9.0.0:
    dependencies:
      '@types/hast': 3.0.4
      hast-util-from-html: 2.0.1
      unified: 11.0.5

  rehype-pretty-code@0.13.2(shiki@1.14.1):
    dependencies:
      '@types/hast': 3.0.4
      hast-util-to-string: 3.0.0
      parse-numeric-range: 1.3.0
      rehype-parse: 9.0.0
      shiki: 1.14.1
      unified: 11.0.5
      unist-util-visit: 5.0.0

  rehype-prism-plus@2.0.0:
    dependencies:
      hast-util-to-string: 3.0.0
      parse-numeric-range: 1.3.0
      refractor: 4.8.1
      rehype-parse: 9.0.0
      unist-util-filter: 5.0.1
      unist-util-visit: 5.0.0

  rehype-raw@7.0.0:
    dependencies:
      '@types/hast': 3.0.4
      hast-util-raw: 9.0.4
      vfile: 6.0.2

  rehype-rewrite@4.0.2:
    dependencies:
      hast-util-select: 6.0.2
      unified: 11.0.5
      unist-util-visit: 5.0.0

  rehype-slug@6.0.0:
    dependencies:
      '@types/hast': 3.0.4
      github-slugger: 2.0.0
      hast-util-heading-rank: 3.0.0
      hast-util-to-string: 3.0.0
      unist-util-visit: 5.0.0

  remark-gfm@4.0.0:
    dependencies:
      '@types/mdast': 4.0.4
      mdast-util-gfm: 3.0.0
      micromark-extension-gfm: 3.0.0
      remark-parse: 11.0.0
      remark-stringify: 11.0.0
      unified: 11.0.5
    transitivePeerDependencies:
      - supports-color

  remark-github-blockquote-alert@1.2.1:
    dependencies:
      unist-util-visit: 5.0.0

  remark-mdx@3.0.1:
    dependencies:
      mdast-util-mdx: 3.0.0
      micromark-extension-mdxjs: 3.0.0
    transitivePeerDependencies:
      - supports-color

  remark-parse@11.0.0:
    dependencies:
      '@types/mdast': 4.0.4
      mdast-util-from-markdown: 2.0.1
      micromark-util-types: 2.0.0
      unified: 11.0.5
    transitivePeerDependencies:
      - supports-color

  remark-rehype@11.1.0:
    dependencies:
      '@types/hast': 3.0.4
      '@types/mdast': 4.0.4
      mdast-util-to-hast: 13.2.0
      unified: 11.0.5
      vfile: 6.0.2

  remark-stringify@11.0.0:
    dependencies:
      '@types/mdast': 4.0.4
      mdast-util-to-markdown: 2.1.0
      unified: 11.0.5

  resolve-from@4.0.0: {}

  resolve-pkg-maps@1.0.0: {}

  resolve@1.22.8:
    dependencies:
      is-core-module: 2.15.0
      path-parse: 1.0.7
      supports-preserve-symlinks-flag: 1.0.0

  resolve@2.0.0-next.5:
    dependencies:
      is-core-module: 2.15.0
      path-parse: 1.0.7
      supports-preserve-symlinks-flag: 1.0.0

  restore-cursor@3.1.0:
    dependencies:
      onetime: 5.1.2
      signal-exit: 3.0.7

  reusify@1.0.4: {}

  rimraf@3.0.2:
    dependencies:
      glob: 7.2.3

  run-async@2.4.1: {}

  run-parallel@1.2.0:
    dependencies:
      queue-microtask: 1.2.3

  rustie@0.2.0: {}

  rxjs@6.6.7:
    dependencies:
      tslib: 1.14.1

  rxjs@7.8.1:
    dependencies:
      tslib: 2.7.0

  safe-array-concat@1.1.2:
    dependencies:
      call-bind: 1.0.7
      get-intrinsic: 1.2.4
      has-symbols: 1.0.3
      isarray: 2.0.5

  safe-buffer@5.2.1: {}

  safe-regex-test@1.0.3:
    dependencies:
      call-bind: 1.0.7
      es-errors: 1.3.0
      is-regex: 1.1.4

  safer-buffer@2.1.2: {}

  scale-ts@1.6.0:
    optional: true

  scheduler@0.23.2:
    dependencies:
      loose-envify: 1.4.0

  schema-utils@3.3.0:
    dependencies:
      '@types/json-schema': 7.0.15
      ajv: 6.12.6
      ajv-keywords: 3.5.2(ajv@6.12.6)

  semver@6.3.1: {}

  semver@7.6.3: {}

  send@0.18.0:
    dependencies:
      debug: 2.6.9
      depd: 2.0.0
      destroy: 1.2.0
      encodeurl: 1.0.2
      escape-html: 1.0.3
      etag: 1.8.1
      fresh: 0.5.2
      http-errors: 2.0.0
      mime: 1.6.0
      ms: 2.1.3
      on-finished: 2.4.1
      range-parser: 1.2.1
      statuses: 2.0.1
    transitivePeerDependencies:
      - supports-color

  sentence-case@2.1.1:
    dependencies:
      no-case: 2.3.2
      upper-case-first: 1.1.2

  serialize-javascript@6.0.2:
    dependencies:
      randombytes: 2.1.0

  serve-static@1.15.0:
    dependencies:
      encodeurl: 1.0.2
      escape-html: 1.0.3
      parseurl: 1.3.3
      send: 0.18.0
    transitivePeerDependencies:
      - supports-color

  set-function-length@1.2.2:
    dependencies:
      define-data-property: 1.1.4
      es-errors: 1.3.0
      function-bind: 1.1.2
      get-intrinsic: 1.2.4
      gopd: 1.0.1
      has-property-descriptors: 1.0.2

  set-function-name@2.0.2:
    dependencies:
      define-data-property: 1.1.4
      es-errors: 1.3.0
      functions-have-names: 1.2.3
      has-property-descriptors: 1.0.2

  setprototypeof@1.2.0: {}

  shebang-command@2.0.0:
    dependencies:
      shebang-regex: 3.0.0

  shebang-regex@3.0.0: {}

  shiki@1.14.1:
    dependencies:
      '@shikijs/core': 1.14.1
      '@types/hast': 3.0.4

  side-channel@1.0.6:
    dependencies:
      call-bind: 1.0.7
      es-errors: 1.3.0
      get-intrinsic: 1.2.4
      object-inspect: 1.13.2

  signal-exit@3.0.7: {}

  signal-exit@4.1.0: {}

  simple-update-notifier@2.0.0:
    dependencies:
      semver: 7.6.3

  slash@3.0.0: {}

  slash@4.0.0: {}

  smart-buffer@4.2.0: {}

  smoldot@2.0.26:
    dependencies:
      ws: 8.18.0
    transitivePeerDependencies:
      - bufferutil
      - utf-8-validate
    optional: true

  snake-case@2.1.0:
    dependencies:
      no-case: 2.3.2

  socks-proxy-agent@8.0.4:
    dependencies:
      agent-base: 7.1.1
      debug: 4.3.6(supports-color@5.5.0)
      socks: 2.8.3
    transitivePeerDependencies:
      - supports-color

  socks@2.8.3:
    dependencies:
      ip-address: 9.0.5
      smart-buffer: 4.2.0

  sort-object-keys@1.1.3: {}

  sort-package-json@2.10.1:
    dependencies:
      detect-indent: 7.0.1
      detect-newline: 4.0.1
      get-stdin: 9.0.0
      git-hooks-list: 3.1.0
      globby: 13.2.2
      is-plain-obj: 4.1.0
      semver: 7.6.3
      sort-object-keys: 1.1.3

  source-map-js@1.2.0: {}

  source-map-support@0.5.21:
    dependencies:
      buffer-from: 1.1.2
      source-map: 0.6.1

  source-map@0.6.1: {}

  source-map@0.7.4: {}

  space-separated-tokens@2.0.2: {}

  sprintf-js@1.1.3: {}

  statuses@2.0.1: {}

  stop-iteration-iterator@1.0.0:
    dependencies:
      internal-slot: 1.0.7

  streamsearch@1.1.0: {}

  string-width@4.2.3:
    dependencies:
      emoji-regex: 8.0.0
      is-fullwidth-code-point: 3.0.0
      strip-ansi: 6.0.1

  string-width@5.1.2:
    dependencies:
      eastasianwidth: 0.2.0
      emoji-regex: 9.2.2
      strip-ansi: 7.1.0

  string.prototype.includes@2.0.0:
    dependencies:
      define-properties: 1.2.1
      es-abstract: 1.23.3

  string.prototype.matchall@4.0.11:
    dependencies:
      call-bind: 1.0.7
      define-properties: 1.2.1
      es-abstract: 1.23.3
      es-errors: 1.3.0
      es-object-atoms: 1.0.0
      get-intrinsic: 1.2.4
      gopd: 1.0.1
      has-symbols: 1.0.3
      internal-slot: 1.0.7
      regexp.prototype.flags: 1.5.2
      set-function-name: 2.0.2
      side-channel: 1.0.6

  string.prototype.repeat@1.0.0:
    dependencies:
      define-properties: 1.2.1
      es-abstract: 1.23.3

  string.prototype.trim@1.2.9:
    dependencies:
      call-bind: 1.0.7
      define-properties: 1.2.1
      es-abstract: 1.23.3
      es-object-atoms: 1.0.0

  string.prototype.trimend@1.0.8:
    dependencies:
      call-bind: 1.0.7
      define-properties: 1.2.1
      es-object-atoms: 1.0.0

  string.prototype.trimstart@1.0.8:
    dependencies:
      call-bind: 1.0.7
      define-properties: 1.2.1
      es-object-atoms: 1.0.0

  string_decoder@1.3.0:
    dependencies:
      safe-buffer: 5.2.1

  stringify-entities@4.0.4:
    dependencies:
      character-entities-html4: 2.1.0
      character-entities-legacy: 3.0.0

  strip-ansi@6.0.1:
    dependencies:
      ansi-regex: 5.0.1

  strip-ansi@7.1.0:
    dependencies:
      ansi-regex: 6.0.1

  strip-bom@3.0.0: {}

  strip-final-newline@2.0.0: {}

  strip-json-comments@2.0.1: {}

  strip-json-comments@3.1.1: {}

  style-to-object@0.4.4:
    dependencies:
      inline-style-parser: 0.1.1

  style-to-object@1.0.6:
    dependencies:
      inline-style-parser: 0.2.3

  styled-jsx@5.1.1(react@18.3.1):
    dependencies:
      client-only: 0.0.1
      react: 18.3.1

  sucrase@3.35.0:
    dependencies:
      '@jridgewell/gen-mapping': 0.3.5
      commander: 4.1.1
      glob: 10.4.5
      lines-and-columns: 1.2.4
      mz: 2.7.0
      pirates: 4.0.6
      ts-interface-checker: 0.1.13

  superjson@2.2.1:
    dependencies:
      copy-anything: 3.0.5

  supports-color@5.5.0:
    dependencies:
      has-flag: 3.0.0

  supports-color@7.2.0:
    dependencies:
      has-flag: 4.0.0

  supports-color@8.1.1:
    dependencies:
      has-flag: 4.0.0

  supports-preserve-symlinks-flag@1.0.0: {}

  swap-case@1.1.2:
    dependencies:
      lower-case: 1.1.4
      upper-case: 1.1.3

  tabbable@6.2.0: {}

  tailwind-merge@2.5.2: {}

  tailwindcss-animate@1.0.7(tailwindcss@3.4.10(ts-node@10.9.2(@types/node@20.16.1)(typescript@5.5.4))):
    dependencies:
      tailwindcss: 3.4.10(ts-node@10.9.2(@types/node@20.16.1)(typescript@5.5.4))

  tailwindcss-animated@1.1.2(tailwindcss@3.4.10(ts-node@10.9.2(@types/node@20.16.1)(typescript@5.5.4))):
    dependencies:
      tailwindcss: 3.4.10(ts-node@10.9.2(@types/node@20.16.1)(typescript@5.5.4))

  tailwindcss@3.4.10(ts-node@10.9.2(@types/node@20.16.1)(typescript@5.5.4)):
    dependencies:
      '@alloc/quick-lru': 5.2.0
      arg: 5.0.2
      chokidar: 3.6.0
      didyoumean: 1.2.2
      dlv: 1.1.3
      fast-glob: 3.3.2
      glob-parent: 6.0.2
      is-glob: 4.0.3
      jiti: 1.21.6
      lilconfig: 2.1.0
      micromatch: 4.0.7
      normalize-path: 3.0.0
      object-hash: 3.0.0
      picocolors: 1.0.1
      postcss: 8.4.41
      postcss-import: 15.1.0(postcss@8.4.41)
      postcss-js: 4.0.1(postcss@8.4.41)
      postcss-load-config: 4.0.2(postcss@8.4.41)(ts-node@10.9.2(@types/node@20.16.1)(typescript@5.5.4))
      postcss-nested: 6.2.0(postcss@8.4.41)
      postcss-selector-parser: 6.1.2
      resolve: 1.22.8
      sucrase: 3.35.0
    transitivePeerDependencies:
      - ts-node

  tapable@2.2.1: {}

  terser-webpack-plugin@5.3.10(webpack@5.93.0):
    dependencies:
      '@jridgewell/trace-mapping': 0.3.25
      jest-worker: 27.5.1
      schema-utils: 3.3.0
      serialize-javascript: 6.0.2
      terser: 5.31.6
      webpack: 5.93.0

  terser@5.31.6:
    dependencies:
      '@jridgewell/source-map': 0.3.6
      acorn: 8.12.1
      commander: 2.20.3
      source-map-support: 0.5.21

  text-table@0.2.0: {}

  thenify-all@1.6.0:
    dependencies:
      thenify: 3.3.1

  thenify@3.3.1:
    dependencies:
      any-promise: 1.3.0

  three@0.164.1: {}

  through@2.3.8: {}

  tinycolor2@1.6.0: {}

  tinygradient@1.1.5:
    dependencies:
      '@types/tinycolor2': 1.4.6
      tinycolor2: 1.6.0

  title-case@2.1.1:
    dependencies:
      no-case: 2.3.2
      upper-case: 1.1.3

  tmp@0.0.33:
    dependencies:
      os-tmpdir: 1.0.2

  to-fast-properties@2.0.0: {}

  to-regex-range@5.0.1:
    dependencies:
      is-number: 7.0.0

  toidentifier@1.0.1: {}

  touch@3.1.1: {}

  trim-lines@3.0.1: {}

  trough@2.2.0: {}

  ts-api-utils@1.3.0(typescript@5.5.4):
    dependencies:
      typescript: 5.5.4

  ts-interface-checker@0.1.13: {}

  ts-node@10.9.2(@types/node@20.16.1)(typescript@5.5.4):
    dependencies:
      '@cspotcode/source-map-support': 0.8.1
      '@tsconfig/node10': 1.0.11
      '@tsconfig/node12': 1.0.11
      '@tsconfig/node14': 1.0.3
      '@tsconfig/node16': 1.0.4
      '@types/node': 20.16.1
      acorn: 8.12.1
      acorn-walk: 8.3.3
      arg: 4.1.3
      create-require: 1.1.1
      diff: 4.0.2
      make-error: 1.3.6
      typescript: 5.5.4
      v8-compile-cache-lib: 3.0.1
      yn: 3.1.1

  tsafe@1.7.2: {}

  tsconfig-paths@3.15.0:
    dependencies:
      '@types/json5': 0.0.29
      json5: 1.0.2
      minimist: 1.2.8
      strip-bom: 3.0.0

  tslib@1.14.1: {}

  tslib@2.7.0: {}

  tsx@4.19.1:
    dependencies:
      esbuild: 0.23.1
      get-tsconfig: 4.7.6
    optionalDependencies:
      fsevents: 2.3.3

  turbo-darwin-64@2.1.2:
    optional: true

  turbo-darwin-arm64@2.1.2:
    optional: true

  turbo-linux-64@2.1.2:
    optional: true

  turbo-linux-arm64@2.1.2:
    optional: true

  turbo-windows-64@2.1.2:
    optional: true

  turbo-windows-arm64@2.1.2:
    optional: true

  turbo@2.1.2:
    optionalDependencies:
      turbo-darwin-64: 2.1.2
      turbo-darwin-arm64: 2.1.2
      turbo-linux-64: 2.1.2
      turbo-linux-arm64: 2.1.2
      turbo-windows-64: 2.1.2
      turbo-windows-arm64: 2.1.2

  type-check@0.4.0:
    dependencies:
      prelude-ls: 1.2.1

  type-fest@0.21.3: {}

  type-is@1.6.18:
    dependencies:
      media-typer: 0.3.0
      mime-types: 2.1.35

  typed-array-buffer@1.0.2:
    dependencies:
      call-bind: 1.0.7
      es-errors: 1.3.0
      is-typed-array: 1.1.13

  typed-array-byte-length@1.0.1:
    dependencies:
      call-bind: 1.0.7
      for-each: 0.3.3
      gopd: 1.0.1
      has-proto: 1.0.3
      is-typed-array: 1.1.13

  typed-array-byte-offset@1.0.2:
    dependencies:
      available-typed-arrays: 1.0.7
      call-bind: 1.0.7
      for-each: 0.3.3
      gopd: 1.0.1
      has-proto: 1.0.3
      is-typed-array: 1.1.13

  typed-array-length@1.0.6:
    dependencies:
      call-bind: 1.0.7
      for-each: 0.3.3
      gopd: 1.0.1
      has-proto: 1.0.3
      is-typed-array: 1.1.13
      possible-typed-array-names: 1.0.0

  typescript-eslint@8.5.0(eslint@9.10.0(jiti@1.21.6))(typescript@5.5.4):
    dependencies:
      '@typescript-eslint/eslint-plugin': 8.5.0(@typescript-eslint/parser@8.5.0(eslint@9.10.0(jiti@1.21.6))(typescript@5.5.4))(eslint@9.10.0(jiti@1.21.6))(typescript@5.5.4)
      '@typescript-eslint/parser': 8.5.0(eslint@9.10.0(jiti@1.21.6))(typescript@5.5.4)
      '@typescript-eslint/utils': 8.5.0(eslint@9.10.0(jiti@1.21.6))(typescript@5.5.4)
    optionalDependencies:
      typescript: 5.5.4
    transitivePeerDependencies:
      - eslint
      - supports-color

  typescript@5.5.4: {}

  uglify-js@3.19.2:
    optional: true

  unbox-primitive@1.0.2:
    dependencies:
      call-bind: 1.0.7
      has-bigints: 1.0.2
      has-symbols: 1.0.3
      which-boxed-primitive: 1.0.2

  undefsafe@2.0.5: {}

  undici-types@6.19.8: {}

  unified@11.0.5:
    dependencies:
      '@types/unist': 3.0.3
      bail: 2.0.2
      devlop: 1.1.0
      extend: 3.0.2
      is-plain-obj: 4.1.0
      trough: 2.2.0
      vfile: 6.0.2

  unist-util-filter@5.0.1:
    dependencies:
      '@types/unist': 3.0.3
      unist-util-is: 6.0.0
      unist-util-visit-parents: 6.0.1

  unist-util-is@6.0.0:
    dependencies:
      '@types/unist': 3.0.3

  unist-util-position-from-estree@2.0.0:
    dependencies:
      '@types/unist': 3.0.3

  unist-util-position@5.0.0:
    dependencies:
      '@types/unist': 3.0.3

  unist-util-remove-position@5.0.0:
    dependencies:
      '@types/unist': 3.0.3
      unist-util-visit: 5.0.0

  unist-util-stringify-position@4.0.0:
    dependencies:
      '@types/unist': 3.0.3

  unist-util-visit-parents@6.0.1:
    dependencies:
      '@types/unist': 3.0.3
      unist-util-is: 6.0.0

  unist-util-visit@5.0.0:
    dependencies:
      '@types/unist': 3.0.3
      unist-util-is: 6.0.0
      unist-util-visit-parents: 6.0.1

  universalify@2.0.1: {}

  unpipe@1.0.0: {}

  update-browserslist-db@1.1.0(browserslist@4.23.3):
    dependencies:
      browserslist: 4.23.3
      escalade: 3.1.2
      picocolors: 1.0.1

  update-check@1.5.4:
    dependencies:
      registry-auth-token: 3.3.2
      registry-url: 3.1.0

  upper-case-first@1.1.2:
    dependencies:
      upper-case: 1.1.3

  upper-case@1.1.3: {}

  uri-js@4.4.1:
    dependencies:
      punycode: 2.3.1

  use-callback-ref@1.3.2(@types/react@18.3.3)(react@18.3.1):
    dependencies:
      react: 18.3.1
      tslib: 2.7.0
    optionalDependencies:
      '@types/react': 18.3.3

  use-sidecar@1.1.2(@types/react@18.3.3)(react@18.3.1):
    dependencies:
      detect-node-es: 1.1.0
      react: 18.3.1
      tslib: 2.7.0
    optionalDependencies:
      '@types/react': 18.3.3

  use-sync-external-store@1.2.2(react@18.3.1):
    dependencies:
      react: 18.3.1

  util-deprecate@1.0.2: {}

  utils-merge@1.0.1: {}

  v8-compile-cache-lib@3.0.1: {}

  validate-npm-package-name@5.0.1: {}

  vary@1.1.2: {}

  vfile-location@5.0.3:
    dependencies:
      '@types/unist': 3.0.3
      vfile: 6.0.2

  vfile-message@4.0.2:
    dependencies:
      '@types/unist': 3.0.3
      unist-util-stringify-position: 4.0.0

  vfile@6.0.2:
    dependencies:
      '@types/unist': 3.0.3
      unist-util-stringify-position: 4.0.0
      vfile-message: 4.0.2

  watchpack@2.4.2:
    dependencies:
      glob-to-regexp: 0.4.1
      graceful-fs: 4.2.11

  wcwidth@1.0.1:
    dependencies:
      defaults: 1.0.4

  web-namespaces@2.0.1: {}

  web-streams-polyfill@3.3.3: {}

  webpack-sources@3.2.3: {}

  webpack@5.93.0:
    dependencies:
      '@types/eslint-scope': 3.7.7
      '@types/estree': 1.0.5
      '@webassemblyjs/ast': 1.12.1
      '@webassemblyjs/wasm-edit': 1.12.1
      '@webassemblyjs/wasm-parser': 1.12.1
      acorn: 8.12.1
      acorn-import-attributes: 1.9.5(acorn@8.12.1)
      browserslist: 4.23.3
      chrome-trace-event: 1.0.4
      enhanced-resolve: 5.17.1
      es-module-lexer: 1.5.4
      eslint-scope: 5.1.1
      events: 3.3.0
      glob-to-regexp: 0.4.1
      graceful-fs: 4.2.11
      json-parse-even-better-errors: 2.3.1
      loader-runner: 4.3.0
      mime-types: 2.1.35
      neo-async: 2.6.2
      schema-utils: 3.3.0
      tapable: 2.2.1
      terser-webpack-plugin: 5.3.10(webpack@5.93.0)
      watchpack: 2.4.2
      webpack-sources: 3.2.3
    transitivePeerDependencies:
      - '@swc/core'
      - esbuild
      - uglify-js

  which-boxed-primitive@1.0.2:
    dependencies:
      is-bigint: 1.0.4
      is-boolean-object: 1.1.2
      is-number-object: 1.0.7
      is-string: 1.0.7
      is-symbol: 1.0.4

  which-builtin-type@1.1.4:
    dependencies:
      function.prototype.name: 1.1.6
      has-tostringtag: 1.0.2
      is-async-function: 2.0.0
      is-date-object: 1.0.5
      is-finalizationregistry: 1.0.2
      is-generator-function: 1.0.10
      is-regex: 1.1.4
      is-weakref: 1.0.2
      isarray: 2.0.5
      which-boxed-primitive: 1.0.2
      which-collection: 1.0.2
      which-typed-array: 1.1.15

  which-collection@1.0.2:
    dependencies:
      is-map: 2.0.3
      is-set: 2.0.3
      is-weakmap: 2.0.2
      is-weakset: 2.0.3

  which-typed-array@1.1.15:
    dependencies:
      available-typed-arrays: 1.0.7
      call-bind: 1.0.7
      for-each: 0.3.3
      gopd: 1.0.1
      has-tostringtag: 1.0.2

  which@2.0.2:
    dependencies:
      isexe: 2.0.0

  word-wrap@1.2.5: {}

  wordwrap@1.0.0: {}

  wrap-ansi@6.2.0:
    dependencies:
      ansi-styles: 4.3.0
      string-width: 4.2.3
      strip-ansi: 6.0.1

  wrap-ansi@7.0.0:
    dependencies:
      ansi-styles: 4.3.0
      string-width: 4.2.3
      strip-ansi: 6.0.1

  wrap-ansi@8.1.0:
    dependencies:
      ansi-styles: 6.2.1
      string-width: 5.1.2
      strip-ansi: 7.1.0

  wrappy@1.0.2: {}

  ws@8.18.0: {}

  yallist@3.1.1: {}

  yaml@2.5.0: {}

  yn@3.1.1: {}

  yocto-queue@0.1.0: {}

  zod@3.23.8: {}

  zustand@4.5.5(@types/react@18.3.3)(react@18.3.1):
    dependencies:
      use-sync-external-store: 1.2.2(react@18.3.1)
    optionalDependencies:
      '@types/react': 18.3.3
      react: 18.3.1

  zwitch@2.0.4: {}<|MERGE_RESOLUTION|>--- conflicted
+++ resolved
@@ -249,7 +249,7 @@
         version: 5.1.2(@types/react@18.3.3)(react-dom@18.3.1(react@18.3.1))(react@18.3.1)
       next:
         specifier: 'catalog:'
-        version: 14.2.13(react-dom@18.3.1(react@18.3.1))(react@18.3.1)
+        version: 14.2.14(react-dom@18.3.1(react@18.3.1))(react@18.3.1)
       react:
         specifier: catalog:react18
         version: 18.3.1
@@ -1215,11 +1215,7 @@
         version: 7.35.0(eslint@9.10.0(jiti@1.21.6))
       eslint-plugin-react-hooks:
         specifier: rc
-<<<<<<< HEAD
-        version: 5.1.0-rc-67fee58b-20240926(eslint@9.10.0(jiti@1.21.6))
-=======
-        version: 5.1.0-rc-0751fac7-20241002(eslint@9.10.0(jiti@1.21.6))
->>>>>>> 44f3f13f
+        version: 5.1.0-rc-ed966dac-20241007(eslint@9.10.0(jiti@1.21.6))
       eslint-plugin-turbo:
         specifier: ^2.1.1
         version: 2.1.2(eslint@9.10.0(jiti@1.21.6))
@@ -4062,13 +4058,8 @@
     peerDependencies:
       eslint: ^3 || ^4 || ^5 || ^6 || ^7 || ^8
 
-<<<<<<< HEAD
-  eslint-plugin-react-hooks@5.1.0-rc-67fee58b-20240926:
-    resolution: {integrity: sha512-FqGr3J8gqO2ZUW5pJsvDdf5s3F52lOIRlTu2z16uRm1LhyM1vPKvRETmptui6M3Z8C6nfgJA3WYvqLXL5l0KHA==}
-=======
-  eslint-plugin-react-hooks@5.1.0-rc-0751fac7-20241002:
-    resolution: {integrity: sha512-9CEhaksLMmjRIpLdm5xazaCvDYsLZ0OKgCBQTyuiP4LvtB1wiQVBVGgQVWF1iC2FZmilFsefdmxUJb0nQl80Yg==}
->>>>>>> 44f3f13f
+  eslint-plugin-react-hooks@5.1.0-rc-ed966dac-20241007:
+    resolution: {integrity: sha512-0Fedd6FRZ8kxLPKB9uDewIn1Pj5CfbSdDy/Ps/g/xtbaNKg5aLnuyJE2bzCEPmBctMQZj2/u1tp964ZR51lTlA==}
     engines: {node: '>=10'}
     peerDependencies:
       eslint: ^3.0.0 || ^4.0.0 || ^5.0.0 || ^6.0.0 || ^7.0.0 || ^8.0.0-0 || ^9.0.0
@@ -7934,10 +7925,6 @@
 
   '@radix-ui/react-presence@1.1.1(@types/react-dom@18.3.0)(@types/react@18.3.3)(react-dom@18.3.1(react@18.3.1))(react@18.3.1)':
     dependencies:
-<<<<<<< HEAD
-      '@polkadot/util': 13.0.2
-      tslib: 2.7.0
-=======
       '@radix-ui/react-compose-refs': 1.1.0(@types/react@18.3.3)(react@18.3.1)
       '@radix-ui/react-use-layout-effect': 1.1.0(@types/react@18.3.3)(react@18.3.1)
       react: 18.3.1
@@ -7945,7 +7932,6 @@
     optionalDependencies:
       '@types/react': 18.3.3
       '@types/react-dom': 18.3.0
->>>>>>> 44f3f13f
 
   '@radix-ui/react-primitive@1.0.3(@types/react-dom@18.3.0)(@types/react@18.3.3)(react-dom@18.3.1(react@18.3.1))(react@18.3.1)':
     dependencies:
@@ -9580,11 +9566,7 @@
       safe-regex-test: 1.0.3
       string.prototype.includes: 2.0.0
 
-<<<<<<< HEAD
-  eslint-plugin-react-hooks@5.1.0-rc-67fee58b-20240926(eslint@9.10.0(jiti@1.21.6)):
-=======
-  eslint-plugin-react-hooks@5.1.0-rc-0751fac7-20241002(eslint@9.10.0(jiti@1.21.6)):
->>>>>>> 44f3f13f
+  eslint-plugin-react-hooks@5.1.0-rc-ed966dac-20241007(eslint@9.10.0(jiti@1.21.6)):
     dependencies:
       eslint: 9.10.0(jiti@1.21.6)
 
