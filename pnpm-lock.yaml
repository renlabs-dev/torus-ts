--- conflicted
+++ resolved
@@ -887,24 +887,21 @@
 
   packages/wallet:
     dependencies:
-<<<<<<< HEAD
+      "@commune-ts/providers":
+        specifier: workspace:*
+        version: link:../providers
       "@commune-ts/types":
         specifier: workspace:*
         version: link:../types
+      "@commune-ts/ui":
+        specifier: workspace:*
+        version: link:../ui
       "@commune-ts/utils":
         specifier: workspace:*
         version: link:../utils
-=======
-      "@commune-ts/providers":
-        specifier: workspace:*
-        version: link:../providers
-      "@commune-ts/ui":
-        specifier: workspace:*
-        version: link:../ui
       next:
         specifier: ^14.2.3
         version: 14.2.5(react-dom@18.3.1(react@18.3.1))(react@18.3.1)
->>>>>>> d50785bd
     devDependencies:
       "@commune-ts/eslint-config":
         specifier: workspace:*
@@ -12522,11 +12519,7 @@
 
   debug@4.1.1:
     dependencies:
-<<<<<<< HEAD
       ms: 2.1.3
-=======
-      ms: 2.1.1
->>>>>>> d50785bd
 
   debug@4.3.6(supports-color@5.5.0):
     dependencies:
