--- conflicted
+++ resolved
@@ -63,7 +63,6 @@
 
 WORKDIR /app
 
-<<<<<<< HEAD
 # Copy root package.json and workspace config for pnpm
 COPY --from=builder /app/package.json ./package.json
 COPY --from=builder /app/pnpm-workspace.yaml ./pnpm-workspace.yaml
@@ -74,14 +73,11 @@
 # Copy the entire built app directory (includes .next, dist, public, etc.)
 COPY --from=builder /app/apps/${APP_NAME} ./apps/${APP_NAME}
 
-# Copy workspace packages (your apps use @torus-ts/* and @torus-network/* packages)
+# Copy workspace packages
 COPY --from=builder /app/packages ./packages
 
 # Copy only production node_modules
 COPY --from=builder /app/node_modules ./node_modules
-=======
-COPY --from=builder /app/ .
->>>>>>> 1d046c8e
 
 WORKDIR /app/apps/${APP_NAME}
 
