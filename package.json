{
  "name": "commune-ts",
  "private": true,
  "scripts": {
    "build": "turbo run build",
    "clean": "git clean -xdf node_modules",
    "clean:all": "find . -type d \\( -name 'node_modules' -o -name '.next' -o -name '.turbo' -o -name 'dist' -o -name '.cache' \\) -prune -exec rm -rf '{}' +",
<<<<<<< HEAD
    "api:build": "turbo -F @commune-ts/api build",
=======
    "clean:workspaces": "turbo run clean",
>>>>>>> bd2e1814
    "db:push": "turbo -F @commune-ts/db push",
    "db:studio": "turbo -F @commune-ts/db studio",
    "dev": "turbo watch dev",
    "dev:api": "turbo watch dev -F @commune-ts/api",
    "dev:cache": "turbo dev -F commune-cache",
    "dev:db": "turbo watch dev -F @commune-ts/db",
    "dev:forum": "turbo watch dev -F commune-forum",
    "dev:governance": "turbo watch dev -F commune-governance",
    "dev:page": "turbo watch dev -F commune-page",
    "dev:roadmap": "turbo watch dev -F communex-roadmap",
    "dev:validator": "turbo watch dev -F commune-validator",
    "dev:wallet": "turbo watch dev -F commune-wallet",
    "dev:wallet-pkg": "turbo watch dev -F @commune-ts/wallet",
    "dev:worker": "turbo watch dev -F commune-worker",
    "docker:build:commune-cache:digitalocean": "docker build -f ./tooling/dockerfile/backend-service.Dockerfile -t commune-cache:latest --build-arg PORT=8080 --build-arg PROJECT=commune-cache --platform linux/amd64,linux/arm64 . && docker tag commune-cache:latest ghcr.io/renlabs-dev/commune-cache:latest  && docker push ghcr.io/renlabs-dev/commune-cache:latest",
    "format": "turbo run format --continue -- --cache --cache-location node_modules/.cache/.prettiercache",
    "format:fix": "turbo run format --continue -- --write --cache --cache-location node_modules/.cache/.prettiercache",
    "lint": "turbo run lint --continue -- --cache --cache-location node_modules/.cache/.eslintcache",
    "lint:fix": "turbo run lint --continue -- --fix --cache --cache-location node_modules/.cache/.eslintcache",
    "lint:ws": "pnpm dlx sherif@latest",
    "prepare": "husky",
    "sort:package": "find . -name \"package.json\" -not -path \"**/node_modules/**\" -type f -print0 | xargs -0 -I {} pnpm sort-package-json \"{}\"",
    "typecheck": "turbo run typecheck",
    "ui-add": "turbo run ui-add"
  },
  "prettier": "@commune-ts/prettier-config",
  "devDependencies": {
    "@commune-ts/prettier-config": "workspace:*",
    "@turbo/gen": "^2.1.1",
    "husky": "^9.1.4",
    "prettier": "catalog:",
    "sort-package-json": "^2.10.1",
    "turbo": "^2.1.1",
    "typescript": "catalog:"
  },
  "packageManager": "pnpm@9.7.1",
  "engines": {
    "node": ">=20.16.0"
  }
}<|MERGE_RESOLUTION|>--- conflicted
+++ resolved
@@ -5,11 +5,8 @@
     "build": "turbo run build",
     "clean": "git clean -xdf node_modules",
     "clean:all": "find . -type d \\( -name 'node_modules' -o -name '.next' -o -name '.turbo' -o -name 'dist' -o -name '.cache' \\) -prune -exec rm -rf '{}' +",
-<<<<<<< HEAD
     "api:build": "turbo -F @commune-ts/api build",
-=======
     "clean:workspaces": "turbo run clean",
->>>>>>> bd2e1814
     "db:push": "turbo -F @commune-ts/db push",
     "db:studio": "turbo -F @commune-ts/db studio",
     "dev": "turbo watch dev",
