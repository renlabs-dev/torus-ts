--- conflicted
+++ resolved
@@ -29,11 +29,8 @@
     "lint:ws": "pnpm dlx sherif@latest",
     "typecheck": "turbo run typecheck",
     "ui-add": "turbo run ui-add",
-<<<<<<< HEAD
-    "docker:build:commune-cache:digitalocean": "docker build -f ./tooling/dockerfile/backend-service.Dockerfile -t commune-cache:latest --build-arg PORT=8080 --build-arg PROJECT=commune-cache --platform linux/amd64,linux/arm64 . && docker tag commune-cache:latest ghcr.io/agicommies/commune-cache:latest  && docker push ghcr.io/agicommies/commune-cache:latest"
-=======
+    "docker:build:commune-cache:digitalocean": "docker build -f ./tooling/dockerfile/backend-service.Dockerfile -t commune-cache:latest --build-arg PORT=8080 --build-arg PROJECT=commune-cache --platform linux/amd64,linux/arm64 . && docker tag commune-cache:latest ghcr.io/agicommies/commune-cache:latest  && docker push ghcr.io/agicommies/commune-cache:latest",
     "prepare": "husky"
->>>>>>> 9474b1fa
   },
   "devDependencies": {
     "@cloudflare/next-on-pages": "^1.12.0",
