{
  "name": "commune-ts",
  "private": true,
  "engines": {
    "node": ">=18.17.1"
  },
  "packageManager": "pnpm@9.2.0",
  "scripts": {
    "build": "turbo run build",
    "clean": "git clean -xdf node_modules",
    "clean:workspaces": "turbo run clean",
    "db:push": "turbo -F @commune-ts/db push",
    "db:studio": "turbo -F @commune-ts/db studio",
    "dev": "turbo watch dev",
<<<<<<< HEAD
    "dev:commune-governance": "turbo watch dev -F commune-governance",
    "dev:commune-page": "turbo watch dev -F commune-page",
    "dev:commune-validator": "turbo watch dev -F commune-page",
    "dev:commune-worker": "turbo watch dev -F commune-worker",
=======
    "dev:governance": "turbo watch dev -F commune-governance",
    "dev:page": "turbo watch dev -F commune-page",
    "dev:validator": "turbo watch dev -F commune-validator",
    "dev:roadmap": "turbo watch dev -F communex-roadmap",
>>>>>>> 9629ccc0
    "dev:api": "turbo watch dev -F @commune-ts/api",
    "dev:db": "turbo watch dev -F @commune-ts/db",
    "format": "turbo run format --continue -- --cache --cache-location node_modules/.cache/.prettiercache",
    "format:fix": "turbo run format --continue -- --write --cache --cache-location node_modules/.cache/.prettiercache",
    "lint": "turbo run lint --continue -- --cache --cache-location node_modules/.cache/.eslintcache",
    "lint:fix": "turbo run lint --continue -- --fix --cache --cache-location node_modules/.cache/.eslintcache",
    "lint:ws": "pnpm dlx sherif@latest",
    "typecheck": "turbo run typecheck",
    "ui-add": "turbo run ui-add"
  },
  "devDependencies": {
    "@cloudflare/next-on-pages": "^1.12.0",
    "@commune-ts/prettier-config": "workspace:*",
    "@turbo/gen": "^2.0.3",
    "prettier": "^3.3.1",
    "turbo": "^2.0.3",
    "typescript": "^5.4.5"
  },
  "prettier": "@commune-ts/prettier-config"
}<|MERGE_RESOLUTION|>--- conflicted
+++ resolved
@@ -12,17 +12,11 @@
     "db:push": "turbo -F @commune-ts/db push",
     "db:studio": "turbo -F @commune-ts/db studio",
     "dev": "turbo watch dev",
-<<<<<<< HEAD
-    "dev:commune-governance": "turbo watch dev -F commune-governance",
-    "dev:commune-page": "turbo watch dev -F commune-page",
-    "dev:commune-validator": "turbo watch dev -F commune-page",
-    "dev:commune-worker": "turbo watch dev -F commune-worker",
-=======
     "dev:governance": "turbo watch dev -F commune-governance",
     "dev:page": "turbo watch dev -F commune-page",
     "dev:validator": "turbo watch dev -F commune-validator",
+    "dev:commune-worker": "turbo watch dev -F commune-worker",
     "dev:roadmap": "turbo watch dev -F communex-roadmap",
->>>>>>> 9629ccc0
     "dev:api": "turbo watch dev -F @commune-ts/api",
     "dev:db": "turbo watch dev -F @commune-ts/db",
     "format": "turbo run format --continue -- --cache --cache-location node_modules/.cache/.prettiercache",
