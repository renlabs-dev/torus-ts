--- conflicted
+++ resolved
@@ -11,7 +11,7 @@
 ### Architecture Components
 
 - **Apps**: User-facing web applications
-  - `torus-allocator`: Agent weight allocation interface  
+  - `torus-allocator`: Agent weight allocation interface
   - `torus-wallet`: Token management and staking interface
   - `torus-bridge`: Cross-chain token bridge
   - `torus-governance`: DAO voting and proposals
@@ -91,7 +91,7 @@
 ### Database Operations
 
 ```sh
-# Apply/push schema changes  
+# Apply/push schema changes
 just db-push
 # Alternative: just db-apply
 
@@ -180,7 +180,7 @@
 #### Core Agent System
 
 - `agent`: Registered network participants
-- `user_agent_weight`: User weight allocations  
+- `user_agent_weight`: User weight allocations
 - `computed_agent_weight`: Aggregated agent weights
 
 #### Permission System (Updated Architecture - June 2025)
@@ -198,7 +198,7 @@
 - `namespace_permission_paths`: Namespace paths for each permission
 - `accumulated_stream_amounts`: Runtime state for stream accumulation
 
-#### Governance System  
+#### Governance System
 
 - `proposal`: Network governance proposals
 - `whitelist_application`: Agent application requests
@@ -219,7 +219,7 @@
 ### Database Migration Guidelines
 
 1. **Always use `IF EXISTS`** when dropping tables/types in migrations
-2. **Increment storage version** when modifying existing table structures  
+2. **Increment storage version** when modifying existing table structures
 3. **Test migrations** on realistic data before applying to production
 4. **Use Atlas** for migration generation and management
 5. **Permission Updates**: When updating permission schema, ensure agent-fetcher transformation logic is updated
@@ -251,15 +251,16 @@
 
 ```ts
 // ✅ Correct: Use schema property names
-const permission = await db.select().from(permissionsSchema).where(
-  eq(permissionsSchema.grantorKey, address)
-);
+const permission = await db
+  .select()
+  .from(permissionsSchema)
+  .where(eq(permissionsSchema.grantorKey, address));
 
 // ❌ Incorrect: Don't use snake_case property access
-permission.grantor_key // This won't work with new schema
-
-// ✅ Correct: Use camelCase property access  
-permission.grantorKey // This works with Drizzle schema
+permission.grantor_key; // This won't work with new schema
+
+// ✅ Correct: Use camelCase property access
+permission.grantorKey; // This works with Drizzle schema
 ```
 
 ### Rustie ADT Format
@@ -267,7 +268,9 @@
 When working with rustie Enum types, values are represented as:
 
 ```ts
-{ VariantName: contents }
+{
+  VariantName: contents;
+}
 ```
 
 Use rustie utilities (`match`, `if_let` etc.) instead of switch statements or
@@ -275,8 +278,8 @@
 
 Reference: <https://github.com/steinerkelvin/rustie-ts>
 
-<<<<<<< HEAD
-=======
+# <<<<<<< HEAD
+
 ### Result<T,E> Error Handling
 
 Use the canonical pattern for handling `Result<T,E>` types from `@torus-network/torus-utils/result`:
@@ -286,11 +289,11 @@
 const [error, data] = await someFunction();
 if (error !== undefined) {
   // Handle error case
-  console.error('Operation failed:', error);
+  console.error("Operation failed:", error);
   return;
 }
 // Use data safely here - error is guaranteed to be undefined
-console.log('Success:', data);
+console.log("Success:", data);
 ```
 
 **Do not use** other patterns like:
@@ -299,7 +302,8 @@
 - `.success` or `.data` property access
 - try/catch wrapping
 
->>>>>>> 0db8d87f
+> > > > > > > origin/dev
+
 ### Substrate Integration
 
 - **Permission IDs**: Always use the Substrate H256 hash (66 chars) for external APIs
