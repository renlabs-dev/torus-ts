# Assistant Instructions

This file provides guidance to AI assistants when working with code in this
repository.

## Project Overview

Torus Network TypeScript monorepo built with Turborepo and pnpm. Contains web
applications, services, and shared packages for the Torus Network ecosystem.

### Architecture Components

- **Apps**: User-facing web applications
  - `torus-allocator`: Agent weight allocation interface
  - `torus-wallet`: Token management and staking interface
  - `torus-bridge`: Cross-chain token bridge
  - `torus-governance`: DAO voting and proposals
  - `torus-portal`: Permission management and constraint creation
  - `torus-page`: Landing page
- **Services**: Backend services
  - `torus-cache`: Caching layer for blockchain data
  - `torus-worker`: Background processing and automation
- **Packages**: Shared libraries
  - `@torus-network/sdk`: Core Substrate/Polkadot.js integration
  - `@torus-ts/api`: tRPC API routes and database queries
  - `@torus-ts/db`: Drizzle ORM schema and database utilities
  - `@torus-ts/ui`: Shared React components and design system
  - `@torus-ts/dsl`: Domain-specific language for constraints
  - `@torus-network/torus-utils`: Utility functions and helpers
- **Tooling**: Development configuration
  - ESLint, Prettier, TypeScript, Tailwind

The SDK (`@torus-network/sdk`) is the core library for interacting with the
Torus Network blockchain, providing Substrate/Polkadot.js abstractions.

## Essential Commands

### Development Workflow

```sh
# Install dependencies
just install
# or: pnpm install

# Build everything
just build

# Setup database (required for Allocator and Governance apps)
just db-push

# Start development server for specific app
just dev torus-wallet
just dev torus-allocator
just dev torus-governance
just dev torus-bridge
just dev torus-page

# Watch mode development
just dev-watch torus-wallet
```

### Code Quality

```sh
# Run all checks (typecheck + lint)
just check-all

# Check specific package
just check "@torus-network/sdk"

# Fix formatting and linting
just fix

# Individual operations
just typecheck
just lint
just format
```

### Testing

```sh
# Test specific package
just test "@torus-network/torus-utils"
just test "torus-allocator"

# Test all packages
just test
```

### Database Operations

```sh
# Apply/push schema changes
just db-push
# Alternative: just db-apply

# Open database studio
just db-studio

# Export database dump
just db-dump

# Generate migration files
# Note: Migrations are handled by Atlas and stored in atlas/migrations/
```

## Development Guidelines

### Package Targeting

When making changes, target specific packages for faster feedback:

- Format: `just format-fix "@torus-network/torus-utils"`
- Lint: `just lint-fix "@torus-network/torus-utils"`
- Test: `just test "@torus-network/torus-utils"`

### Error Handling Priorities

1. Typecheck errors must be addressed first
2. Fix linting errors in modified packages
3. Format errors only need fixing in modified packages
4. Ignore formatting/linting errors in unmodified packages

### Package Names

Key packages use different naming patterns:

- `@torus-network/sdk` - Main SDK package
- `@torus-network/torus-utils` - Utilities package
- `@torus-ts/*` - Internal workspace packages
- Apps use simple names: `torus-wallet`, `torus-allocator`, etc.

## Project Structure Insights

### Dependencies & Build Order

- Packages must build before apps (enforced by Turborepo)
- SDK requires subspace package for type generation
- Apps depend on shared packages (@torus-ts/ui, @torus-ts/api, etc.)

### Environment Setup

- Environment variables are shared across the monorepo
- Use `.env` file in root directory
- Database connection required for Allocator and Governance apps
- Multiple blockchain environment configurations supported

### Technology Stack

- **Frontend**: Next.js with React 19, Tailwind CSS, tRPC
- **Backend**: Node.js services, Drizzle ORM, PostgreSQL
- **Blockchain**: Polkadot.js API, custom Substrate integration
- **Development**: Turborepo, pnpm workspaces, Just task runner

## Documentation

### JSDoc Standards

Follow the project's [@docs/DOCUMENTATION_STYLE.md](./docs/DOCUMENTATION_STYLE.md) for all code documentation.

### Markdown

- Use `sh` instead of `bash` when sharing code block snippets.
- Use `ts` instead of `typescript` when sharing code block snippets.

## Database Architecture

### Schema Design

The database uses Drizzle ORM with PostgreSQL and follows these conventions:

- **Schema Location**: `packages/db/src/schema.ts` (main schema)
- **Migration System**: Atlas migrations in `atlas/migrations/`
- **Field Naming**: camelCase properties in TypeScript, snake_case columns in database
- **Primary Keys**: Use UUID for new tables, serial for legacy tables

### Key Tables

#### Core Agent System

- `agent`: Registered network participants
- `user_agent_weight`: User weight allocations
- `computed_agent_weight`: Aggregated agent weights

#### Permission System (Updated Architecture - June 2025)

- `permissions`: Core permission data with Substrate permission_id (H256 hash)
- `permission_hierarchies`: Parent-child permission relationships without self-referential tables
- `emission_permissions`: Emission-specific permission data (allocation types, distribution control)
- `emission_stream_allocations`: Stream-based allocation data with percentage basis points
- `emission_distribution_targets`: Manual distribution targets with weights
- `permission_enforcement_controllers`: Enforcement authority accounts
- `permission_revocation_arbiters`: Revocation arbiter accounts
- `permission_revocation_votes`: Tracking of revocation votes
- `permission_enforcement_tracking`: Tracking of enforcement states
- `namespace_permissions`: Namespace-specific permission data
- `namespace_permission_paths`: Namespace paths for each permission
- `accumulated_stream_amounts`: Runtime state for stream accumulation

#### Governance System

- `proposal`: Network governance proposals
- `whitelist_application`: Agent application requests
- `cadre`: Governance participants
- `comment`: Comments on proposals/applications

### Permission System Architecture Notes

**Key Design Decisions:**

- **No Self-Referential Tables**: Parent-child relationships use separate `permission_hierarchies` table
- **Substrate Integration**: All permissions have both internal UUID and Substrate H256 permission_id
- **Foreign Key Strategy**: Related tables reference `permission_id` (66-char varchar) not internal UUIDs
- **Normalized Structure**: Enforcement controllers, revocation arbiters stored in separate tables
- **Stream Support**: Full support for stream-based allocations with percentage basis points
- **Distribution Types**: Support for manual, automatic, at_block, and interval distributions

### Database Migration Guidelines

1. **Always use `IF EXISTS`** when dropping tables/types in migrations
2. **Increment storage version** when modifying existing table structures
3. **Test migrations** on realistic data before applying to production
4. **Use Atlas** for migration generation and management
5. **Permission Updates**: When updating permission schema, ensure agent-fetcher transformation logic is updated

## Code Quality & Patterns

<<<<<<< HEAD
### Never Use eslint-disable

**Rule**: Never use `// eslint-disable` or `// eslint-disable-next-line` to suppress linting errors.

**Reason**: These directives hide problems instead of solving them. Always fix the root cause by refactoring the code to follow best practices. If a rule genuinely needs to be changed project-wide, update the ESLint configuration file instead.
=======
### Non-Null Assertions

**NEVER use the non-null assertion operator (`!`)** in TypeScript code. Instead, use `assert()` from `tsafe` with a descriptive message:

```ts
// ❌ WRONG: Non-null assertion without explanation
const value = maybeUndefined!;

// ✅ CORRECT: Use assert with a message
import { assert } from "tsafe";
const value = maybeUndefined;
assert(value !== undefined, "Value should be defined because...");
```

**Rationale:**
- `assert()` provides a clear error message when the assertion fails
- Makes the assumption explicit and documentable
- Helps with debugging by explaining why the value should exist
- Follows the project's code quality standards
>>>>>>> 5e6cd06b

### Avoid Top-Level Stateful Singletons

- **Never** instantiate stateful singleton objects at the module top level
- Use lazy initialization patterns instead
- Examples of what to avoid:
  - `const env = envSchema.parse(process.env)` at top level
  - `const api = new ApiPromise()` at top level
  - `let apiPromise: Promise<ApiPromise>` at top level
  - `const db = drizzle(conn, { schema })` at top level
- Instead use functions that lazily initialize on first call
  - `const getEnv = () => envSchema.parse(process.env)` at top level

### Field Naming Convention

When working with database fields, follow these conventions:

- **Schema properties**: Use camelCase (e.g., `grantorKey`, `permissionId`)
- **Database columns**: Use snake_case (e.g., `"grantor_key"`, `"permission_id"`)
- **SQL excluded references**: Use actual column names (e.g., `excluded.updated_at`)
- **Drizzle schema**: Use camelCase for TypeScript properties, snake_case for database columns

### Common Patterns

```ts
// ✅ Correct: Use schema property names
const permission = await db
  .select()
  .from(permissionsSchema)
  .where(eq(permissionsSchema.grantorKey, address));

// ❌ Incorrect: Don't use snake_case property access
permission.grantor_key; // This won't work with new schema

// ✅ Correct: Use camelCase property access
permission.grantorKey; // This works with Drizzle schema
```

### Rustie ADT Format

When working with rustie Enum types, values are represented as:

```ts
{
  VariantName: contents;
}
```

Use rustie utilities (`match`, `if_let` etc.) instead of switch statements or
type casts.

Reference: <https://github.com/steinerkelvin/rustie-ts>

### Result<T,E> Error Handling

Use the canonical pattern for handling `Result<T,E>` types from `@torus-network/torus-utils/result`:

```ts
// ✅ Correct: Canonical Result<T,E> handling pattern
const [error, data] = await someFunction();
if (error !== undefined) {
  // Handle error case
  console.error("Operation failed:", error);
  return;
}
// Use data safely here - error is guaranteed to be undefined
console.log("Success:", data);
```

**Do not use** other patterns like:

- `isOk()` helper functions
- `.success` or `.data` property access
- try/catch wrapping

### Substrate Integration

- **Permission IDs**: Always use the Substrate H256 hash (66 chars) for external APIs
- **Foreign Keys**: Reference `permission_id` (Substrate hash) not internal UUIDs
- **Account Addresses**: Use SS58 format, stored as varchar(256)

### Worker Services

#### Agent-Fetcher Worker

Location: `apps/torus-worker/src/workers/agent-fetcher.ts`

The agent-fetcher worker synchronizes blockchain data to the database:

- **Agents**: Syncs agent registrations, metadata, and whitelist status
- **Applications**: Syncs whitelist applications and proposal data
- **Permissions**: Transforms Substrate PermissionContract data to relational schema

**Permission Transformation Logic:**

- Maps Substrate permission structures to normalized database tables
- Handles emission permissions with streams and fixed amounts
- Processes distribution types (manual, automatic, timed)
- Extracts enforcement controllers and revocation arbiters
- Manages parent-child permission hierarchies
- Supports incremental updates with conflict resolution

**Key Functions:**

- `permissionContractToDatabase()`: Transforms Substrate data to database format
- `upsertPermissions()`: Batch inserts/updates permissions with proper foreign key handling
- `runPermissionsFetch()`: Main permission synchronization entry point

## Branching

- We should create new branches over `dev` branch

## Configuration

- Remember to add relevant environment variables to Turbo config at turbo.json.

## Misc<|MERGE_RESOLUTION|>--- conflicted
+++ resolved
@@ -226,13 +226,12 @@
 
 ## Code Quality & Patterns
 
-<<<<<<< HEAD
 ### Never Use eslint-disable
 
 **Rule**: Never use `// eslint-disable` or `// eslint-disable-next-line` to suppress linting errors.
 
 **Reason**: These directives hide problems instead of solving them. Always fix the root cause by refactoring the code to follow best practices. If a rule genuinely needs to be changed project-wide, update the ESLint configuration file instead.
-=======
+
 ### Non-Null Assertions
 
 **NEVER use the non-null assertion operator (`!`)** in TypeScript code. Instead, use `assert()` from `tsafe` with a descriptive message:
@@ -252,7 +251,6 @@
 - Makes the assumption explicit and documentable
 - Helps with debugging by explaining why the value should exist
 - Follows the project's code quality standards
->>>>>>> 5e6cd06b
 
 ### Avoid Top-Level Stateful Singletons
 
