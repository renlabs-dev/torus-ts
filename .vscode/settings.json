{
  // Git
  "git.autofetch": true,

  // Liveshare
  "liveshare.allowGuestDebugControl": true,
  "liveshare.allowGuestTaskControl": true,
  "liveshare.languages.allowGuestCommandControl": true,
  "liveshare.openSharedServers": false,
  "liveshare.publishWorkspaceInfo": true,

  // TypeScript
  "typescript.tsdk": "node_modules/typescript/lib",

  // Editor
  "editor.formatOnSave": true,
  "files.associations": {
    "**/tooling/typescript/*.json": "jsonc"
  },

  // Eslint
  "eslint.workingDirectories": [
    {
      "mode": "auto"
    }
  ],
  "eslint.rules.customizations": [
    {
      "rule": "*",
      "severity": "warn"
    }
  ],

  // Formatting
  "tsImportSorter.configuration.autoFormat": "onSave",
  // "tsImportSorter.configuration.maxLineLength": 80,
  "tsImportSorter.configuration.wrappingStyle": {
    "maxBindingNamesPerLine": 0,
    "maxDefaultAndBindingNamesPerLine": 0,
    "maxExportNamesPerLine": 0,
    "maxNamesPerWrappedLine": 1,
    "ignoreComments": true
  },
  "tsImportSorter.configuration.groupRules": [
    "^react(-dom)?$",
    "^node:",
    {},
    // "^[@]",
    "^@torus-network",
    "^@torus-ts",
    "^~",
    "^[.]"
  ],

  // Conventional Commits
  "conventionalCommits.scopes": [
    "cache",
    "governance",
    "page",
    "allocator",
    "wallet",
    "worker",
    "package",
    "tooling",
    "torus-sdk"
  ],

  // Spell Check
  "cSpell.words": [
    "blake",
    "Blockscout",
    "daos",
    "datetime",
    "dotenv",
<<<<<<< HEAD
    "extrinsics",
    "gogotry",
=======
>>>>>>> 22405230
    "heroicons",
    "Honza",
    "hyperlane",
    "ipfs",
    "jiti",
    "keypair",
    "lucide",
    "luxon",
    "mainnet",
    "multiformats",
    "nanos",
    "netuid",
    "netuids",
    "nextjs",
    "oxanium",
    "penalizations",
    "perc",
    "pgenum",
    "polkadot",
    "postcss",
    "prettiercache",
    "pubk",
    "rainbowkit",
    "rootnet",
    "rustie",
    "shadcn",
    "Solana",
    "stringifying",
    "superjson",
    "tailwindcss",
    "tanstack",
    "toastify",
    "topo",
    "trpc",
    "tsafe",
    "tsbuildinfo",
    "typegen",
    "uid",
    "uids",
    "unstake",
    "unstaking",
    "UNVOTED",
    "viem",
    "wagmi",
    "webapps"
  ]
}<|MERGE_RESOLUTION|>--- conflicted
+++ resolved
@@ -72,11 +72,8 @@
     "daos",
     "datetime",
     "dotenv",
-<<<<<<< HEAD
     "extrinsics",
     "gogotry",
-=======
->>>>>>> 22405230
     "heroicons",
     "Honza",
     "hyperlane",
